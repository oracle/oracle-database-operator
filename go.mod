module github.com/oracle/oracle-database-operator

go 1.19

require (
	github.com/go-logr/logr v1.2.3
<<<<<<< HEAD
	github.com/onsi/ginkgo/v2 v2.5.0
	github.com/onsi/gomega v1.24.1
	github.com/oracle/oci-go-sdk/v65 v65.26.1
	go.uber.org/zap v1.23.0
=======
	github.com/onsi/ginkgo/v2 v2.1.3
	github.com/onsi/gomega v1.19.0
	github.com/oracle/oci-go-sdk/v64 v64.0.0
	go.uber.org/zap v1.21.0
>>>>>>> dfe38d10
	gopkg.in/yaml.v2 v2.4.0
	k8s.io/api v0.25.4
	k8s.io/apimachinery v0.25.4
	k8s.io/client-go v0.25.4
	sigs.k8s.io/controller-runtime v0.13.1
	sigs.k8s.io/yaml v1.3.0
)

require (
	github.com/PuerkitoBio/purell v1.1.1 // indirect
	github.com/PuerkitoBio/urlesc v0.0.0-20170810143723-de5bf2ad4578 // indirect
	github.com/beorn7/perks v1.0.1 // indirect
	github.com/cespare/xxhash/v2 v2.1.2 // indirect
	github.com/davecgh/go-spew v1.1.1 // indirect
	github.com/emicklei/go-restful/v3 v3.8.0 // indirect
	github.com/evanphx/json-patch/v5 v5.6.0 // indirect
	github.com/fsnotify/fsnotify v1.5.4 // indirect
	github.com/go-openapi/jsonpointer v0.19.5 // indirect
	github.com/go-openapi/jsonreference v0.19.5 // indirect
	github.com/go-openapi/swag v0.19.14 // indirect
	github.com/gofrs/flock v0.8.1 // indirect
	github.com/gogo/protobuf v1.3.2 // indirect
	github.com/golang/groupcache v0.0.0-20210331224755-41bb18bfe9da // indirect
	github.com/golang/protobuf v1.5.2 // indirect
	github.com/google/gnostic v0.5.7-v3refs // indirect
	github.com/google/go-cmp v0.5.9 // indirect
	github.com/imdario/mergo v0.3.12 // indirect
	github.com/josharian/intern v1.0.0 // indirect
	github.com/json-iterator/go v1.1.12 // indirect
	github.com/mailru/easyjson v0.7.6 // indirect
	github.com/matttproud/golang_protobuf_extensions v1.0.2-0.20181231171920-c182affec369 // indirect
	github.com/moby/spdystream v0.2.0 // indirect
	github.com/modern-go/concurrent v0.0.0-20180306012644-bacd9c7ef1dd // indirect
	github.com/modern-go/reflect2 v1.0.2 // indirect
	github.com/munnerz/goautoneg v0.0.0-20191010083416-a7dc8b61c822 // indirect
	github.com/pkg/errors v0.9.1 // indirect
	github.com/prometheus/client_golang v1.12.2 // indirect
	github.com/prometheus/client_model v0.2.0 // indirect
	github.com/prometheus/common v0.32.1 // indirect
	github.com/prometheus/procfs v0.7.3 // indirect
	github.com/sony/gobreaker v0.5.0 // indirect
	github.com/spf13/pflag v1.0.5 // indirect
<<<<<<< HEAD
	github.com/stretchr/objx v0.4.0 // indirect
	golang.org/x/net v0.2.0 // indirect
	golang.org/x/oauth2 v0.0.0-20211104180415-d3ed0bb246c8 // indirect
	golang.org/x/sys v0.2.0 // indirect
	golang.org/x/term v0.2.0 // indirect
	golang.org/x/text v0.4.0 // indirect
	golang.org/x/time v0.0.0-20220609170525-579cf78fd858 // indirect
=======
	go.uber.org/atomic v1.9.0 // indirect
	go.uber.org/multierr v1.7.0 // indirect
	golang.org/x/net v0.7.0 // indirect
	golang.org/x/oauth2 v0.0.0-20211104180415-d3ed0bb246c8 // indirect
	golang.org/x/sys v0.5.0 // indirect
	golang.org/x/term v0.5.0 // indirect
	golang.org/x/text v0.7.0 // indirect
	golang.org/x/time v0.0.0-20211116232009-f0f3c7e86c11 // indirect
>>>>>>> dfe38d10
	gomodules.xyz/jsonpatch/v2 v2.2.0 // indirect
	google.golang.org/appengine v1.6.7 // indirect
	google.golang.org/protobuf v1.28.0 // indirect
	gopkg.in/inf.v0 v0.9.1 // indirect
	gopkg.in/yaml.v3 v3.0.1 // indirect
	k8s.io/apiextensions-apiserver v0.25.0 // indirect
	k8s.io/component-base v0.25.0 // indirect
	k8s.io/klog/v2 v2.70.1 // indirect
	k8s.io/kube-openapi v0.0.0-20220803162953-67bda5d908f1 // indirect
	k8s.io/utils v0.0.0-20220728103510-ee6ede2d64ed // indirect
	sigs.k8s.io/json v0.0.0-20220713155537-f223a00ba0e2 // indirect
	sigs.k8s.io/structured-merge-diff/v4 v4.2.3 // indirect
)

require (
	cloud.google.com/go/compute v1.2.0 // indirect
	github.com/evanphx/json-patch v5.6.0+incompatible // indirect
	github.com/go-logr/zapr v1.2.3 // indirect
	github.com/google/gofuzz v1.2.0 // indirect
	github.com/google/uuid v1.3.0 // indirect
	go.uber.org/atomic v1.9.0 // indirect
	go.uber.org/multierr v1.7.0 // indirect
)<|MERGE_RESOLUTION|>--- conflicted
+++ resolved
@@ -4,17 +4,10 @@
 
 require (
 	github.com/go-logr/logr v1.2.3
-<<<<<<< HEAD
 	github.com/onsi/ginkgo/v2 v2.5.0
 	github.com/onsi/gomega v1.24.1
 	github.com/oracle/oci-go-sdk/v65 v65.26.1
 	go.uber.org/zap v1.23.0
-=======
-	github.com/onsi/ginkgo/v2 v2.1.3
-	github.com/onsi/gomega v1.19.0
-	github.com/oracle/oci-go-sdk/v64 v64.0.0
-	go.uber.org/zap v1.21.0
->>>>>>> dfe38d10
 	gopkg.in/yaml.v2 v2.4.0
 	k8s.io/api v0.25.4
 	k8s.io/apimachinery v0.25.4
@@ -57,15 +50,8 @@
 	github.com/prometheus/procfs v0.7.3 // indirect
 	github.com/sony/gobreaker v0.5.0 // indirect
 	github.com/spf13/pflag v1.0.5 // indirect
-<<<<<<< HEAD
 	github.com/stretchr/objx v0.4.0 // indirect
 	golang.org/x/net v0.2.0 // indirect
-	golang.org/x/oauth2 v0.0.0-20211104180415-d3ed0bb246c8 // indirect
-	golang.org/x/sys v0.2.0 // indirect
-	golang.org/x/term v0.2.0 // indirect
-	golang.org/x/text v0.4.0 // indirect
-	golang.org/x/time v0.0.0-20220609170525-579cf78fd858 // indirect
-=======
 	go.uber.org/atomic v1.9.0 // indirect
 	go.uber.org/multierr v1.7.0 // indirect
 	golang.org/x/net v0.7.0 // indirect
@@ -74,7 +60,6 @@
 	golang.org/x/term v0.5.0 // indirect
 	golang.org/x/text v0.7.0 // indirect
 	golang.org/x/time v0.0.0-20211116232009-f0f3c7e86c11 // indirect
->>>>>>> dfe38d10
 	gomodules.xyz/jsonpatch/v2 v2.2.0 // indirect
 	google.golang.org/appengine v1.6.7 // indirect
 	google.golang.org/protobuf v1.28.0 // indirect
