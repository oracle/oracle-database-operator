--- conflicted
+++ resolved
@@ -3,17 +3,10 @@
 go 1.17
 
 require (
-<<<<<<< HEAD
-	github.com/go-logr/logr v0.4.0
-	github.com/onsi/ginkgo v1.16.4
-	github.com/onsi/gomega v1.13.0
-	github.com/oracle/oci-go-sdk/v51 v51.0.0
-=======
 	github.com/go-logr/logr v1.2.2
 	github.com/onsi/ginkgo v1.16.5
 	github.com/onsi/gomega v1.18.1
 	github.com/oracle/oci-go-sdk/v63 v63.0.0
->>>>>>> d754d7ea
 	gopkg.in/yaml.v2 v2.4.0
 	k8s.io/api v0.23.3
 	k8s.io/apimachinery v0.23.3
