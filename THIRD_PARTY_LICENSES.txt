-------------------------------------
<<<<<<< HEAD
Operator SDK 1.32.0
=======
Operator SDK 1.37.0
>>>>>>> 9838a8ec
https://github.com/operator-framework/operator-sdk
Apache 2.0

-------------------------------------

Apache License:
                           Version 2.0, January 2004
                        http://www.apache.org/licenses/

   TERMS AND CONDITIONS FOR USE, REPRODUCTION, AND DISTRIBUTION

   1. Definitions.

      "License" shall mean the terms and conditions for use, reproduction,
      and distribution as defined by Sections 1 through 9 of this document.

      "Licensor" shall mean the copyright owner or entity authorized by
      the copyright owner that is granting the License.

      "Legal Entity" shall mean the union of the acting entity and all
      other entities that control, are controlled by, or are under common
      control with that entity. For the purposes of this definition,
      "control" means (i) the power, direct or indirect, to cause the
      direction or management of such entity, whether by contract or
      otherwise, or (ii) ownership of fifty percent (50%) or more of the
      outstanding shares, or (iii) beneficial ownership of such entity.

      "You" (or "Your") shall mean an individual or Legal Entity
      exercising permissions granted by this License.

      "Source" form shall mean the preferred form for making modifications,
      including but not limited to software source code, documentation
      source, and configuration files.

      "Object" form shall mean any form resulting from mechanical
      transformation or translation of a Source form, including but
      not limited to compiled object code, generated documentation,
      and conversions to other media types.

      "Work" shall mean the work of authorship, whether in Source or
      Object form, made available under the License, as indicated by a
      copyright notice that is included in or attached to the work
      (an example is provided in the Appendix below).

      "Derivative Works" shall mean any work, whether in Source or Object
      form, that is based on (or derived from) the Work and for which the
      editorial revisions, annotations, elaborations, or other modifications
      represent, as a whole, an original work of authorship. For the purposes
      of this License, Derivative Works shall not include works that remain
      separable from, or merely link (or bind by name) to the interfaces of,
      the Work and Derivative Works thereof.

      "Contribution" shall mean any work of authorship, including
      the original version of the Work and any modifications or additions
      to that Work or Derivative Works thereof, that is intentionally
      submitted to Licensor for inclusion in the Work by the copyright owner
      or by an individual or Legal Entity authorized to submit on behalf of
      the copyright owner. For the purposes of this definition, "submitted"
      means any form of electronic, verbal, or written communication sent
      to the Licensor or its representatives, including but not limited to
      communication on electronic mailing lists, source code control systems,
      and issue tracking systems that are managed by, or on behalf of, the
      Licensor for the purpose of discussing and improving the Work, but
      excluding communication that is conspicuously marked or otherwise
      designated in writing by the copyright owner as "Not a Contribution."

      "Contributor" shall mean Licensor and any individual or Legal Entity
      on behalf of whom a Contribution has been received by Licensor and
      subsequently incorporated within the Work.

   2. Grant of Copyright License. Subject to the terms and conditions of
      this License, each Contributor hereby grants to You a perpetual,
      worldwide, non-exclusive, no-charge, royalty-free, irrevocable
      copyright license to reproduce, prepare Derivative Works of,
      publicly display, publicly perform, sublicense, and distribute the
      Work and such Derivative Works in Source or Object form.

   3. Grant of Patent License. Subject to the terms and conditions of
      this License, each Contributor hereby grants to You a perpetual,
      worldwide, non-exclusive, no-charge, royalty-free, irrevocable
      (except as stated in this section) patent license to make, have made,
      use, offer to sell, sell, import, and otherwise transfer the Work,
      where such license applies only to those patent claims licensable
      by such Contributor that are necessarily infringed by their
      Contribution(s) alone or by combination of their Contribution(s)
      with the Work to which such Contribution(s) was submitted. If You
      institute patent litigation against any entity (including a
      cross-claim or counterclaim in a lawsuit) alleging that the Work
      or a Contribution incorporated within the Work constitutes direct
      or contributory patent infringement, then any patent licenses
      granted to You under this License for that Work shall terminate
      as of the date such litigation is filed.

   4. Redistribution. You may reproduce and distribute copies of the
      Work or Derivative Works thereof in any medium, with or without
      modifications, and in Source or Object form, provided that You
      meet the following conditions:

      (a) You must give any other recipients of the Work or
          Derivative Works a copy of this License; and

      (b) You must cause any modified files to carry prominent notices
          stating that You changed the files; and

      (c) You must retain, in the Source form of any Derivative Works
          that You distribute, all copyright, patent, trademark, and
          attribution notices from the Source form of the Work,
          excluding those notices that do not pertain to any part of
          the Derivative Works; and

      (d) If the Work includes a "NOTICE" text file as part of its
          distribution, then any Derivative Works that You distribute must
          include a readable copy of the attribution notices contained
          within such NOTICE file, excluding those notices that do not
          pertain to any part of the Derivative Works, in at least one
          of the following places: within a NOTICE text file distributed
          as part of the Derivative Works; within the Source form or
          documentation, if provided along with the Derivative Works; or,
          within a display generated by the Derivative Works, if and
          wherever such third-party notices normally appear. The contents
          of the NOTICE file are for informational purposes only and
          do not modify the License. You may add Your own attribution
          notices within Derivative Works that You distribute, alongside
          or as an addendum to the NOTICE text from the Work, provided
          that such additional attribution notices cannot be construed
          as modifying the License.

      You may add Your own copyright statement to Your modifications and
      may provide additional or different license terms and conditions
      for use, reproduction, or distribution of Your modifications, or
      for any such Derivative Works as a whole, provided Your use,
      reproduction, and distribution of the Work otherwise complies with
      the conditions stated in this License.

   5. Submission of Contributions. Unless You explicitly state otherwise,
      any Contribution intentionally submitted for inclusion in the Work
      by You to the Licensor shall be under the terms and conditions of
      this License, without any additional terms or conditions.
      Notwithstanding the above, nothing herein shall supersede or modify
      the terms of any separate license agreement you may have executed
      with Licensor regarding such Contributions.

   6. Trademarks. This License does not grant permission to use the trade
      names, trademarks, service marks, or product names of the Licensor,
      except as required for reasonable and customary use in describing the
      origin of the Work and reproducing the content of the NOTICE file.

   7. Disclaimer of Warranty. Unless required by applicable law or
      agreed to in writing, Licensor provides the Work (and each
      Contributor provides its Contributions) on an "AS IS" BASIS,
      WITHOUT WARRANTIES OR CONDITIONS OF ANY KIND, either express or
      implied, including, without limitation, any warranties or conditions
      of TITLE, NON-INFRINGEMENT, MERCHANTABILITY, or FITNESS FOR A
      PARTICULAR PURPOSE. You are solely responsible for determining the
      appropriateness of using or redistributing the Work and assume any
      risks associated with Your exercise of permissions under this License.

   8. Limitation of Liability. In no event and under no legal theory,
      whether in tort (including negligence), contract, or otherwise,
      unless required by applicable law (such as deliberate and grossly
      negligent acts) or agreed to in writing, shall any Contributor be
      liable to You for damages, including any direct, indirect, special,
      incidental, or consequential damages of any character arising as a
      result of this License or out of the use or inability to use the
      Work (including but not limited to damages for loss of goodwill,
      work stoppage, computer failure or malfunction, or any and all
      other commercial damages or losses), even if such Contributor
      has been advised of the possibility of such damages.

   9. Accepting Warranty or Additional Liability. While redistributing
      the Work or Derivative Works thereof, You may choose to offer,
      and charge a fee for, acceptance of support, warranty, indemnity,
      or other liability obligations and/or rights consistent with this
      License. However, in accepting such obligations, You may act only
      on Your own behalf and on Your sole responsibility, not on behalf
      of any other Contributor, and only if You agree to indemnify,
      defend, and hold each Contributor harmless for any liability
      incurred by, or claims asserted against, such Contributor by reason
      of your accepting any such warranty or additional liability.

   END OF TERMS AND CONDITIONS

   APPENDIX: How to apply the Apache License to your work.

      To apply the Apache License to your work, attach the following
      boilerplate notice, with the fields enclosed by brackets "[]"
      replaced with your own identifying information. (Don't include
      the brackets!)  The text should be enclosed in the appropriate
      comment syntax for the file format. We also recommend that a
      file or class name and description of purpose be included on the
      same "printed page" as the copyright notice for easier
      identification within third-party archives.

   Copyright [yyyy] [name of copyright owner]

   Licensed under the Apache License, Version 2.0 (the "License");
   you may not use this file except in compliance with the License.
   You may obtain a copy of the License at

       http://www.apache.org/licenses/LICENSE-2.0

   Unless required by applicable law or agreed to in writing, software
   distributed under the License is distributed on an "AS IS" BASIS,
   WITHOUT WARRANTIES OR CONDITIONS OF ANY KIND, either express or implied.
   See the License for the specific language governing permissions and
   limitations under the License.

   ------------------------------
<<<<<<< HEAD
   GO lang 1.21.4
=======
   GO lang 1.23.3
>>>>>>> 9838a8ec
   https://github.com/golang


   Copyright (c) 2009 The Go Authors.

Redistribution and use in source and binary forms, with or without
modification, are permitted provided that the following conditions are
met:

   * Redistributions of source code must retain the above copyright
notice, this list of conditions and the following disclaimer.
   * Redistributions in binary form must reproduce the above
copyright notice, this list of conditions and the following disclaimer
in the documentation and/or other materials provided with the
distribution.
   * Neither the name of Google Inc. nor the names of its
contributors may be used to endorse or promote products derived from
this software without specific prior written permission.

THIS SOFTWARE IS PROVIDED BY THE COPYRIGHT HOLDERS AND CONTRIBUTORS
"AS IS" AND ANY EXPRESS OR IMPLIED WARRANTIES, INCLUDING, BUT NOT
LIMITED TO, THE IMPLIED WARRANTIES OF MERCHANTABILITY AND FITNESS FOR
A PARTICULAR PURPOSE ARE DISCLAIMED. IN NO EVENT SHALL THE COPYRIGHT
OWNER OR CONTRIBUTORS BE LIABLE FOR ANY DIRECT, INDIRECT, INCIDENTAL,
SPECIAL, EXEMPLARY, OR CONSEQUENTIAL DAMAGES (INCLUDING, BUT NOT
LIMITED TO, PROCUREMENT OF SUBSTITUTE GOODS OR SERVICES; LOSS OF USE,
DATA, OR PROFITS; OR BUSINESS INTERRUPTION) HOWEVER CAUSED AND ON ANY
THEORY OF LIABILITY, WHETHER IN CONTRACT, STRICT LIABILITY, OR TORT
(INCLUDING NEGLIGENCE OR OTHERWISE) ARISING IN ANY WAY OUT OF THE USE
OF THIS SOFTWARE, EVEN IF ADVISED OF THE POSSIBILITY OF SUCH DAMAGE.

-------------------------
<<<<<<< HEAD
apimachinery 0.28.4
=======
apimachinery 0.31.3
>>>>>>> 9838a8ec
https://github.com/kubernetes/apimachinery/tr
Apache 2.0

-------------------------
<<<<<<< HEAD
controller-runtime 0.16.3
=======
controller-runtime 0.19.3
>>>>>>> 9838a8ec
https://github.com/kubernetes-sigs/controller-runtime/releases/tag/v0.16.3
Apache 2.0

-------------------------
<<<<<<< HEAD
golang 1.21.4
https://github.com/golang/go/releases/tag/go1.21.4
BSD 2-clause or 3-clause

=======
golang 1.23.3
https://github.com/golang/go/releases/tag/go1.21.4
>>>>>>> 9838a8ec

BSD 2-clause or 3-clause License:

Copyright (c) 2009 The Go Authors. All rights reserved.

Redistribution and use in source and binary forms, with or without
modification, are permitted provided that the following conditions are
met:

   * Redistributions of source code must retain the above copyright
notice, this list of conditions and the following disclaimer.
   * Redistributions in binary form must reproduce the above
copyright notice, this list of conditions and the following disclaimer
in the documentation and/or other materials provided with the
distribution.
   * Neither the name of Google Inc. nor the names of its
contributors may be used to endorse or promote products derived from
this software without specific prior written permission.

THIS SOFTWARE IS PROVIDED BY THE COPYRIGHT HOLDERS AND CONTRIBUTORS
"AS IS" AND ANY EXPRESS OR IMPLIED WARRANTIES, INCLUDING, BUT NOT
LIMITED TO, THE IMPLIED WARRANTIES OF MERCHANTABILITY AND FITNESS FOR
A PARTICULAR PURPOSE ARE DISCLAIMED. IN NO EVENT SHALL THE COPYRIGHT
OWNER OR CONTRIBUTORS BE LIABLE FOR ANY DIRECT, INDIRECT, INCIDENTAL,
SPECIAL, EXEMPLARY, OR CONSEQUENTIAL DAMAGES (INCLUDING, BUT NOT
LIMITED TO, PROCUREMENT OF SUBSTITUTE GOODS OR SERVICES; LOSS OF USE,
DATA, OR PROFITS; OR BUSINESS INTERRUPTION) HOWEVER CAUSED AND ON ANY
THEORY OF LIABILITY, WHETHER IN CONTRACT, STRICT LIABILITY, OR TORT
(INCLUDING NEGLIGENCE OR OTHERWISE) ARISING IN ANY WAY OUT OF THE USE
OF THIS SOFTWARE, EVEN IF ADVISED OF THE POSSIBILITY OF SUCH DAMAGE.
------------------------------- Copyright notices --------------------------
-- various source files
Copyright 2021 The Go Authors. All rights reserved.
-- various go source files under src/cmd/compile/internal/ and src/cmd/link/internal/
//  Copyright Â© 1994-1999 Lucent Technologies Inc.  All rights reserved.
//  Portions Copyright Â© 1995-1997 C H Forsyth (forsyth@terzarima.net)
//  Portions Copyright Â© 1997-1999 Vita Nuova Limited
//  Portions Copyright Â© 2000-2007 Vita Nuova Holdings Limited (www.vitanuova.c\om)
//  Portions Copyright Â© 2004,2006 Bruce Ellis
//  Portions Copyright Â© 2005-2007 C H Forsyth (forsyth@terzarima.net)
//  Revisions Copyright Â© 2000-2007 Lucent Technologies Inc. and others
//  Portions Copyright Â© 2009 The Go Authors. All rights reserved.
//
// Permission is hereby granted, free of charge, to any person obtaining a copy
// of this software and associated documentation files (the "Software"), to dea\l
// in the Software without restriction, including without limitation the rights
// to use, copy, modify, merge, publish, distribute, sublicense, and/or sell
// copies of the Software, and to permit persons to whom the Software is
// furnished to do so, subject to the following conditions:
//
// The above copyright notice and this permission notice shall be included in
// all copies or substantial portions of the Software.
//
// THE SOFTWARE IS PROVIDED "AS IS", WITHOUT WARRANTY OF ANY KIND, EXPRESS OR
// IMPLIED, INCLUDING BUT NOT LIMITED TO THE WARRANTIES OF MERCHANTABILITY,
// FITNESS FOR A PARTICULAR PURPOSE AND NONINFRINGEMENT.  IN NO EVENT SHALL THE
// AUTHORS OR COPYRIGHT HOLDERS BE LIABLE FOR ANY CLAIM, DAMAGES OR OTHER
// LIABILITY, WHETHER IN AN ACTION OF CONTRACT, TORT OR OTHERWISE, ARISING FROM\,
// OUT OF OR IN CONNECTION WITH THE SOFTWARE OR THE USE OR OTHER DEALINGS IN
// THE SOFTWARE.
---------------------------- Fourth-party information ----------------------
== NAME OF DEPENDENCY 1
github.com/google/pprof
== License Type
Apache 2.0
== Copyright Notices
--------------------------------(separator)---------------------------------
== NAME OF DEPENDENCY 2
github.com/chzyer/readline
== License Type
MIT
== Copyright Notices
The MIT License (MIT)

Copyright (c) 2015 Chzyer

Permission is hereby granted, free of charge, to any person obtaining a copy
of this software and associated documentation files (the "Software"), to deal
in the Software without restriction, including without limitation the rights
to use, copy, modify, merge, publish, distribute, sublicense, and/or sell
copies of the Software, and to permit persons to whom the Software is
furnished to do so, subject to the following conditions:

The above copyright notice and this permission notice shall be included in all
copies or substantial portions of the Software.

THE SOFTWARE IS PROVIDED "AS IS", WITHOUT WARRANTY OF ANY KIND, EXPRESS OR
IMPLIED, INCLUDING BUT NOT LIMITED TO THE WARRANTIES OF MERCHANTABILITY,
FITNESS FOR A PARTICULAR PURPOSE AND NONINFRINGEMENT. IN NO EVENT SHALL THE
AUTHORS OR COPYRIGHT HOLDERS BE LIABLE FOR ANY CLAIM, DAMAGES OR OTHER
LIABILITY, WHETHER IN AN ACTION OF CONTRACT, TORT OR OTHERWISE, ARISING FROM,
OUT OF OR IN CONNECTION WITH THE SOFTWARE OR THE USE OR OTHER DEALINGS IN THE
SOFTWARE.
--------------------------------(separator)---------------------------------
== NAME OF DEPENDENCY 3
github.com/chzyer/test
== License Type
MIT
== Copyright Notices
The MIT License (MIT)

Copyright (c) 2016 chzyer

Permission is hereby granted, free of charge, to any person obtaining a copy
of this software and associated documentation files (the "Software"), to deal
in the Software without restriction, including without limitation the rights
to use, copy, modify, merge, publish, distribute, sublicense, and/or sell
copies of the Software, and to permit persons to whom the Software is
furnished to do so, subject to the following conditions:

The above copyright notice and this permission notice shall be included in all
copies or substantial portions of the Software.

THE SOFTWARE IS PROVIDED "AS IS", WITHOUT WARRANTY OF ANY KIND, EXPRESS OR
IMPLIED, INCLUDING BUT NOT LIMITED TO THE WARRANTIES OF MERCHANTABILITY,
FITNESS FOR A PARTICULAR PURPOSE AND NONINFRINGEMENT. IN NO EVENT SHALL THE
AUTHORS OR COPYRIGHT HOLDERS BE LIABLE FOR ANY CLAIM, DAMAGES OR OTHER
LIABILITY, WHETHER IN AN ACTION OF CONTRACT, TORT OR OTHERWISE, ARISING FROM,
OUT OF OR IN CONNECTION WITH THE SOFTWARE OR THE USE OR OTHER DEALINGS IN THE
SOFTWARE.
--------------------------------(separator)---------------------------------
== NAME OF DEPENDENCY 4
github.com/chzyer/logex
== License Type
MIT
== Copyright Notices
The MIT License (MIT)

Copyright (c) 2015 Chzyer

Permission is hereby granted, free of charge, to any person obtaining a copy
of this software and associated documentation files (the "Software"), to deal
in the Software without restriction, including without limitation the rights
to use, copy, modify, merge, publish, distribute, sublicense, and/or sell
copies of the Software, and to permit persons to whom the Software is
furnished to do so, subject to the following conditions:

The above copyright notice and this permission notice shall be included in all
copies or substantial portions of the Software.

THE SOFTWARE IS PROVIDED "AS IS", WITHOUT WARRANTY OF ANY KIND, EXPRESS OR
IMPLIED, INCLUDING BUT NOT LIMITED TO THE WARRANTIES OF MERCHANTABILITY,
FITNESS FOR A PARTICULAR PURPOSE AND NONINFRINGEMENT. IN NO EVENT SHALL THE
AUTHORS OR COPYRIGHT HOLDERS BE LIABLE FOR ANY CLAIM, DAMAGES OR OTHER
LIABILITY, WHETHER IN AN ACTION OF CONTRACT, TORT OR OTHERWISE, ARISING FROM,
OUT OF OR IN CONNECTION WITH THE SOFTWARE OR THE USE OR OTHER DEALINGS IN THE
SOFTWARE.
--------------------------------(separator)---------------------------------
== NAME OF DEPENDENCY 5
golang.org/x/sys
== License Type
BSD 3-clause
== Copyright Notices
Copyright (c) 2009 The Go Authors. All rights reserved.

Redistribution and use in source and binary forms, with or without
modification, are permitted provided that the following conditions are
met:

   * Redistributions of source code must retain the above copyright
notice, this list of conditions and the following disclaimer.
   * Redistributions in binary form must reproduce the above
copyright notice, this list of conditions and the following disclaimer
in the documentation and/or other materials provided with the
distribution.
   * Neither the name of Google Inc. nor the names of its
contributors may be used to endorse or promote products derived from
this software without specific prior written permission.

THIS SOFTWARE IS PROVIDED BY THE COPYRIGHT HOLDERS AND CONTRIBUTORS
"AS IS" AND ANY EXPRESS OR IMPLIED WARRANTIES, INCLUDING, BUT NOT
LIMITED TO, THE IMPLIED WARRANTIES OF MERCHANTABILITY AND FITNESS FOR
A PARTICULAR PURPOSE ARE DISCLAIMED. IN NO EVENT SHALL THE COPYRIGHT
OWNER OR CONTRIBUTORS BE LIABLE FOR ANY DIRECT, INDIRECT, INCIDENTAL,
SPECIAL, EXEMPLARY, OR CONSEQUENTIAL DAMAGES (INCLUDING, BUT NOT
LIMITED TO, PROCUREMENT OF SUBSTITUTE GOODS OR SERVICES; LOSS OF USE,
DATA, OR PROFITS; OR BUSINESS INTERRUPTION) HOWEVER CAUSED AND ON ANY
THEORY OF LIABILITY, WHETHER IN CONTRACT, STRICT LIABILITY, OR TORT
(INCLUDING NEGLIGENCE OR OTHERWISE) ARISING IN ANY WAY OUT OF THE USE
OF THIS SOFTWARE, EVEN IF ADVISED OF THE POSSIBILITY OF SUCH DAMAGE.
--------------------------------(separator)---------------------------------
== NAME OF DEPENDENCY 6
github.com/ianlancetaylor/demangle
== License Type
BSD 3-clause
== Copyright Notices
Copyright (c) 2015 The Go Authors. All rights reserved.

Redistribution and use in source and binary forms, with or without
modification, are permitted provided that the following conditions are
met:

   * Redistributions of source code must retain the above copyright
notice, this list of conditions and the following disclaimer.
   * Redistributions in binary form must reproduce the above
copyright notice, this list of conditions and the following disclaimer
in the documentation and/or other materials provided with the
distribution.
   * Neither the name of Google Inc. nor the names of its
contributors may be used to endorse or promote products derived from
this software without specific prior written permission.

THIS SOFTWARE IS PROVIDED BY THE COPYRIGHT HOLDERS AND CONTRIBUTORS
"AS IS" AND ANY EXPRESS OR IMPLIED WARRANTIES, INCLUDING, BUT NOT
LIMITED TO, THE IMPLIED WARRANTIES OF MERCHANTABILITY AND FITNESS FOR
A PARTICULAR PURPOSE ARE DISCLAIMED. IN NO EVENT SHALL THE COPYRIGHT
OWNER OR CONTRIBUTORS BE LIABLE FOR ANY DIRECT, INDIRECT, INCIDENTAL,
SPECIAL, EXEMPLARY, OR CONSEQUENTIAL DAMAGES (INCLUDING, BUT NOT
LIMITED TO, PROCUREMENT OF SUBSTITUTE GOODS OR SERVICES; LOSS OF USE,
DATA, OR PROFITS; OR BUSINESS INTERRUPTION) HOWEVER CAUSED AND ON ANY
THEORY OF LIABILITY, WHETHER IN CONTRACT, STRICT LIABILITY, OR TORT
(INCLUDING NEGLIGENCE OR OTHERWISE) ARISING IN ANY WAY OUT OF THE USE
OF THIS SOFTWARE, EVEN IF ADVISED OF THE POSSIBILITY OF SUCH DAMAGE.
--------------------------------(separator)---------------------------------
== NAME OF DEPENDENCY 7
golang.org/x/arch
== License Type
BSD 3-clause
== Copyright Notices
Copyright (c) 2015 The Go Authors. All rights reserved.

Redistribution and use in source and binary forms, with or without
modification, are permitted provided that the following conditions are
met:

   * Redistributions of source code must retain the above copyright
notice, this list of conditions and the following disclaimer.
   * Redistributions in binary form must reproduce the above
copyright notice, this list of conditions and the following disclaimer
in the documentation and/or other materials provided with the
distribution.
   * Neither the name of Google Inc. nor the names of its
contributors may be used to endorse or promote products derived from
this software without specific prior written permission.

THIS SOFTWARE IS PROVIDED BY THE COPYRIGHT HOLDERS AND CONTRIBUTORS
"AS IS" AND ANY EXPRESS OR IMPLIED WARRANTIES, INCLUDING, BUT NOT
LIMITED TO, THE IMPLIED WARRANTIES OF MERCHANTABILITY AND FITNESS FOR
A PARTICULAR PURPOSE ARE DISCLAIMED. IN NO EVENT SHALL THE COPYRIGHT
OWNER OR CONTRIBUTORS BE LIABLE FOR ANY DIRECT, INDIRECT, INCIDENTAL,
SPECIAL, EXEMPLARY, OR CONSEQUENTIAL DAMAGES (INCLUDING, BUT NOT
LIMITED TO, PROCUREMENT OF SUBSTITUTE GOODS OR SERVICES; LOSS OF USE,
DATA, OR PROFITS; OR BUSINESS INTERRUPTION) HOWEVER CAUSED AND ON ANY
THEORY OF LIABILITY, WHETHER IN CONTRACT, STRICT LIABILITY, OR TORT
(INCLUDING NEGLIGENCE OR OTHERWISE) ARISING IN ANY WAY OUT OF THE USE
OF THIS SOFTWARE, EVEN IF ADVISED OF THE POSSIBILITY OF SUCH DAMAGE.
--------------------------------(separator)---------------------------------
== NAME OF DEPENDENCY 8
golang.org/x/mod
== License Type
BSD 3-clause
== Copyright Notices
Copyright (c) 2009 The Go Authors. All rights reserved.

Redistribution and use in source and binary forms, with or without
modification, are permitted provided that the following conditions are
met:

   * Redistributions of source code must retain the above copyright
notice, this list of conditions and the following disclaimer.
   * Redistributions in binary form must reproduce the above
copyright notice, this list of conditions and the following disclaimer
in the documentation and/or other materials provided with the
distribution.
   * Neither the name of Google Inc. nor the names of its
contributors may be used to endorse or promote products derived from
this software without specific prior written permission.

THIS SOFTWARE IS PROVIDED BY THE COPYRIGHT HOLDERS AND CONTRIBUTORS
"AS IS" AND ANY EXPRESS OR IMPLIED WARRANTIES, INCLUDING, BUT NOT
LIMITED TO, THE IMPLIED WARRANTIES OF MERCHANTABILITY AND FITNESS FOR
A PARTICULAR PURPOSE ARE DISCLAIMED. IN NO EVENT SHALL THE COPYRIGHT
OWNER OR CONTRIBUTORS BE LIABLE FOR ANY DIRECT, INDIRECT, INCIDENTAL,
SPECIAL, EXEMPLARY, OR CONSEQUENTIAL DAMAGES (INCLUDING, BUT NOT
LIMITED TO, PROCUREMENT OF SUBSTITUTE GOODS OR SERVICES; LOSS OF USE,
DATA, OR PROFITS; OR BUSINESS INTERRUPTION) HOWEVER CAUSED AND ON ANY
THEORY OF LIABILITY, WHETHER IN CONTRACT, STRICT LIABILITY, OR TORT
(INCLUDING NEGLIGENCE OR OTHERWISE) ARISING IN ANY WAY OUT OF THE USE
OF THIS SOFTWARE, EVEN IF ADVISED OF THE POSSIBILITY OF SUCH DAMAGE.
--------------------------------(separator)---------------------------------
== NAME OF DEPENDENCY 9
golang.org/x/sync
== License Type
BSD 3-clause
== Copyright Notices
Copyright (c) 2009 The Go Authors. All rights reserved.

Redistribution and use in source and binary forms, with or without
modification, are permitted provided that the following conditions are
met:

   * Redistributions of source code must retain the above copyright
notice, this list of conditions and the following disclaimer.
   * Redistributions in binary form must reproduce the above
copyright notice, this list of conditions and the following disclaimer
in the documentation and/or other materials provided with the
distribution.
   * Neither the name of Google Inc. nor the names of its
contributors may be used to endorse or promote products derived from
this software without specific prior written permission.

THIS SOFTWARE IS PROVIDED BY THE COPYRIGHT HOLDERS AND CONTRIBUTORS
"AS IS" AND ANY EXPRESS OR IMPLIED WARRANTIES, INCLUDING, BUT NOT
LIMITED TO, THE IMPLIED WARRANTIES OF MERCHANTABILITY AND FITNESS FOR
A PARTICULAR PURPOSE ARE DISCLAIMED. IN NO EVENT SHALL THE COPYRIGHT
OWNER OR CONTRIBUTORS BE LIABLE FOR ANY DIRECT, INDIRECT, INCIDENTAL,
SPECIAL, EXEMPLARY, OR CONSEQUENTIAL DAMAGES (INCLUDING, BUT NOT
LIMITED TO, PROCUREMENT OF SUBSTITUTE GOODS OR SERVICES; LOSS OF USE,
DATA, OR PROFITS; OR BUSINESS INTERRUPTION) HOWEVER CAUSED AND ON ANY
THEORY OF LIABILITY, WHETHER IN CONTRACT, STRICT LIABILITY, OR TORT
(INCLUDING NEGLIGENCE OR OTHERWISE) ARISING IN ANY WAY OUT OF THE USE
OF THIS SOFTWARE, EVEN IF ADVISED OF THE POSSIBILITY OF SUCH DAMAGE.
--------------------------------(separator)---------------------------------
== NAME OF DEPENDENCY 10
golang.org/x/sys
== License Type
BSD 3-clause
== Copyright Notices
Copyright (c) 2009 The Go Authors. All rights reserved.

Redistribution and use in source and binary forms, with or without
modification, are permitted provided that the following conditions are
met:

   * Redistributions of source code must retain the above copyright
notice, this list of conditions and the following disclaimer.
   * Redistributions in binary form must reproduce the above
copyright notice, this list of conditions and the following disclaimer
in the documentation and/or other materials provided with the
distribution.
   * Neither the name of Google Inc. nor the names of its
contributors may be used to endorse or promote products derived from
this software without specific prior written permission.

THIS SOFTWARE IS PROVIDED BY THE COPYRIGHT HOLDERS AND CONTRIBUTORS
"AS IS" AND ANY EXPRESS OR IMPLIED WARRANTIES, INCLUDING, BUT NOT
LIMITED TO, THE IMPLIED WARRANTIES OF MERCHANTABILITY AND FITNESS FOR
A PARTICULAR PURPOSE ARE DISCLAIMED. IN NO EVENT SHALL THE COPYRIGHT
OWNER OR CONTRIBUTORS BE LIABLE FOR ANY DIRECT, INDIRECT, INCIDENTAL,
SPECIAL, EXEMPLARY, OR CONSEQUENTIAL DAMAGES (INCLUDING, BUT NOT
LIMITED TO, PROCUREMENT OF SUBSTITUTE GOODS OR SERVICES; LOSS OF USE,
DATA, OR PROFITS; OR BUSINESS INTERRUPTION) HOWEVER CAUSED AND ON ANY
THEORY OF LIABILITY, WHETHER IN CONTRACT, STRICT LIABILITY, OR TORT
(INCLUDING NEGLIGENCE OR OTHERWISE) ARISING IN ANY WAY OUT OF THE USE
OF THIS SOFTWARE, EVEN IF ADVISED OF THE POSSIBILITY OF SUCH DAMAGE.
--------------------------------(separator)---------------------------------
== NAME OF DEPENDENCY 11
golang.org/x/term
== License Type
BSD 3-clause
== Copyright Notices
Copyright (c) 2009 The Go Authors. All rights reserved.

Redistribution and use in source and binary forms, with or without
modification, are permitted provided that the following conditions are
met:

   * Redistributions of source code must retain the above copyright
notice, this list of conditions and the following disclaimer.
   * Redistributions in binary form must reproduce the above
copyright notice, this list of conditions and the following disclaimer
in the documentation and/or other materials provided with the
distribution.
   * Neither the name of Google Inc. nor the names of its
contributors may be used to endorse or promote products derived from
this software without specific prior written permission.

THIS SOFTWARE IS PROVIDED BY THE COPYRIGHT HOLDERS AND CONTRIBUTORS
"AS IS" AND ANY EXPRESS OR IMPLIED WARRANTIES, INCLUDING, BUT NOT
LIMITED TO, THE IMPLIED WARRANTIES OF MERCHANTABILITY AND FITNESS FOR
A PARTICULAR PURPOSE ARE DISCLAIMED. IN NO EVENT SHALL THE COPYRIGHT
OWNER OR CONTRIBUTORS BE LIABLE FOR ANY DIRECT, INDIRECT, INCIDENTAL,
SPECIAL, EXEMPLARY, OR CONSEQUENTIAL DAMAGES (INCLUDING, BUT NOT
LIMITED TO, PROCUREMENT OF SUBSTITUTE GOODS OR SERVICES; LOSS OF USE,
DATA, OR PROFITS; OR BUSINESS INTERRUPTION) HOWEVER CAUSED AND ON ANY
THEORY OF LIABILITY, WHETHER IN CONTRACT, STRICT LIABILITY, OR TORT
(INCLUDING NEGLIGENCE OR OTHERWISE) ARISING IN ANY WAY OUT OF THE USE
OF THIS SOFTWARE, EVEN IF ADVISED OF THE POSSIBILITY OF SUCH DAMAGE.
--------------------------------(separator)---------------------------------
== NAME OF DEPENDENCY 12
golang.org/x/tools
== License Type
BSD 3-clause
== Copyright Notices
Copyright (c) 2009 The Go Authors. All rights reserved.

Redistribution and use in source and binary forms, with or without
modification, are permitted provided that the following conditions are
met:

   * Redistributions of source code must retain the above copyright
notice, this list of conditions and the following disclaimer.
   * Redistributions in binary form must reproduce the above
copyright notice, this list of conditions and the following disclaimer
in the documentation and/or other materials provided with the
distribution.
   * Neither the name of Google Inc. nor the names of its
contributors may be used to endorse or promote products derived from
this software without specific prior written permission.

THIS SOFTWARE IS PROVIDED BY THE COPYRIGHT HOLDERS AND CONTRIBUTORS
"AS IS" AND ANY EXPRESS OR IMPLIED WARRANTIES, INCLUDING, BUT NOT
LIMITED TO, THE IMPLIED WARRANTIES OF MERCHANTABILITY AND FITNESS FOR
A PARTICULAR PURPOSE ARE DISCLAIMED. IN NO EVENT SHALL THE COPYRIGHT
OWNER OR CONTRIBUTORS BE LIABLE FOR ANY DIRECT, INDIRECT, INCIDENTAL,
SPECIAL, EXEMPLARY, OR CONSEQUENTIAL DAMAGES (INCLUDING, BUT NOT
LIMITED TO, PROCUREMENT OF SUBSTITUTE GOODS OR SERVICES; LOSS OF USE,
DATA, OR PROFITS; OR BUSINESS INTERRUPTION) HOWEVER CAUSED AND ON ANY
THEORY OF LIABILITY, WHETHER IN CONTRACT, STRICT LIABILITY, OR TORT
(INCLUDING NEGLIGENCE OR OTHERWISE) ARISING IN ANY WAY OUT OF THE USE
OF THIS SOFTWARE, EVEN IF ADVISED OF THE POSSIBILITY OF SUCH DAMAGE.
--------------------------------(separator)---------------------------------
== NAME OF DEPENDENCY 13
golang.org/x/crypto
== License Type
BSD 3-clause
== Copyright Notices
Copyright (c) 2009 The Go Authors. All rights reserved.

Redistribution and use in source and binary forms, with or without
modification, are permitted provided that the following conditions are
met:

   * Redistributions of source code must retain the above copyright
notice, this list of conditions and the following disclaimer.
   * Redistributions in binary form must reproduce the above
copyright notice, this list of conditions and the following disclaimer
in the documentation and/or other materials provided with the
distribution.
   * Neither the name of Google Inc. nor the names of its
contributors may be used to endorse or promote products derived from
this software without specific prior written permission.

THIS SOFTWARE IS PROVIDED BY THE COPYRIGHT HOLDERS AND CONTRIBUTORS
"AS IS" AND ANY EXPRESS OR IMPLIED WARRANTIES, INCLUDING, BUT NOT
LIMITED TO, THE IMPLIED WARRANTIES OF MERCHANTABILITY AND FITNESS FOR
A PARTICULAR PURPOSE ARE DISCLAIMED. IN NO EVENT SHALL THE COPYRIGHT
OWNER OR CONTRIBUTORS BE LIABLE FOR ANY DIRECT, INDIRECT, INCIDENTAL,
SPECIAL, EXEMPLARY, OR CONSEQUENTIAL DAMAGES (INCLUDING, BUT NOT
LIMITED TO, PROCUREMENT OF SUBSTITUTE GOODS OR SERVICES; LOSS OF USE,
DATA, OR PROFITS; OR BUSINESS INTERRUPTION) HOWEVER CAUSED AND ON ANY
THEORY OF LIABILITY, WHETHER IN CONTRACT, STRICT LIABILITY, OR TORT
(INCLUDING NEGLIGENCE OR OTHERWISE) ARISING IN ANY WAY OUT OF THE USE
OF THIS SOFTWARE, EVEN IF ADVISED OF THE POSSIBILITY OF SUCH DAMAGE.
--------------------------------(separator)---------------------------------
== NAME OF DEPENDENCY 14
github.com/mmcloughlin/avo
== License Type
BSD 3-clause
== Copyright Notices
BSD 3-Clause License

Copyright (c) 2018, Michael McLoughlin
All rights reserved.

Redistribution and use in source and binary forms, with or without
modification, are permitted provided that the following conditions are met:

* Redistributions of source code must retain the above copyright notice, this
  list of conditions and the following disclaimer.

* Redistributions in binary form must reproduce the above copyright notice,
  this list of conditions and the following disclaimer in the documentation
  and/or other materials provided with the distribution.

* Neither the name of the copyright holder nor the names of its
  contributors may be used to endorse or promote products derived from
  this software without specific prior written permission.

THIS SOFTWARE IS PROVIDED BY THE COPYRIGHT HOLDERS AND CONTRIBUTORS "AS IS"
AND ANY EXPRESS OR IMPLIED WARRANTIES, INCLUDING, BUT NOT LIMITED TO, THE
IMPLIED WARRANTIES OF MERCHANTABILITY AND FITNESS FOR A PARTICULAR PURPOSE ARE
DISCLAIMED. IN NO EVENT SHALL THE COPYRIGHT HOLDER OR CONTRIBUTORS BE LIABLE
FOR ANY DIRECT, INDIRECT, INCIDENTAL, SPECIAL, EXEMPLARY, OR CONSEQUENTIAL
DAMAGES (INCLUDING, BUT NOT LIMITED TO, PROCUREMENT OF SUBSTITUTE GOODS OR
SERVICES; LOSS OF USE, DATA, OR PROFITS; OR BUSINESS INTERRUPTION) HOWEVER
CAUSED AND ON ANY THEORY OF LIABILITY, WHETHER IN CONTRACT, STRICT LIABILITY,
OR TORT (INCLUDING NEGLIGENCE OR OTHERWISE) ARISING IN ANY WAY OUT OF THE USE
OF THIS SOFTWARE, EVEN IF ADVISED OF THE POSSIBILITY OF SUCH DAMAGE.
--------------------------------(separator)---------------------------------
== NAME OF DEPENDENCY 15
golang.org/x/net
== License Type
BSD 3-clause
== Copyright Notices
Copyright (c) 2009 The Go Authors. All rights reserved.

Redistribution and use in source and binary forms, with or without
modification, are permitted provided that the following conditions are
met:

   * Redistributions of source code must retain the above copyright
notice, this list of conditions and the following disclaimer.
   * Redistributions in binary form must reproduce the above
copyright notice, this list of conditions and the following disclaimer
in the documentation and/or other materials provided with the
distribution.
   * Neither the name of Google Inc. nor the names of its
contributors may be used to endorse or promote products derived from
this software without specific prior written permission.

THIS SOFTWARE IS PROVIDED BY THE COPYRIGHT HOLDERS AND CONTRIBUTORS
"AS IS" AND ANY EXPRESS OR IMPLIED WARRANTIES, INCLUDING, BUT NOT
LIMITED TO, THE IMPLIED WARRANTIES OF MERCHANTABILITY AND FITNESS FOR
A PARTICULAR PURPOSE ARE DISCLAIMED. IN NO EVENT SHALL THE COPYRIGHT
OWNER OR CONTRIBUTORS BE LIABLE FOR ANY DIRECT, INDIRECT, INCIDENTAL,
SPECIAL, EXEMPLARY, OR CONSEQUENTIAL DAMAGES (INCLUDING, BUT NOT
LIMITED TO, PROCUREMENT OF SUBSTITUTE GOODS OR SERVICES; LOSS OF USE,
DATA, OR PROFITS; OR BUSINESS INTERRUPTION) HOWEVER CAUSED AND ON ANY
THEORY OF LIABILITY, WHETHER IN CONTRACT, STRICT LIABILITY, OR TORT
(INCLUDING NEGLIGENCE OR OTHERWISE) ARISING IN ANY WAY OUT OF THE USE
OF THIS SOFTWARE, EVEN IF ADVISED OF THE POSSIBILITY OF SUCH DAMAGE.
--------------------------------(separator)---------------------------------
== NAME OF DEPENDENCY 16
golang.org/x/text
== License Type
BSD 3-clause
== Copyright Notices
Copyright (c) 2009 The Go Authors. All rights reserved.

Redistribution and use in source and binary forms, with or without
modification, are permitted provided that the following conditions are
met:

   * Redistributions of source code must retain the above copyright
notice, this list of conditions and the following disclaimer.
   * Redistributions in binary form must reproduce the above
copyright notice, this list of conditions and the following disclaimer
in the documentation and/or other materials provided with the
distribution.
   * Neither the name of Google Inc. nor the names of its
contributors may be used to endorse or promote products derived from
this software without specific prior written permission.

THIS SOFTWARE IS PROVIDED BY THE COPYRIGHT HOLDERS AND CONTRIBUTORS
"AS IS" AND ANY EXPRESS OR IMPLIED WARRANTIES, INCLUDING, BUT NOT
LIMITED TO, THE IMPLIED WARRANTIES OF MERCHANTABILITY AND FITNESS FOR
A PARTICULAR PURPOSE ARE DISCLAIMED. IN NO EVENT SHALL THE COPYRIGHT
OWNER OR CONTRIBUTORS BE LIABLE FOR ANY DIRECT, INDIRECT, INCIDENTAL,
SPECIAL, EXEMPLARY, OR CONSEQUENTIAL DAMAGES (INCLUDING, BUT NOT
LIMITED TO, PROCUREMENT OF SUBSTITUTE GOODS OR SERVICES; LOSS OF USE,
DATA, OR PROFITS; OR BUSINESS INTERRUPTION) HOWEVER CAUSED AND ON ANY
THEORY OF LIABILITY, WHETHER IN CONTRACT, STRICT LIABILITY, OR TORT
(INCLUDING NEGLIGENCE OR OTHERWISE) ARISING IN ANY WAY OUT OF THE USE
OF THIS SOFTWARE, EVEN IF ADVISED OF THE POSSIBILITY OF SUCH DAMAGE.
--------------------------------(separator)---------------------------------
== LICENSES
.
== Text of license (Apache 2.0)

                                 Apache License
                           Version 2.0, January 2004
                        http://www.apache.org/licenses/

   TERMS AND CONDITIONS FOR USE, REPRODUCTION, AND DISTRIBUTION

   1. Definitions.

      "License" shall mean the terms and conditions for use, reproduction,
      and distribution as defined by Sections 1 through 9 of this document.

      "Licensor" shall mean the copyright owner or entity authorized by
      the copyright owner that is granting the License.

      "Legal Entity" shall mean the union of the acting entity and all
      other entities that control, are controlled by, or are under common
      control with that entity. For the purposes of this definition,
      "control" means (i) the power, direct or indirect, to cause the
      direction or management of such entity, whether by contract or
      otherwise, or (ii) ownership of fifty percent (50%) or more of the
      outstanding shares, or (iii) beneficial ownership of such entity.

      "You" (or "Your") shall mean an individual or Legal Entity
      exercising permissions granted by this License.

      "Source" form shall mean the preferred form for making modifications,
      including but not limited to software source code, documentation
      source, and configuration files.

      "Object" form shall mean any form resulting from mechanical
      transformation or translation of a Source form, including but
      not limited to compiled object code, generated documentation,
      and conversions to other media types.

      "Work" shall mean the work of authorship, whether in Source or
      Object form, made available under the License, as indicated by a
      copyright notice that is included in or attached to the work
      (an example is provided in the Appendix below).

      "Derivative Works" shall mean any work, whether in Source or Object
      form, that is based on (or derived from) the Work and for which the
      editorial revisions, annotations, elaborations, or other modifications
      represent, as a whole, an original work of authorship. For the purposes
      of this License, Derivative Works shall not include works that remain
      separable from, or merely link (or bind by name) to the interfaces of,
      the Work and Derivative Works thereof.

      "Contribution" shall mean any work of authorship, including
      the original version of the Work and any modifications or additions
      to that Work or Derivative Works thereof, that is intentionally
      submitted to Licensor for inclusion in the Work by the copyright owner
      or by an individual or Legal Entity authorized to submit on behalf of
      the copyright owner. For the purposes of this definition, "submitted"
      means any form of electronic, verbal, or written communication sent
      to the Licensor or its representatives, including but not limited to
      communication on electronic mailing lists, source code control systems,
      and issue tracking systems that are managed by, or on behalf of, the
      Licensor for the purpose of discussing and improving the Work, but
      excluding communication that is conspicuously marked or otherwise
      designated in writing by the copyright owner as "Not a Contribution."

      "Contributor" shall mean Licensor and any individual or Legal Entity
      on behalf of whom a Contribution has been received by Licensor and
      subsequently incorporated within the Work.

   2. Grant of Copyright License. Subject to the terms and conditions of
      this License, each Contributor hereby grants to You a perpetual,
      worldwide, non-exclusive, no-charge, royalty-free, irrevocable
      copyright license to reproduce, prepare Derivative Works of,
      publicly display, publicly perform, sublicense, and distribute the
      Work and such Derivative Works in Source or Object form.

   3. Grant of Patent License. Subject to the terms and conditions of
      this License, each Contributor hereby grants to You a perpetual,
      worldwide, non-exclusive, no-charge, royalty-free, irrevocable
      (except as stated in this section) patent license to make, have made,
      use, offer to sell, sell, import, and otherwise transfer the Work,
      where such license applies only to those patent claims licensable
      by such Contributor that are necessarily infringed by their
      Contribution(s) alone or by combination of their Contribution(s)
      with the Work to which such Contribution(s) was submitted. If You
      institute patent litigation against any entity (including a
      cross-claim or counterclaim in a lawsuit) alleging that the Work
      or a Contribution incorporated within the Work constitutes direct
      or contributory patent infringement, then any patent licenses
      granted to You under this License for that Work shall terminate
      as of the date such litigation is filed.

   4. Redistribution. You may reproduce and distribute copies of the
      Work or Derivative Works thereof in any medium, with or without
      modifications, and in Source or Object form, provided that You
      meet the following conditions:

      (a) You must give any other recipients of the Work or
          Derivative Works a copy of this License; and

      (b) You must cause any modified files to carry prominent notices
          stating that You changed the files; and

      (c) You must retain, in the Source form of any Derivative Works
          that You distribute, all copyright, patent, trademark, and
          attribution notices from the Source form of the Work,
          excluding those notices that do not pertain to any part of
          the Derivative Works; and

      (d) If the Work includes a "NOTICE" text file as part of its
          distribution, then any Derivative Works that You distribute must
          include a readable copy of the attribution notices contained
          within such NOTICE file, excluding those notices that do not
          pertain to any part of the Derivative Works, in at least one
          of the following places: within a NOTICE text file distributed
          as part of the Derivative Works; within the Source form or
          documentation, if provided along with the Derivative Works; or,
          within a display generated by the Derivative Works, if and
          wherever such third-party notices normally appear. The contents
          of the NOTICE file are for informational purposes only and
          do not modify the License. You may add Your own attribution
          notices within Derivative Works that You distribute, alongside
          or as an addendum to the NOTICE text from the Work, provided
          that such additional attribution notices cannot be construed
          as modifying the License.

      You may add Your own copyright statement to Your modifications and
      may provide additional or different license terms and conditions
      for use, reproduction, or distribution of Your modifications, or
      for any such Derivative Works as a whole, provided Your use,
      reproduction, and distribution of the Work otherwise complies with
      the conditions stated in this License.

   5. Submission of Contributions. Unless You explicitly state otherwise,
      any Contribution intentionally submitted for inclusion in the Work
      by You to the Licensor shall be under the terms and conditions of
      this License, without any additional terms or conditions.
      Notwithstanding the above, nothing herein shall supersede or modify
      the terms of any separate license agreement you may have executed
      with Licensor regarding such Contributions.

   6. Trademarks. This License does not grant permission to use the trade
      names, trademarks, service marks, or product names of the Licensor,
      except as required for reasonable and customary use in describing the
      origin of the Work and reproducing the content of the NOTICE file.

   7. Disclaimer of Warranty. Unless required by applicable law or
      agreed to in writing, Licensor provides the Work (and each
      Contributor provides its Contributions) on an "AS IS" BASIS,
      WITHOUT WARRANTIES OR CONDITIONS OF ANY KIND, either express or
      implied, including, without limitation, any warranties or conditions
      of TITLE, NON-INFRINGEMENT, MERCHANTABILITY, or FITNESS FOR A
      PARTICULAR PURPOSE. You are solely responsible for determining the
      appropriateness of using or redistributing the Work and assume any
      risks associated with Your exercise of permissions under this License.

   8. Limitation of Liability. In no event and under no legal theory,
      whether in tort (including negligence), contract, or otherwise,
      unless required by applicable law (such as deliberate and grossly
      negligent acts) or agreed to in writing, shall any Contributor be
      liable to You for damages, including any direct, indirect, special,
      incidental, or consequential damages of any character arising as a
      result of this License or out of the use or inability to use the
      Work (including but not limited to damages for loss of goodwill,
      work stoppage, computer failure or malfunction, or any and all
      other commercial damages or losses), even if such Contributor
      has been advised of the possibility of such damages.

   9. Accepting Warranty or Additional Liability. While redistributing
      the Work or Derivative Works thereof, You may choose to offer,
      and charge a fee for, acceptance of support, warranty, indemnity,
      or other liability obligations and/or rights consistent with this
      License. However, in accepting such obligations, You may act only
      on Your own behalf and on Your sole responsibility, not on behalf
      of any other Contributor, and only if You agree to indemnify,
      defend, and hold each Contributor harmless for any liability
      incurred by, or claims asserted against, such Contributor by reason
      of your accepting any such warranty or additional liability.

   END OF TERMS AND CONDITIONS

   APPENDIX: How to apply the Apache License to your work.

      To apply the Apache License to your work, attach the following
      boilerplate notice, with the fields enclosed by brackets "[]"
      replaced with your own identifying information. (Don't include
      the brackets!)  The text should be enclosed in the appropriate
      comment syntax for the file format. We also recommend that a
      file or class name and description of purpose be included on the
      same "printed page" as the copyright notice for easier
      identification within third-party archives.

   Copyright [yyyy] [name of copyright owner]

   Licensed under the Apache License, Version 2.0 (the "License");
   you may not use this file except in compliance with the License.
   You may obtain a copy of the License at

       http://www.apache.org/licenses/LICENSE-2.0

   Unless required by applicable law or agreed to in writing, software
   distributed under the License is distributed on an "AS IS" BASIS,
   WITHOUT WARRANTIES OR CONDITIONS OF ANY KIND, either express or implied.
   See the License for the specific language governing permissions and
   limitations under the License.

--------------------------
<<<<<<< HEAD
Logr 1.3.0
=======
Logr 1.4.2
>>>>>>> 9838a8ec
https://pkg.go.dev/github.com/go-logr/logr
https://github.com/go-logr/logr/tree/v1.3.0
Apache 2.0 License

-------------------------
<<<<<<< HEAD
OCI Go SDK 65.53.0
=======
OCI Go SDK 65.77.1
>>>>>>> 9838a8ec
https://github.com/oracle/oci-go-sdk/releases/tag/v65.53.0

Dual-License: UPL + Apache 2.0

UPL license:

Copyright (c) 2016, 2018, 2020, Oracle and/or its affiliates.
This software is dual-licensed to you under the Universal Permissive License (UPL) 1.0
as shown at https://oss.oracle.com/licenses/upl
or Apache License 2.0 as shown at http://www.apache.org/licenses/LICENSE-2.0.
You may choose either license.

Copyright (c) 2019, 2020 Oracle and/or its affiliates.

The Universal Permissive License (UPL), Version 1.0

 Subject to the condition set forth below, permission is hereby granted to any
 person obtaining a copy of this software, associated documentation and/or data
 (collectively the "Software"), free of charge and under any and all copyright
 rights in the Software, and any and all patent rights owned or freely
 licensable by each licensor hereunder covering either (i) the unmodified
 Software as contributed to or provided by such licensor, or (ii) the Larger
 Works (as defined below), to deal in both

 (a) the Software, and
 (b) any piece of software and/or hardware listed in the lrgrwrks.txt file if
 one is included with the Software (each a "Larger Work" to which the Software
 is contributed by such licensors),

 without restriction, including without limitation the rights to copy, create
 derivative works of, display, perform, and distribute the Software and make,
 use, sell, offer for sale, import, export, have made, and have sold the
 Software and the Larger Work(s), and to sublicense the foregoing rights on
 either these or other terms.

 This license is subject to the following condition:
 The above copyright notice and either this complete permission notice or at
 a minimum a reference to the UPL must be included in all copies or
 substantial portions of the Software.

 THE SOFTWARE IS PROVIDED "AS IS", WITHOUT WARRANTY OF ANY KIND, EXPRESS OR
 IMPLIED, INCLUDING BUT NOT LIMITED TO THE WARRANTIES OF MERCHANTABILITY,
 FITNESS FOR A PARTICULAR PURPOSE AND NONINFRINGEMENT. IN NO EVENT SHALL THE
 AUTHORS OR COPYRIGHT HOLDERS BE LIABLE FOR ANY CLAIM, DAMAGES OR OTHER
 LIABILITY, WHETHER IN AN ACTION OF CONTRACT, TORT OR OTHERWISE, ARISING FROM,
 OUT OF OR IN CONNECTION WITH THE SOFTWARE OR THE USE OR OTHER DEALINGS IN THE
 SOFTWARE.


-------------------------
<<<<<<< HEAD
ginkgo 2.13.1
=======
ginkgo 2.202.
>>>>>>> 9838a8ec
https://github.com/onsi/ginkgo/releases/tag/v2.13.1
MIT
------------------------------------
Gomega
github.com/onsi/gomega
MIT License
Copyright (c) 2013-2014 Onsi Fakhouri

----------------------------
<<<<<<< HEAD
gomega 1.30.0
=======
gomega 1.34.2
>>>>>>> 9838a8ec
http://onsi.github.io/gomega/
MIT

-------------------------
<<<<<<< HEAD
Kubernetes api 0.28.4
=======
Kubernetes api 0.31.3
>>>>>>> 9838a8ec
https://pkg.go.dev/k8s.io/api
Apache 2.0

----------------------------------
<<<<<<< HEAD
Kubernetes apimachinery 0.28.4
=======
Kubernetes apimachinery 0.31.3
>>>>>>> 9838a8ec
https://pkg.go.dev/k8s.io/apimachinery
Apache 2.0

-----------------------------------
<<<<<<< HEAD
Kubernetes client-go 0.28.4
=======
Kubernetes client-go 0.31.3
>>>>>>> 9838a8ec
https://pkg.go.dev/k8s.io/client-go
Apache 2.0

-------------------------------------
<<<<<<< HEAD
Kubernetes controller-runtime project 0.16.3
=======
Kubernetes controller-runtime project 0.19.3
>>>>>>> 9838a8ec
https://pkg.go.dev/sigs.k8s.io/controller-runtime
Apache 2.0

------------------------------------
kubernetes-sigs/yaml 1.4.0
https://github.com/kubernetes-sigs/yaml/tree/v1.3.0
MIT

-------------------------
<<<<<<< HEAD
OCI SDK for Go 65.53.0
=======
OCI SDK for Go 65.77.1
>>>>>>> 9838a8ec
https://github.com/oracle/oci-go-sdk
Multiple Licenses: Apache 2.0, UPL

------------------------------
Operator Lifecycle Manager (OLM) 0.30.0
github.com/operator-framework/operator-lifecycle-manager
Apache 2.0


------------------------------------
Prometheus Operator 0.78.2
https://github.com/prometheus-operator/prometheus-operator
Apache 2.0

------------------------------------
yaml 3.0.1
https://github.com/go-yaml/yaml/releases/tag/v3.0.1
Dual license: Apache 2.0, MIT

YAML support for the Go language
https://pkg.go.dev/gopkg.in/yaml.v2
Apache 2.0

------------------------------------
YAML marshaling and unmarshaling support for Go
https://pkg.go.dev/sigs.k8s.io/yaml
Dual license: BSD-3-Clause, MIT

------------------------------------
<<<<<<< HEAD
zap 1.26.0
https://github.com/uber-go/zap/releases/tag/v1.26.0
=======
zap 1.27.0
https://github.com/uber-go/zap/releases/tag/v1.27.0
>>>>>>> 9838a8ec
MIT

------------------------------------
The MIT License (MIT)

Copyright (c) 2014 Sam Ghods

Permission is hereby granted, free of charge, to any person obtaining a copy
of this software and associated documentation files (the "Software"), to deal
in the Software without restriction, including without limitation the rights
to use, copy, modify, merge, publish, distribute, sublicense, and/or sell
copies of the Software, and to permit persons to whom the Software is
furnished to do so, subject to the following conditions:

The above copyright notice and this permission notice shall be included in all
copies or substantial portions of the Software.

THE SOFTWARE IS PROVIDED "AS IS", WITHOUT WARRANTY OF ANY KIND, EXPRESS OR
IMPLIED, INCLUDING BUT NOT LIMITED TO THE WARRANTIES OF MERCHANTABILITY,
FITNESS FOR A PARTICULAR PURPOSE AND NONINFRINGEMENT. IN NO EVENT SHALL THE
AUTHORS OR COPYRIGHT HOLDERS BE LIABLE FOR ANY CLAIM, DAMAGES OR OTHER
LIABILITY, WHETHER IN AN ACTION OF CONTRACT, TORT OR OTHERWISE, ARISING FROM,
OUT OF OR IN CONNECTION WITH THE SOFTWARE OR THE USE OR OTHER DEALINGS IN THE
SOFTWARE.


Copyright (c) 2012 The Go Authors.

Redistribution and use in source and binary forms, with or without
modification, are permitted provided that the following conditions are
met:

   * Redistributions of source code must retain the above copyright
notice, this list of conditions and the following disclaimer.
   * Redistributions in binary form must reproduce the above
copyright notice, this list of conditions and the following disclaimer
in the documentation and/or other materials provided with the
distribution.
   * Neither the name of Google Inc. nor the names of its
contributors may be used to endorse or promote products derived from
this software without specific prior written permission.

THIS SOFTWARE IS PROVIDED BY THE COPYRIGHT HOLDERS AND CONTRIBUTORS
"AS IS" AND ANY EXPRESS OR IMPLIED WARRANTIES, INCLUDING, BUT NOT
LIMITED TO, THE IMPLIED WARRANTIES OF MERCHANTABILITY AND FITNESS FOR
A PARTICULAR PURPOSE ARE DISCLAIMED. IN NO EVENT SHALL THE COPYRIGHT
OWNER OR CONTRIBUTORS BE LIABLE FOR ANY DIRECT, INDIRECT, INCIDENTAL,
SPECIAL, EXEMPLARY, OR CONSEQUENTIAL DAMAGES (INCLUDING, BUT NOT
LIMITED TO, PROCUREMENT OF SUBSTITUTE GOODS OR SERVICES; LOSS OF USE,
DATA, OR PROFITS; OR BUSINESS INTERRUPTION) HOWEVER CAUSED AND ON ANY
THEORY OF LIABILITY, WHETHER IN CONTRACT, STRICT LIABILITY, OR TORT
(INCLUDING NEGLIGENCE OR OTHERWISE) ARISING IN ANY WAY OUT OF THE USE
OF THIS SOFTWARE, EVEN IF ADVISED OF THE POSSIBILITY OF SUCH DAMAGE.

------------------------
<<<<<<< HEAD
Ginkgo 2.13.1
=======
Ginkgo 2.20.2
>>>>>>> 9838a8ec
github.com/onsi/ginkgo
MIT License
Copyright (c) 2013-2014 Onsi Fakhouri

Permission is hereby granted, free of charge, to any person obtaining
a copy of this software and associated documentation files (the
"Software"), to deal in the Software without restriction, including
without limitation the rights to use, copy, modify, merge, publish,
distribute, sublicense, and/or sell copies of the Software, and to
permit persons to whom the Software is furnished to do so, subject to
the following conditions:

The above copyright notice and this permission notice shall be
included in all copies or substantial portions of the Software.

THE SOFTWARE IS PROVIDED "AS IS", WITHOUT WARRANTY OF ANY KIND,
EXPRESS OR IMPLIED, INCLUDING BUT NOT LIMITED TO THE WARRANTIES OF
MERCHANTABILITY, FITNESS FOR A PARTICULAR PURPOSE AND
NONINFRINGEMENT. IN NO EVENT SHALL THE AUTHORS OR COPYRIGHT HOLDERS BE
LIABLE FOR ANY CLAIM, DAMAGES OR OTHER LIABILITY, WHETHER IN AN ACTION
OF CONTRACT, TORT OR OTHERWISE, ARISING FROM, OUT OF OR IN CONNECTION
WITH THE SOFTWARE OR THE USE OR OTHER DEALINGS IN THE SOFTWARE.
---------------------------<|MERGE_RESOLUTION|>--- conflicted
+++ resolved
@@ -1,9 +1,5 @@
 -------------------------------------
-<<<<<<< HEAD
-Operator SDK 1.32.0
-=======
 Operator SDK 1.37.0
->>>>>>> 9838a8ec
 https://github.com/operator-framework/operator-sdk
 Apache 2.0
 
@@ -212,11 +208,7 @@
    limitations under the License.
 
    ------------------------------
-<<<<<<< HEAD
-   GO lang 1.21.4
-=======
    GO lang 1.23.3
->>>>>>> 9838a8ec
    https://github.com/golang
 
 
@@ -249,33 +241,18 @@
 OF THIS SOFTWARE, EVEN IF ADVISED OF THE POSSIBILITY OF SUCH DAMAGE.
 
 -------------------------
-<<<<<<< HEAD
-apimachinery 0.28.4
-=======
 apimachinery 0.31.3
->>>>>>> 9838a8ec
 https://github.com/kubernetes/apimachinery/tr
 Apache 2.0
 
 -------------------------
-<<<<<<< HEAD
-controller-runtime 0.16.3
-=======
 controller-runtime 0.19.3
->>>>>>> 9838a8ec
 https://github.com/kubernetes-sigs/controller-runtime/releases/tag/v0.16.3
 Apache 2.0
 
 -------------------------
-<<<<<<< HEAD
-golang 1.21.4
-https://github.com/golang/go/releases/tag/go1.21.4
-BSD 2-clause or 3-clause
-
-=======
 golang 1.23.3
 https://github.com/golang/go/releases/tag/go1.21.4
->>>>>>> 9838a8ec
 
 BSD 2-clause or 3-clause License:
 
@@ -1029,21 +1006,13 @@
    limitations under the License.
 
 --------------------------
-<<<<<<< HEAD
-Logr 1.3.0
-=======
 Logr 1.4.2
->>>>>>> 9838a8ec
 https://pkg.go.dev/github.com/go-logr/logr
 https://github.com/go-logr/logr/tree/v1.3.0
 Apache 2.0 License
 
 -------------------------
-<<<<<<< HEAD
-OCI Go SDK 65.53.0
-=======
 OCI Go SDK 65.77.1
->>>>>>> 9838a8ec
 https://github.com/oracle/oci-go-sdk/releases/tag/v65.53.0
 
 Dual-License: UPL + Apache 2.0
@@ -1094,11 +1063,7 @@
 
 
 -------------------------
-<<<<<<< HEAD
-ginkgo 2.13.1
-=======
 ginkgo 2.202.
->>>>>>> 9838a8ec
 https://github.com/onsi/ginkgo/releases/tag/v2.13.1
 MIT
 ------------------------------------
@@ -1108,47 +1073,27 @@
 Copyright (c) 2013-2014 Onsi Fakhouri
 
 ----------------------------
-<<<<<<< HEAD
-gomega 1.30.0
-=======
 gomega 1.34.2
->>>>>>> 9838a8ec
 http://onsi.github.io/gomega/
 MIT
 
 -------------------------
-<<<<<<< HEAD
-Kubernetes api 0.28.4
-=======
 Kubernetes api 0.31.3
->>>>>>> 9838a8ec
 https://pkg.go.dev/k8s.io/api
 Apache 2.0
 
 ----------------------------------
-<<<<<<< HEAD
-Kubernetes apimachinery 0.28.4
-=======
 Kubernetes apimachinery 0.31.3
->>>>>>> 9838a8ec
 https://pkg.go.dev/k8s.io/apimachinery
 Apache 2.0
 
 -----------------------------------
-<<<<<<< HEAD
-Kubernetes client-go 0.28.4
-=======
 Kubernetes client-go 0.31.3
->>>>>>> 9838a8ec
 https://pkg.go.dev/k8s.io/client-go
 Apache 2.0
 
 -------------------------------------
-<<<<<<< HEAD
-Kubernetes controller-runtime project 0.16.3
-=======
 Kubernetes controller-runtime project 0.19.3
->>>>>>> 9838a8ec
 https://pkg.go.dev/sigs.k8s.io/controller-runtime
 Apache 2.0
 
@@ -1158,11 +1103,7 @@
 MIT
 
 -------------------------
-<<<<<<< HEAD
-OCI SDK for Go 65.53.0
-=======
 OCI SDK for Go 65.77.1
->>>>>>> 9838a8ec
 https://github.com/oracle/oci-go-sdk
 Multiple Licenses: Apache 2.0, UPL
 
@@ -1192,13 +1133,8 @@
 Dual license: BSD-3-Clause, MIT
 
 ------------------------------------
-<<<<<<< HEAD
-zap 1.26.0
-https://github.com/uber-go/zap/releases/tag/v1.26.0
-=======
 zap 1.27.0
 https://github.com/uber-go/zap/releases/tag/v1.27.0
->>>>>>> 9838a8ec
 MIT
 
 ------------------------------------
@@ -1254,11 +1190,7 @@
 OF THIS SOFTWARE, EVEN IF ADVISED OF THE POSSIBILITY OF SUCH DAMAGE.
 
 ------------------------
-<<<<<<< HEAD
-Ginkgo 2.13.1
-=======
 Ginkgo 2.20.2
->>>>>>> 9838a8ec
 github.com/onsi/ginkgo
 MIT License
 Copyright (c) 2013-2014 Onsi Fakhouri
