/*
** Copyright (c) 2022 Oracle and/or its affiliates.
**
** The Universal Permissive License (UPL), Version 1.0
**
** Subject to the condition set forth below, permission is hereby granted to any
** person obtaining a copy of this software, associated documentation and/or data
** (collectively the "Software"), free of charge and under any and all copyright
** rights in the Software, and any and all patent rights owned or freely
** licensable by each licensor hereunder covering either (i) the unmodified
** Software as contributed to or provided by such licensor, or (ii) the Larger
** Works (as defined below), to deal in both
**
** (a) the Software, and
** (b) any piece of software and/or hardware listed in the lrgrwrks.txt file if
** one is included with the Software (each a "Larger Work" to which the Software
** is contributed by such licensors),
**
** without restriction, including without limitation the rights to copy, create
** derivative works of, display, perform, and distribute the Software and make,
** use, sell, offer for sale, import, export, have made, and have sold the
** Software and the Larger Work(s), and to sublicense the foregoing rights on
** either these or other terms.
**
** This license is subject to the following condition:
** The above copyright notice and either this complete permission notice or at
** a minimum a reference to the UPL must be included in all copies or
** substantial portions of the Software.
**
** THE SOFTWARE IS PROVIDED "AS IS", WITHOUT WARRANTY OF ANY KIND, EXPRESS OR
** IMPLIED, INCLUDING BUT NOT LIMITED TO THE WARRANTIES OF MERCHANTABILITY,
** FITNESS FOR A PARTICULAR PURPOSE AND NONINFRINGEMENT. IN NO EVENT SHALL THE
** AUTHORS OR COPYRIGHT HOLDERS BE LIABLE FOR ANY CLAIM, DAMAGES OR OTHER
** LIABILITY, WHETHER IN AN ACTION OF CONTRACT, TORT OR OTHERWISE, ARISING FROM,
** OUT OF OR IN CONNECTION WITH THE SOFTWARE OR THE USE OR OTHER DEALINGS IN THE
** SOFTWARE.
 */

package controllers

import (
	"context"
	"encoding/json"
	"fmt"
	"reflect"
	"strconv"
	"strings"
	"time"

	"github.com/go-logr/logr"
	"github.com/oracle/oci-go-sdk/v65/common"
	"github.com/oracle/oci-go-sdk/v65/ons"
	appsv1 "k8s.io/api/apps/v1"
	corev1 "k8s.io/api/core/v1"
	"k8s.io/apimachinery/pkg/api/errors"
	"k8s.io/apimachinery/pkg/api/meta"
	metav1 "k8s.io/apimachinery/pkg/apis/meta/v1"
	"k8s.io/apimachinery/pkg/runtime"
	"k8s.io/apimachinery/pkg/types"
	"k8s.io/client-go/kubernetes"
	"k8s.io/client-go/tools/clientcmd"
	"k8s.io/client-go/tools/record"
	ctrl "sigs.k8s.io/controller-runtime"
	"sigs.k8s.io/controller-runtime/pkg/client"
	"sigs.k8s.io/controller-runtime/pkg/controller"
	"sigs.k8s.io/controller-runtime/pkg/controller/controllerutil"
	"sigs.k8s.io/controller-runtime/pkg/event"
	"sigs.k8s.io/controller-runtime/pkg/predicate"

	databasev1alpha1 "github.com/oracle/oracle-database-operator/apis/database/v1alpha1"
	shardingv1 "github.com/oracle/oracle-database-operator/commons/sharding"
)

// Sharding Topology
type ShardingTopology struct {
	topicid         string
	Instance        *databasev1alpha1.ShardingDatabase
	deltopology     bool
	onsProvider     common.ConfigurationProvider
	onsProviderFlag bool
	rclient         ons.NotificationDataPlaneClient
}

// ShardingDatabaseReconciler reconciles a ShardingDatabase object
type ShardingDatabaseReconciler struct {
	client.Client
	Log        logr.Logger
	Scheme     *runtime.Scheme
	kubeClient kubernetes.Interface
	kubeConfig clientcmd.ClientConfig
	Recorder   record.EventRecorder
	osh        []*ShardingTopology
	InCluster  bool
	Namespace  string
}

var sentFailMsg = make(map[string]bool)
var sentCompleteMsg = make(map[string]bool)

// +kubebuilder:rbac:groups=database.oracle.com,resources=shardingdatabases,verbs=get;list;watch;create;update;patch;delete
// +kubebuilder:rbac:groups=database.oracle.com,resources=shardingdatabases/status,verbs=get;update;patch
// +kubebuilder:rbac:groups=database.oracle.com,resources=shardingdatabases/finalizers,verbs=get;create;update;patch;delete
// +kubebuilder:rbac:groups=core,resources=pods;pods/log;pods/exec;secrets;containers;services;events;configmaps;persistentvolumeclaims;namespaces,verbs=get;list;watch;create;update;patch;delete
// +kubebuilder:rbac:groups=core,resources=pods/exec,verbs=create
// +kubebuilder:rbac:groups=apps,resources=statefulsets,verbs=get;list;watch;create;update;patch;delete
// +kubebuilder:rbac:groups='',resources=statefulsets/finalizers,verbs=get;list;watch;create;update;patch;delete

// Reconcile is part of the main kubernetes reconciliation loop which aims to
// move the current state of the cluster closer to the desired state.
// TODO(user): Modify the Reconcile function to compare the state specified by
// the ShardingDatabase object against the actual cluster state, and then
// perform operations to make the cluster state reflect the state specified by
// the user.
//
// For more details, check Reconcile and its Result here:
// - https://pkg.go.dev/sigs.k8s.io/controller-runtime@v0.6.4/pkg/reconcile
func (r *ShardingDatabaseReconciler) Reconcile(ctx context.Context, req ctrl.Request) (ctrl.Result, error) {
	//ctx := context.Background()
	//_ = r.Log.WithValues("shardingdatabase", req.NamespacedName)

	// your logic here
	var i int32
	//var ShardImageLatest []databasev1alpha1.ShardSpec
	var OraCatalogSpex databasev1alpha1.CatalogSpec
	var OraShardSpex databasev1alpha1.ShardSpec
	var OraGsmSpex databasev1alpha1.GsmSpec
	var result ctrl.Result
	var isShardTopologyDeleteTrue bool = false
	//var msg string
	var err error
	var idx int
	var stateType string
	resultNq := ctrl.Result{Requeue: false}
	resultQ := ctrl.Result{Requeue: true, RequeueAfter: 30 * time.Second}
	var nilErr error = nil

	// On every reconcile, we will call setCrdLifeCycleState
	// To understand this, please refer https://sdk.operatorframework.io/docs/building-operators/golang/advanced-topics/
	// https://github.com/kubernetes/apimachinery/blob/master/pkg/api/meta/conditions.go

	// Kube Client Config Setup
	if r.kubeConfig == nil && r.kubeClient == nil {
		r.kubeConfig, r.kubeClient, err = shardingv1.GetK8sClientConfig(r.Client)
		if err != nil {
			return ctrl.Result{}, err
		}
	}
	// Fetch the ProvShard instance
	instance := &databasev1alpha1.ShardingDatabase{}
	err = r.Client.Get(context.TODO(), req.NamespacedName, instance)
	if err != nil {
		if errors.IsNotFound(err) {
			// Request object not found, could have been deleted after reconcile req.
			// Owned objects are automatically garbage collected. For additional cleanup logic use finalizers.
			// Return and don't requeue
			return ctrl.Result{}, nil
		}
		// Error reading the object - requeue the req.
		return ctrl.Result{}, err
	}

	_, instFlag := r.checkProvInstance(instance)
	// assinging osh instance
	if !instFlag {
		// Sharding Topolgy Struct Assignment
		// ======================================
		osh := &ShardingTopology{}
		osh.Instance = instance
		r.osh = append(r.osh, osh)
	}
	defer r.setCrdLifeCycleState(instance, &result, &err, &stateType)
	defer r.updateShardTopologyStatus(instance)
	// =============================== Check Deletion TimeStamp========
	// Check if the ProvOShard instance is marked to be deleted, which is
	// // indicated by the deletion timestamp being set.

	err, isShardTopologyDeleteTrue = r.finalizerShardingDatabaseInstance(instance)
	if err != nil {
		//r.setCrdLifeCycleState(instance, &result, &err, stateType)
		result = resultNq
		if isShardTopologyDeleteTrue == true {
			err = nilErr
			return result, err
		} else {
			return result, err
		}
	}

	// ======== Setting the flag and Index to be used later in this function ========
	idx, instFlag = r.checkProvInstance(instance)
	if !instFlag {
		//r.setCrdLifeCycleState(instance, &result, &err, stateType)
		result = resultNq
		return result, fmt.Errorf("DId not find the instance in checkProvInstance")
	}

	// ================================  OCI Notification Provider ===========
	r.getOnsConfigProvider(instance, idx)

	// =============================== Checking Namespace ==============
	if instance.Spec.Namespace == "" {
		///err = shardingv1.AddNamespace(instance, r.Client, r.Log)
		//if err != nil {
		//		//r.setCrdLifeCycleState(instance, &result, &err, stateType)
		//		result = resultNq
		//		return result, err
		//	}
		//	} else {
		instance.Spec.Namespace = "default"
	}

	// ======================== Validate Specs ==============
	err = r.validateSpex(instance, idx)
	if err != nil {
		//r.setCrdLifeCycleState(instance, &result, &err, stateType)
		result = resultNq
		return result, err
	}

	// ========================= Service Setup For Catalog===================
	// Following check and loop will make sure  to create the service
	for i = 0; i < int32(len(instance.Spec.Catalog)); i++ {
		OraCatalogSpex = instance.Spec.Catalog[i]
		result, err = r.createService(instance, shardingv1.BuildServiceDefForCatalog(instance, 0, OraCatalogSpex, "local"))
		if err != nil {
			result = resultNq
			return result, err
		}
		if instance.Spec.IsExternalSvc {
			result, err = r.createService(instance, shardingv1.BuildServiceDefForCatalog(instance, 0, OraCatalogSpex, "external"))
			if err != nil {
				result = resultNq
				return result, err
			}
		}
	}

	// ================================ Catalog Setup ===================
	if len(instance.Spec.Catalog) > 0 {
		for i = 0; i < int32(len(instance.Spec.Catalog)); i++ {
			OraCatalogSpex = instance.Spec.Catalog[i]
			// See if StatefulSets already exists and create if it doesn't
			result, err = r.deployStatefulSet(instance, shardingv1.BuildStatefulSetForCatalog(instance, OraCatalogSpex), "CATALOG")
			if err != nil {
				result = resultNq
				return result, err
			}
		}
	}

	// ========================= Service Setup For Gsm===================
	// Following check and loop will make sure if we need service per replica pod or on a single pod
	// if user set replicasize greater than 1 but also set instance.Spec.OraDbPvcName then only one service will be created and one pod
	for i = 0; i < int32(len(instance.Spec.Gsm)); i++ {
		OraGsmSpex = instance.Spec.Gsm[i]
		result, err = r.createService(instance, shardingv1.BuildServiceDefForGsm(instance, 0, OraGsmSpex, "local"))
		if err != nil {
			result = resultNq
			return result, err
		}
		if instance.Spec.IsExternalSvc {
			result, err = r.createService(instance, shardingv1.BuildServiceDefForGsm(instance, 0, OraGsmSpex, "external"))
			if err != nil {
				result = resultNq
				return result, err
			}
		}
	}

	// ========================= Service Setup For Gsm===================

	// Following check and loop will make sure if we need service per replica pod or on a single pod
	// if user set replicasize greater than 1 but also set instance.Spec.OraDbPvcName then only one service will be created and one pod
	// ================================ Gsm Setup ===================
	if len(instance.Spec.Gsm) > 0 {
		//   for _, OraGsmSpex := range instance.Spec.Gsm
		for i = 0; i < int32(len(instance.Spec.Gsm)); i++ {
			OraGsmSpex = instance.Spec.Gsm[i]
			result, err = r.deployStatefulSet(instance, shardingv1.BuildStatefulSetForGsm(instance, OraGsmSpex), "GSM")
			if err != nil {
				result = resultNq
				return result, err
			}
		}
	}

	// ========================= Service Setup For Shard===================

	// Following check and loop will make sure if we need service per replica pod or on a single pod
	// if user set replicasize greater than 1 but also set instance.Spec.OraDbPvcName then only one service will be created and one pod
	for i = 0; i < int32(len(instance.Spec.Shard)); i++ {
		OraShardSpex = instance.Spec.Shard[i]
		if !shardingv1.CheckIsDeleteFlag(OraShardSpex.IsDelete, instance, r.Log) {
			result, err = r.createService(instance, shardingv1.BuildServiceDefForShard(instance, 0, OraShardSpex, "local"))
			if err != nil {
				result = resultNq
				return result, err
			}
			if instance.Spec.IsExternalSvc {
				result, err = r.createService(instance, shardingv1.BuildServiceDefForShard(instance, 0, OraShardSpex, "external"))
				if err != nil {
					result = resultNq
					return result, err
				}
			}
		}
	}

	// ================================ Shard Setup ===================
	if len(instance.Spec.Shard) > 0 {
		for i = 0; i < int32(len(instance.Spec.Shard)); i++ {
			OraShardSpex = instance.Spec.Shard[i]
			if !shardingv1.CheckIsDeleteFlag(OraShardSpex.IsDelete, instance, r.Log) {
				result, err = r.deployStatefulSet(instance, shardingv1.BuildStatefulSetForShard(instance, OraShardSpex), "SHARD")
				if err != nil {
					result = resultNq
					return result, err
				}
			}
		}
	}
	//================ Validate the GSM and Catalog before procedding for Shard Setup ==============
	// If the GSM and Catalog is not configured then Requeue the loop unless it returns nil
	// Until GSM and Catalog is configured, the topology state remain provisioning
	err = r.validateGsmnCatalog(instance)
	if err != nil {
		//	r.setCrdLifeCycleState(instance, &result, &err, stateType)
		//	time.Sleep(30 * time.Second)
		err = nilErr
		result = resultQ
		return result, err
	}

	err = r.checkShardState(instance)
	if err != nil {
		err = nilErr
		result = resultQ
		return result, err
	}

	//set the Waiting state for Reconcile loop
	// Loop will be requeued only if Shard Statefulset is not ready or not configured.
	// Till that time Reconcilation loop will remain in blocked state
	// if the err is return because of Shard is not ready then blocked state is rmeoved and reconcilation state is set
	err = r.addPrimaryShards(instance, idx)
	if err != nil {
		//	time.Sleep(30 * time.Second)
		err = nilErr
		result = resultQ
		return result, err
	}

	// Loop will be requeued only if Standby Shard Statefulset is not ready or not configured.
	// Till that time Reconcilation loop will remain in blocked state
	// if the err is return because of Shard is not ready then blocked state is rmeoved and reconcilation state is
	err = r.addStandbyShards(instance, idx)
	if err != nil {
		//	time.Sleep(30 * time.Second)
		err = nilErr
		result = resultQ
		return result, err
	}

	// we don't need to run the requeue loop but still putting this condition to address any unkown situation
	// delShard function set the state to blocked and we do not allow any other operationn while delete is going on
	err = r.delGsmShard(instance, idx)
	if err != nil {
		//	time.Sleep(30 * time.Second)
		err = nilErr
		result = resultQ
		return result, err
	}

	// ====================== Update Setup for Catalog ==============================
	for i = 0; i < int32(len(instance.Spec.Catalog)); i++ {
		OraCatalogSpex = instance.Spec.Catalog[i]
		sfSet, catalogPod, err := r.validateInvidualCatalog(instance, OraCatalogSpex, int(i))
		if err != nil {
			shardingv1.LogMessages("INFO", "Catalog "+sfSet.Name+" is not in available state.", nil, instance, r.Log)
			result = resultNq
			return result, err
		}
		result, err = shardingv1.UpdateProvForCatalog(instance, OraCatalogSpex, r.Client, sfSet, catalogPod, r.Log)
		if err != nil {
			shardingv1.LogMessages("INFO", "Error Occurred during catalog update operation.", nil, instance, r.Log)
			result = resultNq
			return result, err
		}
	}

	// ====================== Update Setup for Shard ==============================
	for i = 0; i < int32(len(instance.Spec.Shard)); i++ {
		OraShardSpex = instance.Spec.Shard[i]
		if !shardingv1.CheckIsDeleteFlag(OraShardSpex.IsDelete, instance, r.Log) {
			sfSet, shardPod, err := r.validateShard(instance, OraShardSpex, int(i))
			if err != nil {
				shardingv1.LogMessages("INFO", "Shard "+sfSet.Name+" is not in available state.", nil, instance, r.Log)
				result = resultNq
				return result, err
			}
			result, err = shardingv1.UpdateProvForShard(instance, OraShardSpex, r.Client, sfSet, shardPod, r.Log)
			if err != nil {
				shardingv1.LogMessages("INFO", "Error Occurred during shard update operation..", nil, instance, r.Log)
				result = resultNq
				return result, err
			}
		}
	}

	// ====================== Update Setup for Gsm ==============================
	for i = 0; i < int32(len(instance.Spec.Gsm)); i++ {
		OraGsmSpex = instance.Spec.Gsm[i]
		sfSet, gsmPod, err := r.validateInvidualGsm(instance, OraGsmSpex, int(i))
		if err != nil {
			shardingv1.LogMessages("INFO", "Gsm "+sfSet.Name+" is not in available state.", nil, instance, r.Log)
			result = resultNq
			return result, err
		}
		result, err = shardingv1.UpdateProvForGsm(instance, OraGsmSpex, r.Client, sfSet, gsmPod, r.Log)
		if err != nil {
			shardingv1.LogMessages("INFO", "Error Occurred during GSM update operation.", nil, instance, r.Log)
			result = resultNq
			return result, err
		}
	}

	stateType = string(databasev1alpha1.CrdReconcileCompeleteState)
	//	r.setCrdLifeCycleState(instance, &result, &err, stateType)
	// Set error to ni to avoid reconcilation state reconcilation error as we are passing err to setCrdLifeCycleState

	shardingv1.LogMessages("INFO", "Completed the Sharding topology setup reconcilation loop.", nil, instance, r.Log)
	result = resultNq
	err = nilErr
	return result, err
}

// SetupWithManager sets up the controller with the Manager.
// The default concurrent reconcilation loop is 1
// Check https://pkg.go.dev/sigs.k8s.io/controller-runtime/pkg/controller#Options to under MaxConcurrentReconciles
func (r *ShardingDatabaseReconciler) SetupWithManager(mgr ctrl.Manager) error {
	return ctrl.NewControllerManagedBy(mgr).
		For(&databasev1alpha1.ShardingDatabase{}).
		Owns(&appsv1.StatefulSet{}).
		Owns(&corev1.Service{}).
		Owns(&corev1.Pod{}).
		Owns(&corev1.Secret{}).
		WithEventFilter(r.eventFilterPredicate()).
		WithOptions(controller.Options{MaxConcurrentReconciles: 50}). //MaxConcurrentReconciles is the maximum number of concurrent Reconciles which can be run. Defaults to 1
		Complete(r)
}

// ###################### Event Filter Predicate ######################
func (r *ShardingDatabaseReconciler) eventFilterPredicate() predicate.Predicate {
	return predicate.Funcs{

		CreateFunc: func(e event.CreateEvent) bool {
			return true
		},
		UpdateFunc: func(e event.UpdateEvent) bool {
			if old, ok := e.ObjectOld.(*corev1.Secret); ok {
				if new, ok := e.ObjectNew.(*corev1.Secret); ok {
					for i := 0; i < len(r.osh); i++ {
						oshInst := r.osh[i]
						if (new.Name == oshInst.Instance.Spec.DbSecret.Name) && (new.Name == old.Name) {
							_, ok := old.Data[oshInst.Instance.Spec.DbSecret.PwdFileName]
							if ok {
								if !reflect.DeepEqual(old.Data[oshInst.Instance.Spec.DbSecret.PwdFileName], new.Data[oshInst.Instance.Spec.DbSecret.PwdFileName]) {
									shardingv1.LogMessages("INFO", "Secret Changed", nil, oshInst.Instance, r.Log)
								}
							}
							shardingv1.LogMessages("INFO", "Secret update block", nil, oshInst.Instance, r.Log)
						}
					}
				}
			}
			return true
		},
		DeleteFunc: func(e event.DeleteEvent) bool {
			_, podOk := e.Object.GetLabels()["statefulset.kubernetes.io/pod-name"]
			for i := 0; i < len(r.osh); i++ {
				if r.osh[i] != nil {
					oshInst := r.osh[i]
					if oshInst.deltopology == true {
						break

					}
					if e.Object.GetLabels()[string(databasev1alpha1.ShardingDelLabelKey)] == string(databasev1alpha1.ShardingDelLabelTrueValue) {
						break
					}

					if podOk {
						delObj := e.Object.(*corev1.Pod)
						if e.Object.GetLabels()["type"] == "Shard" && e.Object.GetLabels()["app"] == "OracleSharding" && e.Object.GetLabels()["oralabel"] == oshInst.Instance.Name {

							if delObj.DeletionTimestamp != nil {
								go r.gsmInvitedNodeOp(oshInst.Instance, delObj.Name)
							}
						}

						if e.Object.GetLabels()["type"] == "Catalog" && e.Object.GetLabels()["app"] == "OracleSharding" && e.Object.GetLabels()["oralabel"] == oshInst.Instance.Name {

							if delObj.DeletionTimestamp != nil {
								go r.gsmInvitedNodeOp(oshInst.Instance, delObj.Name)
							}
						}

					}

				}
			}

			return true
		},
	}
}

// ================ Function to check secret update=============
func (r *ShardingDatabaseReconciler) UpdateSecret(instance *databasev1alpha1.ShardingDatabase, kClient client.Client, logger logr.Logger) (ctrl.Result, error) {

	sc := &corev1.Secret{}
	//var err error

	// Reading a Secret
	var err error = kClient.Get(context.TODO(), types.NamespacedName{
		Name:      instance.Spec.DbSecret.Name,
		Namespace: instance.Spec.Namespace,
	}, sc)

	if err != nil {
		return ctrl.Result{}, nil
	}

	return ctrl.Result{}, nil
}

// ================== Function to get the Notification controller ==============
func (r *ShardingDatabaseReconciler) getOnsConfigProvider(instance *databasev1alpha1.ShardingDatabase, idx int,
) {
	var err error
	if instance.Spec.DbSecret.NsConfigMap != "" && instance.Spec.DbSecret.NsSecret != "" && r.osh[idx].onsProviderFlag != true {
		cmName := instance.Spec.DbSecret.NsConfigMap
		secName := instance.Spec.DbSecret.NsSecret
		shardingv1.LogMessages("DEBUG", "Received parameters are "+shardingv1.GetFmtStr(cmName)+","+shardingv1.GetFmtStr(secName), nil, instance, r.Log)
		region, user, tenancy, passphrase, fingerprint, topicid := shardingv1.ReadConfigMap(cmName, instance, r.Client, r.Log)
		privatekey := shardingv1.ReadSecret(secName, instance, r.Client, r.Log)
		r.osh[idx].topicid = topicid
		r.osh[idx].onsProvider = common.NewRawConfigurationProvider(tenancy, user, region, fingerprint, privatekey, &passphrase)
		r.osh[idx].rclient, err = ons.NewNotificationDataPlaneClientWithConfigurationProvider(r.osh[idx].onsProvider)
		if err != nil {
			msg := "Error occurred in getting the OCI notification service based client."
			r.osh[idx].onsProviderFlag = false
			r.Log.Error(err, msg)
			shardingv1.LogMessages("Error", msg, nil, instance, r.Log)
		} else {
			r.osh[idx].onsProviderFlag = true
		}

	}
}

// ================== Function the Message  ==============
func (r *ShardingDatabaseReconciler) sendMessage(instance *databasev1alpha1.ShardingDatabase, title string, body string) {
	idx, instFlag := r.checkProvInstance(instance)
	if instFlag {
		if r.osh[idx].onsProviderFlag {
			shardingv1.SendNotification(title, body, instance, r.osh[idx].topicid, r.osh[idx].rclient, r.Log)
		}
	}
}

func (r *ShardingDatabaseReconciler) publishEvents(instance *databasev1alpha1.ShardingDatabase, eventMsg string, state string) {

	if state == string(databasev1alpha1.AvailableState) || state == string(databasev1alpha1.AddingShardState) || state == string(databasev1alpha1.ShardOnlineState) || state == string(databasev1alpha1.ProvisionState) || state == string(databasev1alpha1.DeletingState) || state == string(databasev1alpha1.Terminated) {
		r.Recorder.Eventf(instance, corev1.EventTypeNormal, "State Change", eventMsg)
	} else {
		r.Recorder.Eventf(instance, corev1.EventTypeWarning, "State Change", eventMsg)

	}

}

// ================== Function to check insytance deletion timestamp and activate the finalizer code ========
func (r *ShardingDatabaseReconciler) finalizerShardingDatabaseInstance(instance *databasev1alpha1.ShardingDatabase,
) (error, bool) {

	isProvOShardToBeDeleted := instance.GetDeletionTimestamp() != nil
	if isProvOShardToBeDeleted {
		if controllerutil.ContainsFinalizer(instance, shardingv1.ShardingDatabaseFinalizer) {
			// Run finalization logic for finalizer. If the
			// finalization logic fails, don't remove the finalizer so
			// that we can retry during the next reconciliation.
			if err := r.finalizeShardingDatabase(instance); err != nil {
				return err, false
			}

			// Remove finalizer. Once all finalizers have been
			// removed, the object will be deleted.
			controllerutil.RemoveFinalizer(instance, shardingv1.ShardingDatabaseFinalizer)
			err := r.Client.Update(context.TODO(), instance)
			if err != nil {
				return err, false
			}
		}
		// Send true because delete is in progress and it is a custom delete message
		// We don't need to print custom err stack as we are deleting the topology
		return fmt.Errorf("delete of the sharding topology is in progress"), true
	}

	// Add finalizer for this CR
	if instance.DeletionTimestamp == nil {
		if !controllerutil.ContainsFinalizer(instance, shardingv1.ShardingDatabaseFinalizer) {
			if err := r.addFinalizer(instance); err != nil {
				return err, false
			}
		}
	}

	return nil, false
}

// ========================== FInalizer Section ===================
func (r *ShardingDatabaseReconciler) addFinalizer(instance *databasev1alpha1.ShardingDatabase) error {
	reqLogger := r.Log.WithValues("instance.Spec.Namespace", instance.Spec.Namespace, "instance.Name", instance.Name)
	controllerutil.AddFinalizer(instance, shardingv1.ShardingDatabaseFinalizer)

	// Update CR
	err := r.Client.Update(context.TODO(), instance)
	if err != nil {
		reqLogger.Error(err, "Failed to update Sharding Database  with finalizer")
		return err
	}
	return nil
}

func (r *ShardingDatabaseReconciler) finalizeShardingDatabase(instance *databasev1alpha1.ShardingDatabase) error {
	// TODO(user): Add the cleanup steps that the operator needs to do before the CR
	// can be deleted. Examples of finalizers include performing backups and deleting
	// resources that are not owned by this CR, like a PVC.

	var i int32
	var err error
	var pvcName string

	idx, _ := r.checkProvInstance(instance)
	sfSetFound := &appsv1.StatefulSet{}
	svcFound := &corev1.Service{}
	r.osh[idx].deltopology = true
	if len(instance.Spec.Shard) > 0 {
		for i = 0; i < int32(len(instance.Spec.Shard)); i++ {
			OraShardSpex := instance.Spec.Shard[i]
			sfSetFound, err = shardingv1.CheckSfset(OraShardSpex.Name, instance, r.Client)
			if err == nil {
				// See if StatefulSets already exists and create if it doesn't
				err = r.Client.Delete(context.Background(), sfSetFound)
				if err != nil {
					return err
				}
				if instance.Spec.IsDeleteOraPvc && len(instance.Spec.StorageClass) > 0 {
					pvcName = OraShardSpex.Name + "-oradata-vol4-" + OraShardSpex.Name + "-0"
					err = shardingv1.DelPvc(pvcName, instance, r.Client, r.Log)
					if err != nil {
						return err
					}
				}
			}
		}
	}

	if len(instance.Spec.Gsm) > 0 {
		for i = 0; i < int32(len(instance.Spec.Gsm)); i++ {
			OraGsmSpex := instance.Spec.Gsm[i]
			sfSetFound, err = shardingv1.CheckSfset(OraGsmSpex.Name, instance, r.Client)
			if err == nil {
				// See if StatefulSets already exists and create if it doesn't
				err = r.Client.Delete(context.Background(), sfSetFound)
				if err != nil {
					return err
				}
				if instance.Spec.IsDeleteOraPvc && len(instance.Spec.StorageClass) > 0 {
					pvcName = OraGsmSpex.Name + "-oradata-vol4-" + OraGsmSpex.Name + "-0"
					err = shardingv1.DelPvc(pvcName, instance, r.Client, r.Log)
					if err != nil {
						return err
					}
				}
			}
		}
	}

	if len(instance.Spec.Catalog) > 0 {
		for i = 0; i < int32(len(instance.Spec.Catalog)); i++ {
			OraCatalogSpex := instance.Spec.Catalog[i]
			// See if StatefulSets already exists and create if it doesn't
			sfSetFound, err = shardingv1.CheckSfset(OraCatalogSpex.Name, instance, r.Client)
			if err == nil {
				// See if StatefulSets already exists and create if it doesn't
				err = r.Client.Delete(context.Background(), sfSetFound)
				if err != nil {
					return err
				}
				if instance.Spec.IsDeleteOraPvc && len(instance.Spec.StorageClass) > 0 {
					pvcName = OraCatalogSpex.Name + "-oradata-vol4-" + OraCatalogSpex.Name + "-0"
					err = shardingv1.DelPvc(pvcName, instance, r.Client, r.Log)
					if err != nil {
						return err
					}
				}
			}
		}
	}

	if len(instance.Spec.Shard) > 0 {
		for i = 0; i < int32(len(instance.Spec.Shard)); i++ {
			if instance.Spec.IsExternalSvc {
				svcFound, err = shardingv1.CheckSvc(instance.Spec.Shard[i].Name+strconv.FormatInt(int64(0), 10)+"-svc", instance, r.Client)
				if err == nil {
					// See if StatefulSets already exists and create if it doesn't
					err = r.Client.Delete(context.Background(), svcFound)
					if err != nil {
						return err
					}
				}
			}
			svcFound, err = shardingv1.CheckSvc(instance.Spec.Shard[i].Name, instance, r.Client)
			if err == nil {
				// See if StatefulSets already exists and create if it doesn't
				err = r.Client.Delete(context.Background(), svcFound)
				if err != nil {
					return err
				}
			}
		}
	}

	if len(instance.Spec.Catalog) > 0 {
		for i = 0; i < int32(len(instance.Spec.Catalog)); i++ {
			if instance.Spec.IsExternalSvc {
				svcFound, err = shardingv1.CheckSvc(instance.Spec.Catalog[i].Name+strconv.FormatInt(int64(0), 10)+"-svc", instance, r.Client)
				if err == nil {
					// See if StatefulSets already exists and create if it doesn't
					err = r.Client.Delete(context.Background(), svcFound)
					if err != nil {
						return err
					}
				}
			}
			svcFound, err = shardingv1.CheckSvc(instance.Spec.Catalog[i].Name, instance, r.Client)
			if err == nil {
				// See if StatefulSets already exists and create if it doesn't
				err = r.Client.Delete(context.Background(), svcFound)
				if err != nil {
					return err
				}
			}
		}
	}

	if len(instance.Spec.Gsm) > 0 {
		for i = 0; i < int32(len(instance.Spec.Gsm)); i++ {
			// See if StatefulSets already exists and create if it doesn't
			if len(instance.Spec.Gsm[i].PvcName) == 0 {
				if instance.Spec.IsExternalSvc {
					svcFound, err = shardingv1.CheckSvc(instance.Spec.Gsm[i].Name+strconv.FormatInt(int64(i), 10)+"-svc", instance, r.Client)
					if err == nil {
						// See if StatefulSets already exists and delete if it doesn't
						err = r.Client.Delete(context.Background(), svcFound)
						if err != nil {
							return err
						}
					}
				}
				svcFound, err = shardingv1.CheckSvc(instance.Spec.Gsm[i].Name, instance, r.Client)
				if err == nil {
					// See if StatefulSets already exists and delete if it doesn't
					err = r.Client.Delete(context.Background(), svcFound)
					if err != nil {
						return err
					}
				}
				if instance.Spec.IsExternalSvc {
					svcFound, err = shardingv1.CheckSvc(instance.Spec.Gsm[i].Name+strconv.FormatInt(int64(0), 10)+"-svc", instance, r.Client)
					if err == nil {
						// See if StatefulSets already exists and create if it doesn't
						err = r.Client.Delete(context.Background(), svcFound)
						if err != nil {
							return err
						}
					}
				}
			} else {
				if instance.Spec.IsExternalSvc {
					svcFound, err = shardingv1.CheckSvc(instance.Spec.Gsm[i].Name+strconv.FormatInt(int64(0), 10)+"-svc", instance, r.Client)
					if err == nil {
						// See if StatefulSets already exists and create if it doesn't
						err = r.Client.Delete(context.Background(), svcFound)
						if err != nil {
							return err
						}
					}
				}
				svcFound, err = shardingv1.CheckSvc(instance.Spec.Gsm[i].Name, instance, r.Client)
				if err == nil {
					// See if StatefulSets already exists and create if it doesn't
					err = r.Client.Delete(context.Background(), svcFound)
					if err != nil {
						return err
					}
				}
			}
		}
	}

	// List the stateful for this instance's statefulset  and delete the all the stateful set which belong to this instance as a left over
	sfList := &appsv1.StatefulSetList{}
	listOpts := []client.ListOption{
		client.InNamespace(instance.Namespace),
		client.MatchingLabels(shardingv1.LabelsForProvShardKind(instance, "shard")),
	}

	err = r.Client.List(context.TODO(), sfList, listOpts...)
	if err == nil {
		for _, sset := range sfList.Items {
			sfSetFound, err = shardingv1.CheckSfset(sset.Name, instance, r.Client)
			if err == nil {
				// See if StatefulSets already exists and create if it doesn't
				err = r.Client.Delete(context.Background(), sfSetFound)
				if err != nil {
					return err
				}
			}
		}
	}

	r.osh[idx].deltopology = false
	//r.osh[idx].addSem.Release(1)
	//r.osh[idx].delSem.Release(1)
	//instance1 := &shardingv1alpha1.ProvShard{}
	r.osh[idx].Instance = &databasev1alpha1.ShardingDatabase{}

	//r.osh[idx] = nil

	return nil
}

//==============

// Get the current instance
func (r *ShardingDatabaseReconciler) checkProvInstance(instance *databasev1alpha1.ShardingDatabase,
) (int, bool) {

	var status bool = false
	var idx int
	for i := 0; i < len(r.osh); i++ {
		idx = i
		if r.osh[i] != nil {
			if !r.osh[i].deltopology {
				if r.osh[i].Instance.Name == instance.Name {
					status = true
					break
				}
			}
		}
	}
	return idx, status
}

// =========== validate Specs ============
func (r *ShardingDatabaseReconciler) validateSpex(instance *databasev1alpha1.ShardingDatabase, idx int) error {

	var eventMsg string
	var eventErr string = "Spec Error"
	var i int32

	lastSuccSpec, err := instance.GetLastSuccessfulSpec()
	if err != nil {
		return nil
	}

	// Check if last Successful update nil or not
	if lastSuccSpec == nil {
		// Logic to check if inital Spec is good or not

		err = r.checkShardingType(instance, idx)
		if err != nil {
			return err
		}

		if len(instance.Spec.Shard) > 0 {
			for i = 0; i < int32(len(instance.Spec.Shard)); i++ {
				OraShardSpex := instance.Spec.Shard[i]
<<<<<<< HEAD
				if OraShardSpex.IsDelete != true {
=======
				if !shardingv1.CheckIsDeleteFlag(OraShardSpex.IsDelete, instance, r.Log) {
>>>>>>> cd48f8bd
					err = r.checkShardSpace(instance, OraShardSpex)
					if err != nil {
						return err
					}
					err = r.checkShardGroup(instance, OraShardSpex)
					if err != nil {
						return err
					}
				}
			}
		}

<<<<<<< HEAD
		// Check Secret configuration
		if instance.Spec.DbSecret == nil {
			return fmt.Errorf("Secret specification cannot be null, you need to set secret details")
		} else {
			if len(instance.Spec.DbSecret.Name) == 0 {
				return fmt.Errorf("instance.Spec.DbSecret.Name cannot be empty")
			}
			if len(instance.Spec.DbSecret.PwdFileName) == 0 {
				return fmt.Errorf("instance.Spec.DbSecret.PwdFileName cannot be empty")
			}
			if strings.ToLower(instance.Spec.DbSecret.EncryptionType) != "base64" {
				if strings.ToLower(instance.Spec.DbSecret.KeyFileName) == "" {
					return fmt.Errorf("instance.Spec.DbSecret.KeyFileName cannot be empty")
				}
			}
			if len(instance.Spec.DbSecret.PwdFileMountLocation) == 0 {
				msg := "instance.Spec.DbSecret.PwdFileMountLocation is not set. Setting it to default " + shardingv1.GetSecretMount()
				shardingv1.LogMessages("INFO", msg, nil, instance, r.Log)
			}

			if len(instance.Spec.DbSecret.KeyFileMountLocation) == 0 {
				msg := "instance.Spec.DbSecret.KeyFileMountLocation is not set. Setting it to default " + shardingv1.GetSecretMount()
				shardingv1.LogMessages("INFO", msg, nil, instance, r.Log)
			}
		}

=======
>>>>>>> cd48f8bd
		// Once the initial Spec is been validated then update the last Sucessful Spec
		err = instance.UpdateLastSuccessfulSpec(r.Client)
		if err != nil {
			return err
		}
	} else {
		// if the last sucessful spec is not nil
		// check the parameters which cannot be changed
		if lastSuccSpec.Namespace != instance.Spec.Namespace {
			eventMsg = "ShardingDatabase CRD resource " + shardingv1.GetFmtStr(instance.Name) + " namespace changed from " + shardingv1.GetFmtStr(lastSuccSpec.Namespace) + " to " + shardingv1.GetFmtStr(instance.Spec.Namespace) + ". This change is not allowed."
			r.Recorder.Eventf(instance, corev1.EventTypeWarning, eventErr, eventMsg)
			return fmt.Errorf("instance spec has changed and namespace change is not supported")
		}

		if lastSuccSpec.DbImage != instance.Spec.DbImage {
			eventMsg = "ShardingDatabase CRD resource " + shardingv1.GetFmtStr(instance.Name) + " DBImage changed from " + shardingv1.GetFmtStr(lastSuccSpec.DbImage) + " to " + shardingv1.GetFmtStr(instance.Spec.DbImage) + ". This change is not allowed."
			r.Recorder.Eventf(instance, corev1.EventTypeWarning, eventErr, eventMsg)
			return fmt.Errorf("instance spec has changed and DbImage change is not supported")
		}

		if lastSuccSpec.GsmImage != instance.Spec.GsmImage {
			eventMsg = "ShardingDatabase CRD resource " + shardingv1.GetFmtStr(instance.Name) + " GsmImage changed from " + shardingv1.GetFmtStr(lastSuccSpec.GsmImage) + " to " + shardingv1.GetFmtStr(instance.Spec.GsmImage) + ". This change is not allowed."
			r.Recorder.Eventf(instance, corev1.EventTypeWarning, eventErr, eventMsg)
			return fmt.Errorf("instance spec has changed and GsmImage change is not supported")
		}

		if lastSuccSpec.StorageClass != instance.Spec.StorageClass {
			eventMsg = "ShardingDatabase CRD resource " + shardingv1.GetFmtStr(instance.Name) + " StorageClass changed from " + shardingv1.GetFmtStr(lastSuccSpec.StorageClass) + " to " + shardingv1.GetFmtStr(instance.Spec.StorageClass) + ". This change is not allowed."
			r.Recorder.Eventf(instance, corev1.EventTypeWarning, eventErr, eventMsg)
			return fmt.Errorf("instance spec has changed and StorageClass change is not supported")
		}

		// Compare Env variables for shard begins here
		if !r.comapreShardEnvVariables(instance, lastSuccSpec) {
			return fmt.Errorf("change of Shard env variables are not")
		}
		// Compare Env variables for catalog begins here
		if !r.comapreCatalogEnvVariables(instance, lastSuccSpec) {
			return fmt.Errorf("change of Catalog env variables are not")
		}
		// Compare env variable for Catalog ends here
		if !r.comapreGsmEnvVariables(instance, lastSuccSpec) {
			return fmt.Errorf("change of GSM env variables are not")
		}

	}
	return nil
}

func (r *ShardingDatabaseReconciler) checkShardingType(instance *databasev1alpha1.ShardingDatabase, idx int) error {
	var i, k int32
	var regionFlag bool

	for k = 0; k < int32(len(instance.Spec.Gsm)); k++ {
		regionFlag = false
		for i = 0; i < int32(len(instance.Spec.Shard)); i++ {
			if instance.Spec.Gsm[k].Region == instance.Spec.Shard[i].ShardRegion {
				regionFlag = true
			}
		}
		if !regionFlag {
			msg := instance.Spec.Gsm[k].Region + " does not match with any region with Shard region. Region will be created during shard director provisioning"
			shardingv1.LogMessages("INFO", msg, nil, instance, r.Log)
		}
	}

	return nil
}

// Check the ShardGroups/ Shard Space and Shard group Name
// checkShrdGSR is Shardgroup/ShardSpace/ShardRegion

func (r *ShardingDatabaseReconciler) checkShardSpace(instance *databasev1alpha1.ShardingDatabase, OraShardSpex databasev1alpha1.ShardSpec) error {

	if instance.Spec.ShardingType != "" {
		// Check for the Sharding Type and if it is USER do following
		if strings.TrimSpace(strings.ToUpper(instance.Spec.ShardingType)) == "USER" {
			if len(OraShardSpex.ShardRegion) == 0 {
				return fmt.Errorf("Shard region cannot be empty! ")
			}
			if len(OraShardSpex.ShardSpace) == 0 {
				return fmt.Errorf("Shard Space in " + OraShardSpex.Name + " cannot be empty")
			}
		}
	}
	return nil
}

// Check the ShardGroups/ Shard Space and Shard group Name
// checkShrdGSR is Shardgroup/ShardSpace/ShardRegion

func (r *ShardingDatabaseReconciler) checkShardGroup(instance *databasev1alpha1.ShardingDatabase, OraShardSpex databasev1alpha1.ShardSpec) error {

	// We need to check Shard Region and Shard Group for ShardingType='SYSTEM' and 'NATIVE'
	if strings.TrimSpace(strings.ToUpper(instance.Spec.ShardingType)) != "USER" {
		if len(OraShardSpex.ShardRegion) == 0 {
			return fmt.Errorf("Shard region cannot be empty! in " + OraShardSpex.Name)
		}
		if len(OraShardSpex.ShardGroup) == 0 {
			return fmt.Errorf("Shard group in " + OraShardSpex.Name + " cannot be empty")
		}

		//

	}
	return nil
}

// Compare GSM Env Variables

func (r *ShardingDatabaseReconciler) comapreGsmEnvVariables(instance *databasev1alpha1.ShardingDatabase, lastSuccSpec *databasev1alpha1.ShardingDatabaseSpec) bool {
	var eventMsg string
	var eventErr string = "Spec Error"
	var i, j int32

	if len(instance.Spec.Gsm) > 0 {
		for i = 0; i < int32(len(instance.Spec.Gsm)); i++ {
			OraGsmSpex := instance.Spec.Gsm[i]
			for j = 0; j < int32(len(lastSuccSpec.Gsm)); j++ {
				if OraGsmSpex.Name == lastSuccSpec.Gsm[j].Name {
					if !reflect.DeepEqual(OraGsmSpex.EnvVars, lastSuccSpec.Gsm[j].EnvVars) {
						eventMsg = "ShardingDatabase CRD resource " + shardingv1.GetFmtStr(instance.Name) + " env vairable changes are not supported."
						r.Recorder.Eventf(instance, corev1.EventTypeWarning, eventErr, eventMsg)
						return false
					}
				}
				// child for loop ens here
			}
			//Main  For loop ends here
		}
	}

	return true
}

func (r *ShardingDatabaseReconciler) comapreCatalogEnvVariables(instance *databasev1alpha1.ShardingDatabase, lastSuccSpec *databasev1alpha1.ShardingDatabaseSpec) bool {
	var eventMsg string
	var eventErr string = "Spec Error"
	var i, j int32

	if len(instance.Spec.Catalog) > 0 {
		for i = 0; i < int32(len(instance.Spec.Catalog)); i++ {
			OraCatalogSpex := instance.Spec.Catalog[i]
			for j = 0; j < int32(len(lastSuccSpec.Catalog)); j++ {
				if OraCatalogSpex.Name == lastSuccSpec.Catalog[j].Name {
					if !reflect.DeepEqual(OraCatalogSpex.EnvVars, lastSuccSpec.Catalog[j].EnvVars) {
						eventMsg = "ShardingDatabase CRD resource " + shardingv1.GetFmtStr(instance.Name) + " env vairable changes are not supported."
						r.Recorder.Eventf(instance, corev1.EventTypeWarning, eventErr, eventMsg)
						return false
					}
				}
				// child for loop ens here
			}
			//Main  For loop ends here
		}
	}

	return true
}

func (r *ShardingDatabaseReconciler) comapreShardEnvVariables(instance *databasev1alpha1.ShardingDatabase, lastSuccSpec *databasev1alpha1.ShardingDatabaseSpec) bool {
	var eventMsg string
	var eventErr string = "Spec Error"
	var i, j int32

	if len(instance.Spec.Shard) > 0 {
		for i = 0; i < int32(len(instance.Spec.Shard)); i++ {
			OraShardSpex := instance.Spec.Shard[i]
			for j = 0; j < int32(len(lastSuccSpec.Shard)); j++ {
				if OraShardSpex.Name == lastSuccSpec.Shard[j].Name {
					if !reflect.DeepEqual(OraShardSpex.EnvVars, lastSuccSpec.Shard[j].EnvVars) {
						eventMsg = "ShardingDatabase CRD resource " + shardingv1.GetFmtStr(instance.Name) + " env vairable changes are not supported."
						r.Recorder.Eventf(instance, corev1.EventTypeWarning, eventErr, eventMsg)
						return false
					}
				}
				// child for loop ens here
			}
			//Main  For loop ends here
		}
	}

	return true
}

//===== Set the CRD resource life cycle state ========

func (r *ShardingDatabaseReconciler) setCrdLifeCycleState(instance *databasev1alpha1.ShardingDatabase, result *ctrl.Result, err *error, stateType *string) {

	var metaCondition metav1.Condition
	var updateFlag = false
	if *stateType == "ReconcileWaiting" {
		metaCondition = shardingv1.GetMetaCondition(instance, result, err, *stateType, string(databasev1alpha1.CrdReconcileWaitingReason))
		updateFlag = true
	} else if *stateType == "ReconcileComplete" {
		metaCondition = shardingv1.GetMetaCondition(instance, result, err, *stateType, string(databasev1alpha1.CrdReconcileCompleteReason))
		updateFlag = true
	} else if result.Requeue {
		metaCondition = shardingv1.GetMetaCondition(instance, result, err, string(databasev1alpha1.CrdReconcileQueuedState), string(databasev1alpha1.CrdReconcileQueuedReason))
		updateFlag = true
	} else if *err != nil {
		metaCondition = shardingv1.GetMetaCondition(instance, result, err, string(databasev1alpha1.CrdReconcileErrorState), string(databasev1alpha1.CrdReconcileErrorReason))
		updateFlag = true
	} else {

	}
	if updateFlag == true {
		if len(instance.Status.CrdStatus) > 0 {
			//meta.SetStatusCondition()
			meta.RemoveStatusCondition(&instance.Status.CrdStatus, metaCondition.Type)
		}
		meta.SetStatusCondition(&instance.Status.CrdStatus, metaCondition)
		// Always refresh status before a reconcile
		r.Client.Status().Update(context.TODO(), instance)
	}

}

func (r *ShardingDatabaseReconciler) validateGsmnCatalog(instance *databasev1alpha1.ShardingDatabase) error {
	var err error
	_, _, err = r.validateCatalog(instance)
	if err != nil {
		return err
	}
	_, _, err = r.validateGsm(instance)
	if err != nil {
		return err
	}
	return nil
}

func (r *ShardingDatabaseReconciler) validateGsm(instance *databasev1alpha1.ShardingDatabase,
) (*appsv1.StatefulSet, *corev1.Pod, error) {
	//var err error
	var i int32
	//var err error
	availableFlag := false

	gsmSfSet := &appsv1.StatefulSet{}
	gsmPod := &corev1.Pod{}

	for i = 0; i < int32(len(instance.Spec.Gsm)); i++ {
		gsmSfSet1, gsmPod1, err := r.validateInvidualGsm(instance, instance.Spec.Gsm[i], int(i))
		if err == nil {
			if availableFlag != true {
				gsmSfSet = gsmSfSet1
				gsmPod = gsmPod1
				// availableFlag = true
				availableFlag = true
			}
		}
	}

	if availableFlag == true {
		return gsmSfSet, gsmPod, nil
	}
	return gsmSfSet, gsmPod, fmt.Errorf("GSM is not ready")
}

func (r *ShardingDatabaseReconciler) validateInvidualGsm(instance *databasev1alpha1.ShardingDatabase, OraGsmSpex databasev1alpha1.GsmSpec, specId int,
) (*appsv1.StatefulSet, *corev1.Pod, error) {
	//var err error
	var i int32
	var msg string
	gsmSfSet := &appsv1.StatefulSet{}
	gsmPod := &corev1.Pod{}

	var err error
	podList := &corev1.PodList{}
	var isPodExist bool

	gsmSfSet, err = shardingv1.CheckSfset(OraGsmSpex.Name, instance, r.Client)
	if err != nil {
		msg = "Unable to find  GSM statefulset " + shardingv1.GetFmtStr(OraGsmSpex.Name) + "."
		shardingv1.LogMessages("INFO", msg, nil, instance, r.Log)
		r.updateGsmStatus(instance, int(i), string(databasev1alpha1.StatefulSetNotFound))
		return gsmSfSet, gsmPod, err
	}

	podList, err = shardingv1.GetPodList(gsmSfSet.Name, "GSM", instance, r.Client)
	if err != nil {
		msg = "Unable to find any pod in statefulset " + shardingv1.GetFmtStr(gsmSfSet.Name) + "."
		shardingv1.LogMessages("INFO", msg, nil, instance, r.Log)
		r.updateGsmStatus(instance, int(i), string(databasev1alpha1.PodNotFound))
		return gsmSfSet, gsmPod, err
	}

	isPodExist, gsmPod = shardingv1.PodListValidation(podList, gsmSfSet.Name, instance, r.Client)
	if !isPodExist {
		msg = "Unable to validate GSM " + shardingv1.GetFmtStr(gsmPod.Name) + " pod. GSM pod doesn't seems to be ready to accept the commands."
		shardingv1.LogMessages("INFO", msg, nil, instance, r.Log)
		r.updateGsmStatus(instance, int(i), string(databasev1alpha1.PodNotReadyState))
		return gsmSfSet, gsmPod, fmt.Errorf("pod doesn't exist")
	}
	err = shardingv1.CheckGsmStatus(gsmPod.Name, instance, r.kubeClient, r.kubeConfig, r.Log)
	if err != nil {
		msg = "Unable to validate GSM director. GSM director doesn't seems to be ready to accept the commands."
		shardingv1.LogMessages("INFO", msg, nil, instance, r.Log)
		r.updateGsmStatus(instance, int(i), string(databasev1alpha1.ProvisionState))
		return gsmSfSet, gsmPod, err
	}

	r.updateGsmStatus(instance, specId, string(databasev1alpha1.AvailableState))
	return gsmSfSet, gsmPod, nil
}

func (r *ShardingDatabaseReconciler) validateCatalog(instance *databasev1alpha1.ShardingDatabase,
) (*appsv1.StatefulSet, *corev1.Pod, error) {

	catalogSfSet := &appsv1.StatefulSet{}
	catalogPod := &corev1.Pod{}
	//var err error
	var i int32
	availlableFlag := false

	for i = 0; i < int32(len(instance.Spec.Catalog)); i++ {
		catalogSfSet1, catalogPod1, err := r.validateInvidualCatalog(instance, instance.Spec.Catalog[i], int(i))
		if err == nil {
			if availlableFlag != true {
				catalogSfSet = catalogSfSet1
				catalogPod = catalogPod1
				// availlableFlag = true
				availlableFlag = true
			}
		}
	}

	if availlableFlag == true {
		return catalogSfSet, catalogPod, nil
	}

	return catalogSfSet, catalogPod, fmt.Errorf("Catalog is not available")
}

// === Validate Individual Catalog
func (r *ShardingDatabaseReconciler) validateInvidualCatalog(instance *databasev1alpha1.ShardingDatabase, OraCatalogSpex databasev1alpha1.CatalogSpec, specId int,
) (*appsv1.StatefulSet, *corev1.Pod, error) {

	var err error
	catalogSfSet := &appsv1.StatefulSet{}
	catalogPod := &corev1.Pod{}
	podList := &corev1.PodList{}
	var isPodExist bool

	catalogSfSet, err = shardingv1.CheckSfset(OraCatalogSpex.Name, instance, r.Client)
	if err != nil {
		msg := "Unable to find Catalog statefulset " + shardingv1.GetFmtStr(OraCatalogSpex.Name) + "."
		shardingv1.LogMessages("INFO", msg, nil, instance, r.Log)
		r.updateCatalogStatus(instance, specId, string(databasev1alpha1.StatefulSetNotFound))
		return catalogSfSet, catalogPod, err
	}

	podList, err = shardingv1.GetPodList(catalogSfSet.Name, "CATALOG", instance, r.Client)
	if err != nil {
		msg := "Unable to find any pod in statefulset " + shardingv1.GetFmtStr(catalogSfSet.Name) + "."
		shardingv1.LogMessages("INFO", msg, nil, instance, r.Log)
		r.updateCatalogStatus(instance, specId, string(databasev1alpha1.PodNotFound))
		return catalogSfSet, catalogPod, err
	}
	isPodExist, catalogPod = shardingv1.PodListValidation(podList, catalogSfSet.Name, instance, r.Client)
	if !isPodExist {
		msg := "Unable to validate Catalog " + shardingv1.GetFmtStr(catalogSfSet.Name) + " pod. Catalog pod doesn't seems to be ready to accept the commands."
		shardingv1.LogMessages("INFO", msg, nil, instance, r.Log)
		r.updateCatalogStatus(instance, specId, string(databasev1alpha1.PodNotReadyState))
		return catalogSfSet, catalogPod, fmt.Errorf("Pod doesn't exist")
	}
	err = shardingv1.ValidateDbSetup(catalogPod.Name, instance, r.kubeClient, r.kubeConfig, r.Log)
	if err != nil {
		msg := "Unable to validate Catalog. Catalog doesn't seems to be ready to accept the commands."
		shardingv1.LogMessages("INFO", msg, nil, instance, r.Log)
		r.updateCatalogStatus(instance, specId, string(databasev1alpha1.ProvisionState))
		return catalogSfSet, catalogPod, err
	}

	r.updateCatalogStatus(instance, specId, string(databasev1alpha1.AvailableState))
	return catalogSfSet, catalogPod, nil

}

// ======= Function to validate Shard
func (r *ShardingDatabaseReconciler) validateShard(instance *databasev1alpha1.ShardingDatabase, OraShardSpex databasev1alpha1.ShardSpec, specId int,
) (*appsv1.StatefulSet, *corev1.Pod, error) {

	var err error
	shardSfSet := &appsv1.StatefulSet{}
	shardPod := &corev1.Pod{}

	shardSfSet, err = shardingv1.CheckSfset(OraShardSpex.Name, instance, r.Client)
	if err != nil {
		msg := "Unable to find Shard statefulset " + shardingv1.GetFmtStr(OraShardSpex.Name) + "."
		shardingv1.LogMessages("INFO", msg, nil, instance, r.Log)
		r.updateShardStatus(instance, specId, string(databasev1alpha1.StatefulSetNotFound))
		return shardSfSet, shardPod, err
	}

	podList, err := shardingv1.GetPodList(shardSfSet.Name, "SHARD", instance, r.Client)
	if err != nil {
		msg := "Unable to find any pod in statefulset " + shardingv1.GetFmtStr(shardSfSet.Name) + "."
		shardingv1.LogMessages("INFO", msg, nil, instance, r.Log)
		r.updateShardStatus(instance, specId, string(databasev1alpha1.PodNotFound))
		return shardSfSet, shardPod, err
	}
	isPodExist, shardPod := shardingv1.PodListValidation(podList, shardSfSet.Name, instance, r.Client)
	if !isPodExist {
		msg := "Unable to validate Shard " + shardingv1.GetFmtStr(shardPod.Name) + " pod. Shard pod doesn't seems to be ready to accept the commands."
		shardingv1.LogMessages("INFO", msg, nil, instance, r.Log)
		r.updateShardStatus(instance, specId, string(databasev1alpha1.PodNotReadyState))
		return shardSfSet, shardPod, err
	}
	err = shardingv1.ValidateDbSetup(shardPod.Name, instance, r.kubeClient, r.kubeConfig, r.Log)
	if err != nil {
		msg := "Unable to validate shard. Shard doesn't seems to be ready to accept the commands."
		shardingv1.LogMessages("INFO", msg, nil, instance, r.Log)
		r.updateShardStatus(instance, specId, string(databasev1alpha1.ProvisionState))
		return shardSfSet, shardPod, err
	}

	r.updateShardStatus(instance, specId, string(databasev1alpha1.AvailableState))
	return shardSfSet, shardPod, nil
}

// This function updates the shard topology over all
<<<<<<< HEAD
func (r *ShardingDatabaseReconciler) updateShardTopologyStatus(instance *databasev1alpha1.ShardingDatabase) error {
=======
func (r *ShardingDatabaseReconciler) updateShardTopologyStatus(instance *databasev1alpha1.ShardingDatabase) {
>>>>>>> cd48f8bd
	//shardPod := &corev1.Pod{}
	//gsmSfSet := &appsv1.StatefulSet{}
	gsmPod := &corev1.Pod{}
	var err error
	_, _, err = r.validateCatalog(instance)
	if err != nil {

	}
	_, gsmPod, err = r.validateGsm(instance)
	if err != nil {

	}
	r.updateShardTopologyShardsInGsm(instance, gsmPod)

}

func (r *ShardingDatabaseReconciler) updateShardTopologyShardsInGsm(instance *databasev1alpha1.ShardingDatabase, gsmPod *corev1.Pod) {
	shardSfSet := &appsv1.StatefulSet{}
	//shardPod := &corev1.Pod{}
	//gsmSfSet := &appsv1.StatefulSet{}
	var err error
	var i int32
	if len(instance.Spec.Shard) > 0 {
		for i = 0; i < int32(len(instance.Spec.Shard)); i++ {
			OraShardSpex := instance.Spec.Shard[i]
			if strings.ToLower(OraShardSpex.IsDelete) == "failed" {
				continue
			}
			//	stateStr := shardingv1.GetGsmShardStatus(instance, OraShardSpex.Name)
			if !shardingv1.CheckIsDeleteFlag(OraShardSpex.IsDelete, instance, r.Log) {
				shardSfSet, _, err = r.validateShard(instance, OraShardSpex, int(i))
				if err != nil {
					continue
				} else {
					_ = r.verifyShards(instance, gsmPod, shardSfSet, OraShardSpex)
				}
			}

		}
	}
}

func (r *ShardingDatabaseReconciler) updateGsmStatus(instance *databasev1alpha1.ShardingDatabase, specIdx int, state string) {

	var currState string
	var eventMsg string
	var eventMsgFlag = true

	// Populating GSM Details
	name := instance.Spec.Gsm[specIdx].Name
	//ServiceNames := shardingv1.GetGsmSvcName(instance.Spec.Gsm[specIdx].EnvVars)

	if len(instance.Status.Gsm.State) > 0 {
		currState = instance.Status.Gsm.State
		if currState == state {
			eventMsgFlag = false
		}
		eventMsg = "The gsm " + shardingv1.GetFmtStr(name) + " state changed from " + currState + " to " + state
	} else {
		eventMsg = "The gsm " + shardingv1.GetFmtStr(name) + " state set to " + state
	}

	//	if currState != state {
	instance.Status.Gsm.State = state
	shardingv1.UpdateGsmStatusData(instance, specIdx, state, r.kubeClient, r.kubeConfig, r.Log)
	r.Status().Update(context.Background(), instance)
	//	}
	if eventMsgFlag == true {
		r.publishEvents(instance, eventMsg, state)
	}
}

func (r *ShardingDatabaseReconciler) updateCatalogStatus(instance *databasev1alpha1.ShardingDatabase, specIdx int, state string) {
	var eventMsg string
	var currState string
	var eventMsgFlag = true

	name := instance.Spec.Catalog[specIdx].Name

	if len(instance.Status.Catalog) > 0 {
		currState = shardingv1.GetGsmCatalogStatusKey(instance, name+"_"+string(databasev1alpha1.State))
		if currState == state {
			eventMsgFlag = false
		}
		eventMsg = "The catalog " + shardingv1.GetFmtStr(name) + " state changed from " + currState + " to " + state

	} else {
		eventMsg = "The catalog " + shardingv1.GetFmtStr(name) + " state set to " + state
	}

	//if currState != state {
	shardingv1.UpdateCatalogStatusData(instance, specIdx, state, r.kubeClient, r.kubeConfig, r.Log)
	r.Status().Update(context.Background(), instance)
	//}
	if eventMsgFlag == true {
		r.publishEvents(instance, eventMsg, state)
	}
}

func (r *ShardingDatabaseReconciler) updateShardStatus(instance *databasev1alpha1.ShardingDatabase, specIdx int, state string) {
	var eventMsg string
	var currState string
	var eventMsgFlag = true

	name := instance.Spec.Shard[specIdx].Name
	if len(instance.Status.Shard) > 0 {
		currState = shardingv1.GetGsmShardStatusKey(instance, name+"_"+string(databasev1alpha1.State))
		if currState == state {
			eventMsgFlag = false
		}
		eventMsg = "The shard " + shardingv1.GetFmtStr(name) + " state changed from " + currState + " to " + state

	} else {
		eventMsg = "The shard " + shardingv1.GetFmtStr(name) + " state set to " + state
	}

	//if currState != state {
	shardingv1.UpdateShardStatusData(instance, specIdx, state, r.kubeClient, r.kubeConfig, r.Log)
	r.Status().Update(context.Background(), instance)
	//}
	if eventMsgFlag == true {
		r.publishEvents(instance, eventMsg, state)
	}
}

func (r *ShardingDatabaseReconciler) updateGsmShardStatus(instance *databasev1alpha1.ShardingDatabase, name string, state string) {
	var eventMsg string
	var currState string
	var eventMsgFlag = true

	if len(instance.Status.Gsm.Shards) > 0 {
		currState = shardingv1.GetGsmShardStatus(instance, name)
		if currState == state {
			eventMsgFlag = false
		}
		if currState != "NOSTATE" {
			eventMsg = "The shard " + shardingv1.GetFmtStr(name) + " state changed from " + currState + " to " + state + " in Gsm"
		} else {
			eventMsg = "The shard " + shardingv1.GetFmtStr(name) + " state set to " + state + " in Gsm."
		}

	} else {
		eventMsg = "The shard " + shardingv1.GetFmtStr(name) + " state set to " + state + " in Gsm."
	}

	if currState != state {
		shardingv1.UpdateGsmShardStatus(instance, name, state)
		r.Status().Update(context.Background(), instance)
	}

	if eventMsgFlag == true {
		r.publishEvents(instance, eventMsg, state)
	}
}

// This function add the Primary Shards in GSM
func (r *ShardingDatabaseReconciler) addPrimaryShards(instance *databasev1alpha1.ShardingDatabase, idx int) error {
	//var result ctrl.Result
	var result ctrl.Result
	var i int32
	var err error
	shardSfSet := &appsv1.StatefulSet{}
	//shardPod := &corev1.Pod{}
	//gsmSfSet := &appsv1.StatefulSet{}
	gsmPod := &corev1.Pod{}
	var sparams1 string
	var deployFlag = true
	var errStr = false
	//var msg string

	var setLifeCycleFlag = false
	var title string
	var message string

	shardingv1.LogMessages("DEBUG", "Starting the shard adding operaiton.", nil, instance, r.Log)
	// ================================ Add Shard  Logic ===================
	if len(instance.Spec.Shard) > 0 {
		for i = 0; i < int32(len(instance.Spec.Shard)); i++ {
			OraShardSpex := instance.Spec.Shard[i]
			//	stateStr := shardingv1.GetGsmShardStatus(instance, OraShardSpex.Name)
			//	strings.Contains(stateStr, "DELETE")

<<<<<<< HEAD
			if OraShardSpex.IsDelete != true {
=======
			if !shardingv1.CheckIsDeleteFlag(OraShardSpex.IsDelete, instance, r.Log) {
>>>>>>> cd48f8bd
				if setLifeCycleFlag != true {
					setLifeCycleFlag = true
					stateType := string(databasev1alpha1.CrdReconcileWaitingState)
					r.setCrdLifeCycleState(instance, &result, &err, &stateType)
				}
				// 1st Step is to check if Shard is in good state if not then just continue
				// validateShard will change  the shard state in Shard Status
				shardSfSet, _, err = r.validateShard(instance, OraShardSpex, int(i))
				if err != nil {
					errStr = true
					deployFlag = false
					continue
				}
				// 2nd Step is to check if GSM is in good state if not then just return because you can't do anything
				_, gsmPod, err = r.validateGsm(instance)
				if err != nil {
					deployFlag = false
					return err
				}
				// 3rd step to check if shard is in GSM if not then continue
				sparams := shardingv1.BuildShardParams(instance, shardSfSet, OraShardSpex)
				sparams1 = sparams
				err = shardingv1.CheckShardInGsm(gsmPod.Name, sparams, instance, r.kubeClient, r.kubeConfig, r.Log)
				if err == nil {
					// if you are in this block then it means that shard already exist in the GSM and we do not need to anything
					continue
				}

<<<<<<< HEAD
				// Copy file from pod to FS
				//	configrest, kclientset, err := shardingv1.GetPodCopyConfig(r.kubeClient, r.kubeConfig, instance, r.Log)
				//	if err != nil {
				//			return fmt.Errorf("Error occurred in getting KubeConfig, cannot perform copy operation from  the pod")
				//			}

				//			_, _, err = shardingv1.ExecCommand(gsmPod.Name, shardingv1.GetTdeKeyLocCmd(), r.kubeClient, r.kubeConfig, instance, r.Log)
				//			if err != nil {
				//				fmt.Printf("Error occurred during the while getting the TDE key from the pod " + gsmPod.Name)
				//				//return err
				//			}
				//			fileName := "/tmp/tde_key"
				//			last := fileName[strings.LastIndex(fileName, "/")+1:]
				//			fileName1 := last
				//			fsLoc := shardingv1.TmpLoc + "/" + fileName1
				//			_, _, _, err = shardingv1.KctlCopyFile(r.kubeClient, r.kubeConfig, instance, configrest, kclientset, r.Log, fmt.Sprintf("%s/%s:/%s", instance.Spec.Namespace, gsmPod.Name, fileName), fsLoc, "")
				//			if err != nil {
				//				fmt.Printf("failed to copy file")
				//				//return err
				//			}

				// Copying it to Shard Pod
				//			_, _, _, err = shardingv1.KctlCopyFile(r.kubeClient, r.kubeConfig, instance, configrest, kclientset, r.Log, fsLoc, fmt.Sprintf("%s/%s:/%s", instance.Spec.Namespace, OraShardSpex.Name+"-0", fsLoc), "")
				//			if err != nil {
				//				fmt.Printf("failed to copy file")
				//				//return err
				///			}
=======
				/**
				// Copy file from pod to FS
								configrest, kclientset, err := shardingv1.GetPodCopyConfig(r.kubeClient, r.kubeConfig, instance, r.Log)
				if err != nil {
					return fmt.Errorf("Error occurred in getting KubeConfig, cannot perform copy operation from  the pod")
				}

				_, _, err = shardingv1.ExecCommand(gsmPod.Name, shardingv1.GetTdeKeyLocCmd(), r.kubeClient, r.kubeConfig, instance, r.Log)
				if err != nil {
					fmt.Printf("Error occurred during the while getting the TDE key from the pod " + gsmPod.Name)
					//return err
				}
				fileName := "/tmp/tde_key"
				last := fileName[strings.LastIndex(fileName, "/")+1:]
				fileName1 := last
				fsLoc := shardingv1.TmpLoc + "/" + fileName1
				_, _, _, err = shardingv1.KctlCopyFile(r.kubeClient, r.kubeConfig, instance, configrest, kclientset, r.Log, fmt.Sprintf("%s/%s:/%s", instance.Spec.Namespace, gsmPod.Name, fileName), fsLoc, "")
				if err != nil {
					fmt.Printf("failed to copy file")
					//return err
				}

				// Copying it to Shard Pod
				_, _, _, err = shardingv1.KctlCopyFile(r.kubeClient, r.kubeConfig, instance, configrest, kclientset, r.Log, fsLoc, fmt.Sprintf("%s/%s:/%s", instance.Spec.Namespace, OraShardSpex.Name+"-0", fsLoc), "")
				if err != nil {
					fmt.Printf("failed to copy file")
					//return err
				}

				**/
>>>>>>> cd48f8bd

				// If the shard doesn't exist in GSM then just add the shard statefulset and update GSM shard status
				// ADD Shard in GSM

				r.updateGsmShardStatus(instance, OraShardSpex.Name, string(databasev1alpha1.AddingShardState))
				err = shardingv1.AddShardInGsm(gsmPod.Name, sparams, instance, r.kubeClient, r.kubeConfig, r.Log)
				if err != nil {
					r.updateGsmShardStatus(instance, OraShardSpex.Name, string(databasev1alpha1.AddingShardErrorState))
					title = "Shard Addition Failure"
					message = "Error occurred during shard " + shardingv1.GetFmtStr(OraShardSpex.Name) + " addition."
<<<<<<< HEAD
					r.sendMessage(instance, title, message)
=======
					shardingv1.LogMessages("INFO", title+":"+message, nil, instance, r.Log)
					if sentFailMsg[OraShardSpex.Name] != true {
						r.sendMessage(instance, title, message)
					}
					sentFailMsg[OraShardSpex.Name] = true
					sentCompleteMsg[OraShardSpex.Name] = false
>>>>>>> cd48f8bd
					deployFlag = false
				}
			}
		}

		if errStr == true {
			shardingv1.LogMessages("INFO", "Some shards are still pending for addition. Requeue the reconcile loop.", nil, instance, r.Log)
			return fmt.Errorf("shards are not ready for addition.")
		}

		// ======= Deploy Shard Logic =========
		if deployFlag == true {
			_ = shardingv1.DeployShardInGsm(gsmPod.Name, sparams1, instance, r.kubeClient, r.kubeConfig, r.Log)
			r.updateShardTopologyShardsInGsm(instance, gsmPod)
		} else {
			shardingv1.LogMessages("INFO", "Shards are not added in GSM. Deploy operation will happen after shard addition. Requeue the reconcile loop.", nil, instance, r.Log)
			return fmt.Errorf("shards addition are pending.")
		}
	}

	shardingv1.LogMessages("INFO", "Completed the shard addition operation. For details, check the CRD resource status for GSM and Shards.", nil, instance, r.Log)
	return nil
}

// This function Check the online shard
func (r *ShardingDatabaseReconciler) verifyShards(instance *databasev1alpha1.ShardingDatabase, gsmPod *corev1.Pod, shardSfSet *appsv1.StatefulSet, OraShardSpex databasev1alpha1.ShardSpec) error {
	//var result ctrl.Result
	//var i int32
	var err error
	var title string
	var message string
	// ================================ Check  Shards  ==================
	//veryify shard make shard state online and it must be executed to check shard state after every CRUD operation
	sparams := shardingv1.BuildShardParams(instance, shardSfSet, OraShardSpex)
	err = shardingv1.CheckOnlineShardInGsm(gsmPod.Name, sparams, instance, r.kubeClient, r.kubeConfig, r.Log)
	if err != nil {
		// If the shard doesn't exist in GSM then just delete the shard statefulset and update GSM shard status
		/// Terminate state means we will remove teh shard entry from GSM shard status
		r.updateGsmShardStatus(instance, shardSfSet.Name, string(databasev1alpha1.ShardOnlineErrorState))
		if strings.ToUpper(instance.Spec.ReplicationType) != "NATIVE" {
			shardingv1.CancelChunksInGsm(gsmPod.Name, sparams, instance, r.kubeClient, r.kubeConfig, r.Log)
		}
		return err
	}
	oldStateStr := shardingv1.GetGsmShardStatus(instance, shardSfSet.Name)
	r.updateGsmShardStatus(instance, shardSfSet.Name, string(databasev1alpha1.ShardOnlineState))
	// Following logic will sent a email only once
	if oldStateStr != string(databasev1alpha1.ShardOnlineState) {
		title = "Shard Addition Completed"
		message = "Shard addition completed for shard " + shardingv1.GetFmtStr(shardSfSet.Name) + " in GSM."
		shardingv1.LogMessages("INFO", title+":"+message, nil, instance, r.Log)
		if sentCompleteMsg[shardSfSet.Name] != true {
			r.sendMessage(instance, title, message)
		}

		sentCompleteMsg[shardSfSet.Name] = true
		sentFailMsg[shardSfSet.Name] = false
	}
	return nil
}

func (r *ShardingDatabaseReconciler) addStandbyShards(instance *databasev1alpha1.ShardingDatabase, idx int) error {
	//var result ctrl.Result

	return nil
}

// ========== Delete Shard Section====================
func (r *ShardingDatabaseReconciler) delGsmShard(instance *databasev1alpha1.ShardingDatabase, idx int) error {
	var result ctrl.Result
	var i int32
	var err error
	shardSfSet := &appsv1.StatefulSet{}
	shardPod := &corev1.Pod{}
	//gsmSfSet := &appsv1.StatefulSet{}
	gsmPod := &corev1.Pod{}
	var msg string
	var title string
	var message string
	var setLifeCycleFlag = false

	shardingv1.LogMessages("DEBUG", "Starting shard deletion operation.", nil, instance, r.Log)
	// ================================ Shard Delete Logic ===================

	if len(instance.Spec.Shard) > 0 {
		for i = 0; i < int32(len(instance.Spec.Shard)); i++ {
			OraShardSpex := instance.Spec.Shard[i]
			if shardingv1.CheckIsDeleteFlag(OraShardSpex.IsDelete, instance, r.Log) {
				if setLifeCycleFlag != true {
					setLifeCycleFlag = true
					stateType := string(databasev1alpha1.CrdReconcileWaitingState)
					r.setCrdLifeCycleState(instance, &result, &err, &stateType)
				}
				// Step 1st to check if GSM is in good state if not then just return because you can't do anything
				_, gsmPod, err = r.validateGsm(instance)
				if err != nil {
					return err
				}
				// 2nd Step is to check if Shard is in good state if not then just continue
				// 1St check if the instance.Status.Gsm.Shards contains the shard. If not then shard is already deleted
				// If the shard is found then check if shard exist
				// validateShard will change  the shard state in Shard Status
				chkState := shardingv1.GetGsmShardStatus(instance, OraShardSpex.Name)
				if chkState != "NOSTATE" {
					shardSfSet, shardPod, err = r.validateShard(instance, OraShardSpex, int(i))
					if err != nil {
						continue
					}
				} else {
					continue
				}
				// 3rd step to check if shard is in GSM if not then continue
				sparams := shardingv1.BuildShardParams(instance, shardSfSet, OraShardSpex)
				err = shardingv1.CheckShardInGsm(gsmPod.Name, sparams, instance, r.kubeClient, r.kubeConfig, r.Log)
				if err != nil {
					// If the shard doesn't exist in GSM then just delete the shard statefulset and update GSM shard status
					/// Terminate state means we will remove teh shard entry from GSM shard status
					r.delShard(instance, shardSfSet.Name, shardSfSet, shardPod, int(i))
					r.updateGsmShardStatus(instance, OraShardSpex.Name, string(databasev1alpha1.Terminated))
					r.updateShardStatus(instance, int(i), string(databasev1alpha1.Terminated))
					continue
				}
				// 4th step to check if shard is in GSM and shard is online if not then continue
				// CHeck before deletion if GSM is not ready set the Shard State to Delete Error
				r.updateGsmShardStatus(instance, OraShardSpex.Name, string(databasev1alpha1.DeletingState))
				err = shardingv1.CheckOnlineShardInGsm(gsmPod.Name, sparams, instance, r.kubeClient, r.kubeConfig, r.Log)
				if err != nil {
					// If the shard doesn't exist in GSM then just delete the shard statefulset and update GSM shard status
					/// Terminate state means we will remove teh shard entry from GSM shard status
					r.updateGsmShardStatus(instance, OraShardSpex.Name, string(databasev1alpha1.DeleteErrorState))
					continue
				}
				// 5th Step
				// Move the chunks before performing any Delete
				// If you are in this block then it means that shard is ONline and can be deleted
				if strings.ToUpper(instance.Spec.ReplicationType) != "NATIVE" {
					if len(instance.Spec.ReplicationType) == 0 {
						err = shardingv1.MoveChunks(gsmPod.Name, sparams, instance, r.kubeClient, r.kubeConfig, r.Log)
						if err != nil {
							r.updateGsmShardStatus(instance, OraShardSpex.Name, string(databasev1alpha1.ChunkMoveError))
							title = "Chunk Movement Failure"
							message = "Error occurred during chunk movement in shard " + shardingv1.GetFmtStr(OraShardSpex.Name) + " deletion."
							r.sendMessage(instance, title, message)
<<<<<<< HEAD
=======
							instance.Spec.Shard[i].IsDelete = "failed"
							err = shardingv1.InstanceShardPatch(instance, instance, r.Client, i, "isDelete", "failed")
							if err != nil {
								msg = "Error occurred while changing the isDelete value to failed in Spec struct"
								shardingv1.LogMessages("INFO", msg, nil, instance, r.Log)
								return err
							}
>>>>>>> cd48f8bd
							continue
						}
						// 6th Step
						// Check if Chunks has moved before performing actual delete
						// This is a loop and will check unless there is a error or chunks has moved
						// Validate if the chunks has moved before performing shard deletion
						for {
<<<<<<< HEAD
=======
							msg = "Sleeping for 120 seconds and will check status again of chunks movement in gsm for shard: " + shardingv1.GetFmtStr(OraShardSpex.Name) + "ShardType=" + strings.TrimSpace(strings.ToUpper(instance.Spec.ShardingType))
							shardingv1.LogMessages("INFO", msg, nil, instance, r.Log)
							time.Sleep(120 * time.Second)
>>>>>>> cd48f8bd
							err = shardingv1.VerifyChunks(gsmPod.Name, sparams, instance, r.kubeClient, r.kubeConfig, r.Log)
							if err == nil {
								break
							} else {
<<<<<<< HEAD
								msg = "Sleeping for 120 seconds and will check status again of chunks movement in gsm for shard: " + shardingv1.GetFmtStr(OraShardSpex.Name)
								shardingv1.LogMessages("INFO", msg, nil, instance, r.Log)
								time.Sleep(120 * time.Second)
=======
								if strings.TrimSpace(strings.ToUpper(instance.Spec.ShardingType)) != "USER" {
									// If ShardingType is not "USER", do not perform the patching.. continue
									continue
								}
								instance.Spec.Shard[i].IsDelete = "failed"
								err = shardingv1.InstanceShardPatch(instance, instance, r.Client, i, "isDelete", "failed")
								if err != nil {
									// r.updateGsmShardStatus(instance, OraShardSpex.Name, string(databasev1alpha1.ChunkMoveError))
									msg = "Error occurred while changing the isDelete value to failed in Spec struct"
									shardingv1.LogMessages("INFO", msg, nil, instance, r.Log)
									// return err
								}
								return err
>>>>>>> cd48f8bd
							}
						}
					}
				}

				// 7th Step remove the shards from the GSM
				// This steps will delete the shard entry from the GSM
				// It will delete CDB from catalog
				// 6th Step has already moved the chunks so it is safe to delete
				err = shardingv1.RemoveShardFromGsm(gsmPod.Name, sparams, instance, r.kubeClient, r.kubeConfig, r.Log)
				if err != nil {
					msg = "Error occurred during shard" + shardingv1.GetFmtStr(OraShardSpex.Name) + "removal from Gsm"
					shardingv1.LogMessages("Error", msg, nil, instance, r.Log)
					r.updateShardStatus(instance, int(i), string(databasev1alpha1.ShardRemoveError))
					instance.Spec.Shard[i].IsDelete = "failed"
					continue
				}

				// 8th Step
				// Delete the Statefulset as all the chunks has moved and Shard can be phyiscally deleted
				r.delShard(instance, shardSfSet.Name, shardSfSet, shardPod, int(i))
				r.updateGsmShardStatus(instance, OraShardSpex.Name, string(databasev1alpha1.Terminated))
				r.updateShardStatus(instance, int(i), string(databasev1alpha1.Terminated))
				title = "Shard Deletion Completed"
				message = "Shard deletion completed for shard " + shardingv1.GetFmtStr(OraShardSpex.Name) + " in GSM."
				r.sendMessage(instance, title, message)
			}
		}
	}
	shardingv1.LogMessages("DEBUG", "Completed the shard deletion operation. For details, check the CRD resource status for GSM and Shards.", nil, instance, r.Log)
	return nil
}

// This function delete the physical shard
func (r *ShardingDatabaseReconciler) delShard(instance *databasev1alpha1.ShardingDatabase, sfSetName string, sfSetFound *appsv1.StatefulSet, sfsetPod *corev1.Pod, specIdx int) {

	//var status bool
	var err error
	var msg string
	svcFound := &corev1.Service{}

	err = shardingv1.SfsetLabelPatch(sfSetFound, sfsetPod, instance, r.Client)
	if err != nil {
		msg := "Failed to patch the Shard StatefulSet: " + sfSetFound.Name
		shardingv1.LogMessages("DEBUG", msg, err, instance, r.Log)
		r.updateShardStatus(instance, specIdx, string(databasev1alpha1.LabelPatchingError))
		return
	}

	err = r.Client.Delete(context.Background(), sfSetFound)
	if err != nil {
		msg = "Failed to delete Shard StatefulSet: " + shardingv1.GetFmtStr(sfSetFound.Name)
		shardingv1.LogMessages("DEBUG", msg, err, instance, r.Log)
		r.updateShardStatus(instance, specIdx, string(databasev1alpha1.DeleteErrorState))
		return
	}
	/// Delete External Service
	if instance.Spec.IsExternalSvc {
		svcFound, err = shardingv1.CheckSvc(sfSetName+strconv.FormatInt(int64(0), 10)+"-svc", instance, r.Client)
		if err == nil {
			// See if StatefulSets already exists and create if it doesn't
			err = r.Client.Delete(context.Background(), svcFound)
			if err != nil {
				return
			}
		}
	}

	// Delete Internal Service
	svcFound, err = shardingv1.CheckSvc(sfSetName, instance, r.Client)
	if err == nil {
		// See if StatefulSets already exists and create if it doesn't
		err = r.Client.Delete(context.Background(), svcFound)
		if err != nil {
			return
		}
	}

	if instance.Spec.IsDeleteOraPvc && len(instance.Spec.StorageClass) > 0 {
		pvcName := sfSetFound.Name + "-oradata-vol4-" + sfSetFound.Name + "-0"
		err = shardingv1.DelPvc(pvcName, instance, r.Client, r.Log)
		if err != nil {
			msg = "Failed to delete Shard pvc claim " + shardingv1.GetFmtStr(pvcName)
			shardingv1.LogMessages("DEBUG", msg, err, instance, r.Log)
			r.updateShardStatus(instance, specIdx, string(databasev1alpha1.DeletePVCError))
		}
	}
}

// ======== GSM Invited Node ==========
// Remove and add GSM invited node
func (r *ShardingDatabaseReconciler) gsmInvitedNodeOp(instance *databasev1alpha1.ShardingDatabase, objName string,
) {

	var msg string
	//var err error
	count := 0
	msg = "Inside the  gsmInvitedNodeOp for adding and deleting the invited node "
	shardingv1.LogMessages("DEBUG", msg, nil, instance, r.Log)
	//status =
	for count < 10 {
		_, gsmPodName, err := r.validateGsm(instance)
		if err != nil {
			msg = "Unable to validate gsm sfSet. " + shardingv1.GetFmtStr(gsmPodName.Name) + " Sleeping for 30 seconds"
			shardingv1.LogMessages("DEBUG", msg, err, instance, r.Log)
			time.Sleep(20 * time.Second)
			count = count + 1
			continue
		}
		err = shardingv1.ValidateDbSetup(objName, instance, r.kubeClient, r.kubeConfig, r.Log)
		if err != nil {
			msg = "Unable to validate sfSet. " + shardingv1.GetFmtStr(objName) + " Sleeping for 30 seconds"
			shardingv1.LogMessages("DEBUG", msg, err, instance, r.Log)
			time.Sleep(20 * time.Second)
			count = count + 1
			continue
		}
		_, _, err = shardingv1.ExecCommand(gsmPodName.Name, shardingv1.GetShardInviteNodeCmd(objName), r.kubeClient, r.kubeConfig, instance, r.Log)
		if err != nil {
			msg = "Invite delete and add node failed " + shardingv1.GetFmtStr(objName) + " details in GSM."
			shardingv1.LogMessages("DEBUG", msg, err, instance, r.Log)
		} else {

			msg = "Invited node operation completed sucessfully in GSM after pod " + shardingv1.GetFmtStr(objName) + " restart."
			shardingv1.LogMessages("INFO", msg, nil, instance, r.Log)
			break
		}
		count = count + 1

	}
}

// ================================== CREATE FUNCTIONS =============================
// This function create a service based isExtern parameter set in the yaml file
func (r *ShardingDatabaseReconciler) createService(instance *databasev1alpha1.ShardingDatabase,
	dep *corev1.Service,
) (ctrl.Result, error) {
	reqLogger := r.Log.WithValues("Instance.Namespace", instance.Spec.Namespace, "Instance.Name", instance.Name)
	// See if Service already exists and create if it doesn't
	// We are getting error on nil pointer segment when r.scheme is null
	// Error : invalid memory address or nil pointer dereference" (runtime error: invalid memory address or nil pointer dereference)
	// This happens during unit test cases
	for i := 0; i < 5; i++ {
		if r.Scheme == nil {
			time.Sleep(time.Second * 40)
		} else {
			break
		}
	}
	controllerutil.SetControllerReference(instance, dep, r.Scheme)
	found := &corev1.Service{}

	err := r.Client.Get(context.TODO(), types.NamespacedName{
		Name:      dep.Name,
		Namespace: instance.Spec.Namespace,
	}, found)

	jsn, _ := json.Marshal(dep)
	shardingv1.LogMessages("DEBUG", string(jsn), nil, instance, r.Log)
	if err != nil && errors.IsNotFound(err) {
		// Create the Service
		reqLogger.Info("Creating a service")
		err = r.Client.Create(context.TODO(), dep)
		if err != nil {
			// Service creation failed
			reqLogger.Error(err, "Failed to create Service", "Service.space", dep.Namespace, "Service.Name", dep.Name)
			return ctrl.Result{}, err
		} else {
			// Service creation was successful
			return ctrl.Result{Requeue: true}, nil
		}
	} else if err != nil {
		// Error that isn't due to the Service not existing
		reqLogger.Error(err, "Failed to find the  Service details")
		return ctrl.Result{}, err
	}

	return ctrl.Result{}, nil
}

// This function deploy the statefulset
func (r *ShardingDatabaseReconciler) deployStatefulSet(instance *databasev1alpha1.ShardingDatabase,
	dep *appsv1.StatefulSet,
	resType string,
) (ctrl.Result, error) {

	reqLogger := r.Log.WithValues("Instance.Namespace", instance.Spec.Namespace, "Instance.Name", instance.Name)
	message := "Inside the deployStatefulSet function"
	shardingv1.LogMessages("DEBUG", message, nil, instance, r.Log)
	// See if StatefulSets already exists and create if it doesn't
	// Error : invalid memory address or nil pointer dereference" (runtime error: invalid memory address or nil pointer dereference)
	// This happens during unit test cases
	for i := 0; i < 5; i++ {
		if r.Scheme == nil {
			time.Sleep(time.Second * 40)
		} else {
			break
		}
	}
	controllerutil.SetControllerReference(instance, dep, r.Scheme)
	found := &appsv1.StatefulSet{}
	err := r.Client.Get(context.TODO(), types.NamespacedName{
		Name:      dep.Name,
		Namespace: instance.Spec.Namespace,
	}, found)
	jsn, _ := json.Marshal(dep)
	shardingv1.LogMessages("DEBUG", string(jsn), nil, instance, r.Log)

	if err != nil && errors.IsNotFound(err) {

		// Create the StatefulSet
		reqLogger.Info("Creating Stateful Shard")
		err = r.Client.Create(context.TODO(), dep)

		message := "Inside the create Stateful set block to create statefulset " + shardingv1.GetFmtStr(dep.Name)
		shardingv1.LogMessages("DEBUG", message, nil, instance, r.Log)

		if err != nil {
			// StatefulSet failed
			reqLogger.Error(err, "Failed to create StatefulSet", "StatefulSet.space", dep.Namespace, "StatefulSet.Name", dep.Name)
			//instance.Status.ShardStatus[dep.Name] = "Deployment Failed"
			return ctrl.Result{}, err
		}
	} else if err != nil {
		// Error that isn't due to the StaefulSet not existing
		reqLogger.Error(err, "Failed to get StatefulSet")
		return ctrl.Result{}, err
	}

	message = "Statefulset Exist " + shardingv1.GetFmtStr(dep.Name) + " already exist"
	shardingv1.LogMessages("DEBUG", message, nil, instance, r.Log)

	return ctrl.Result{}, nil
}

func (r *ShardingDatabaseReconciler) checkShardState(instance *databasev1alpha1.ShardingDatabase) error {

	var i int32
	var err error = nil
	var OraShardSpex databasev1alpha1.ShardSpec
	var currState string
	var eventMsg string
	var msg string

	currState = ""
	eventMsg = ""

	msg = "checkShardState():ShardType=" + strings.TrimSpace(strings.ToUpper(instance.Spec.ShardingType))
	shardingv1.LogMessages("INFO", msg, nil, instance, r.Log)
	if strings.TrimSpace(strings.ToUpper(instance.Spec.ShardingType)) != "USER" {
		// ShardingType is not "USER", so return
		return err
	}

	if len(instance.Status.Gsm.Shards) > 0 {
		for i = 0; i < int32(len(instance.Spec.Shard)); i++ {
			OraShardSpex = instance.Spec.Shard[i]
			currState = shardingv1.GetGsmShardStatus(instance, OraShardSpex.Name)
			if currState == string(databasev1alpha1.AddingShardState) {
				eventMsg = "Shard Addition in progress. Requeuing"
				err = fmt.Errorf(eventMsg)
				break
			} else if currState == string(databasev1alpha1.DeletingState) {
				eventMsg = "Shard Deletion in progress. Requeuing"
				err = fmt.Errorf(eventMsg)
				err = nil
				break
			} else if OraShardSpex.IsDelete == "failed" {
				eventMsg = "Shard Deletion  failed. Manual intervention required. Requeuing"
				err = fmt.Errorf(eventMsg)
				break
			} else if currState == string(databasev1alpha1.DeleteErrorState) {
				eventMsg = "Shard Deletion  Error. Manual intervention required. Requeuing"
				err = fmt.Errorf(eventMsg)
				break
			} else if currState == string(databasev1alpha1.ShardRemoveError) {
				eventMsg = "Shard Deletion  Error. Manual intervention required. Requeuing"
				err = fmt.Errorf(eventMsg)
				break
			} else {
				eventMsg = "checkShardState() : Shard State=[" + currState + "]"
				shardingv1.LogMessages("INFO", eventMsg, nil, instance, r.Log)
				err = nil
			}
		}
		r.publishEvents(instance, eventMsg, currState)
	}
	return err
}<|MERGE_RESOLUTION|>--- conflicted
+++ resolved
@@ -888,11 +888,7 @@
 		if len(instance.Spec.Shard) > 0 {
 			for i = 0; i < int32(len(instance.Spec.Shard)); i++ {
 				OraShardSpex := instance.Spec.Shard[i]
-<<<<<<< HEAD
-				if OraShardSpex.IsDelete != true {
-=======
 				if !shardingv1.CheckIsDeleteFlag(OraShardSpex.IsDelete, instance, r.Log) {
->>>>>>> cd48f8bd
 					err = r.checkShardSpace(instance, OraShardSpex)
 					if err != nil {
 						return err
@@ -905,35 +901,6 @@
 			}
 		}
 
-<<<<<<< HEAD
-		// Check Secret configuration
-		if instance.Spec.DbSecret == nil {
-			return fmt.Errorf("Secret specification cannot be null, you need to set secret details")
-		} else {
-			if len(instance.Spec.DbSecret.Name) == 0 {
-				return fmt.Errorf("instance.Spec.DbSecret.Name cannot be empty")
-			}
-			if len(instance.Spec.DbSecret.PwdFileName) == 0 {
-				return fmt.Errorf("instance.Spec.DbSecret.PwdFileName cannot be empty")
-			}
-			if strings.ToLower(instance.Spec.DbSecret.EncryptionType) != "base64" {
-				if strings.ToLower(instance.Spec.DbSecret.KeyFileName) == "" {
-					return fmt.Errorf("instance.Spec.DbSecret.KeyFileName cannot be empty")
-				}
-			}
-			if len(instance.Spec.DbSecret.PwdFileMountLocation) == 0 {
-				msg := "instance.Spec.DbSecret.PwdFileMountLocation is not set. Setting it to default " + shardingv1.GetSecretMount()
-				shardingv1.LogMessages("INFO", msg, nil, instance, r.Log)
-			}
-
-			if len(instance.Spec.DbSecret.KeyFileMountLocation) == 0 {
-				msg := "instance.Spec.DbSecret.KeyFileMountLocation is not set. Setting it to default " + shardingv1.GetSecretMount()
-				shardingv1.LogMessages("INFO", msg, nil, instance, r.Log)
-			}
-		}
-
-=======
->>>>>>> cd48f8bd
 		// Once the initial Spec is been validated then update the last Sucessful Spec
 		err = instance.UpdateLastSuccessfulSpec(r.Client)
 		if err != nil {
@@ -1356,11 +1323,7 @@
 }
 
 // This function updates the shard topology over all
-<<<<<<< HEAD
-func (r *ShardingDatabaseReconciler) updateShardTopologyStatus(instance *databasev1alpha1.ShardingDatabase) error {
-=======
 func (r *ShardingDatabaseReconciler) updateShardTopologyStatus(instance *databasev1alpha1.ShardingDatabase) {
->>>>>>> cd48f8bd
 	//shardPod := &corev1.Pod{}
 	//gsmSfSet := &appsv1.StatefulSet{}
 	gsmPod := &corev1.Pod{}
@@ -1543,11 +1506,7 @@
 			//	stateStr := shardingv1.GetGsmShardStatus(instance, OraShardSpex.Name)
 			//	strings.Contains(stateStr, "DELETE")
 
-<<<<<<< HEAD
-			if OraShardSpex.IsDelete != true {
-=======
 			if !shardingv1.CheckIsDeleteFlag(OraShardSpex.IsDelete, instance, r.Log) {
->>>>>>> cd48f8bd
 				if setLifeCycleFlag != true {
 					setLifeCycleFlag = true
 					stateType := string(databasev1alpha1.CrdReconcileWaitingState)
@@ -1576,35 +1535,6 @@
 					continue
 				}
 
-<<<<<<< HEAD
-				// Copy file from pod to FS
-				//	configrest, kclientset, err := shardingv1.GetPodCopyConfig(r.kubeClient, r.kubeConfig, instance, r.Log)
-				//	if err != nil {
-				//			return fmt.Errorf("Error occurred in getting KubeConfig, cannot perform copy operation from  the pod")
-				//			}
-
-				//			_, _, err = shardingv1.ExecCommand(gsmPod.Name, shardingv1.GetTdeKeyLocCmd(), r.kubeClient, r.kubeConfig, instance, r.Log)
-				//			if err != nil {
-				//				fmt.Printf("Error occurred during the while getting the TDE key from the pod " + gsmPod.Name)
-				//				//return err
-				//			}
-				//			fileName := "/tmp/tde_key"
-				//			last := fileName[strings.LastIndex(fileName, "/")+1:]
-				//			fileName1 := last
-				//			fsLoc := shardingv1.TmpLoc + "/" + fileName1
-				//			_, _, _, err = shardingv1.KctlCopyFile(r.kubeClient, r.kubeConfig, instance, configrest, kclientset, r.Log, fmt.Sprintf("%s/%s:/%s", instance.Spec.Namespace, gsmPod.Name, fileName), fsLoc, "")
-				//			if err != nil {
-				//				fmt.Printf("failed to copy file")
-				//				//return err
-				//			}
-
-				// Copying it to Shard Pod
-				//			_, _, _, err = shardingv1.KctlCopyFile(r.kubeClient, r.kubeConfig, instance, configrest, kclientset, r.Log, fsLoc, fmt.Sprintf("%s/%s:/%s", instance.Spec.Namespace, OraShardSpex.Name+"-0", fsLoc), "")
-				//			if err != nil {
-				//				fmt.Printf("failed to copy file")
-				//				//return err
-				///			}
-=======
 				/**
 				// Copy file from pod to FS
 								configrest, kclientset, err := shardingv1.GetPodCopyConfig(r.kubeClient, r.kubeConfig, instance, r.Log)
@@ -1635,7 +1565,6 @@
 				}
 
 				**/
->>>>>>> cd48f8bd
 
 				// If the shard doesn't exist in GSM then just add the shard statefulset and update GSM shard status
 				// ADD Shard in GSM
@@ -1646,16 +1575,12 @@
 					r.updateGsmShardStatus(instance, OraShardSpex.Name, string(databasev1alpha1.AddingShardErrorState))
 					title = "Shard Addition Failure"
 					message = "Error occurred during shard " + shardingv1.GetFmtStr(OraShardSpex.Name) + " addition."
-<<<<<<< HEAD
-					r.sendMessage(instance, title, message)
-=======
 					shardingv1.LogMessages("INFO", title+":"+message, nil, instance, r.Log)
 					if sentFailMsg[OraShardSpex.Name] != true {
 						r.sendMessage(instance, title, message)
 					}
 					sentFailMsg[OraShardSpex.Name] = true
 					sentCompleteMsg[OraShardSpex.Name] = false
->>>>>>> cd48f8bd
 					deployFlag = false
 				}
 			}
@@ -1799,8 +1724,6 @@
 							title = "Chunk Movement Failure"
 							message = "Error occurred during chunk movement in shard " + shardingv1.GetFmtStr(OraShardSpex.Name) + " deletion."
 							r.sendMessage(instance, title, message)
-<<<<<<< HEAD
-=======
 							instance.Spec.Shard[i].IsDelete = "failed"
 							err = shardingv1.InstanceShardPatch(instance, instance, r.Client, i, "isDelete", "failed")
 							if err != nil {
@@ -1808,7 +1731,6 @@
 								shardingv1.LogMessages("INFO", msg, nil, instance, r.Log)
 								return err
 							}
->>>>>>> cd48f8bd
 							continue
 						}
 						// 6th Step
@@ -1816,21 +1738,13 @@
 						// This is a loop and will check unless there is a error or chunks has moved
 						// Validate if the chunks has moved before performing shard deletion
 						for {
-<<<<<<< HEAD
-=======
 							msg = "Sleeping for 120 seconds and will check status again of chunks movement in gsm for shard: " + shardingv1.GetFmtStr(OraShardSpex.Name) + "ShardType=" + strings.TrimSpace(strings.ToUpper(instance.Spec.ShardingType))
 							shardingv1.LogMessages("INFO", msg, nil, instance, r.Log)
 							time.Sleep(120 * time.Second)
->>>>>>> cd48f8bd
 							err = shardingv1.VerifyChunks(gsmPod.Name, sparams, instance, r.kubeClient, r.kubeConfig, r.Log)
 							if err == nil {
 								break
 							} else {
-<<<<<<< HEAD
-								msg = "Sleeping for 120 seconds and will check status again of chunks movement in gsm for shard: " + shardingv1.GetFmtStr(OraShardSpex.Name)
-								shardingv1.LogMessages("INFO", msg, nil, instance, r.Log)
-								time.Sleep(120 * time.Second)
-=======
 								if strings.TrimSpace(strings.ToUpper(instance.Spec.ShardingType)) != "USER" {
 									// If ShardingType is not "USER", do not perform the patching.. continue
 									continue
@@ -1844,7 +1758,6 @@
 									// return err
 								}
 								return err
->>>>>>> cd48f8bd
 							}
 						}
 					}
