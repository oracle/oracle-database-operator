--- conflicted
+++ resolved
@@ -142,7 +142,7 @@
 
 		// Change the status to UNAVAILABLE
 		adb.Status.LifecycleState = database.AutonomousDatabaseLifecycleStateUnavailable
-		if statusErr := adbutil.SetStatus(r.KubeClient, adb); statusErr != nil {
+		if statusErr := adbutil.UpdateAutonomousDatabaseStatus(r.KubeClient, adb); statusErr != nil {
 			return ctrl.Result{}, statusErr
 		}
 		return ctrl.Result{}, nil
@@ -154,7 +154,7 @@
 
 		// Change the status to UNAVAILABLE
 		adb.Status.LifecycleState = database.AutonomousDatabaseLifecycleStateUnavailable
-		if statusErr := adbutil.SetStatus(r.KubeClient, adb); statusErr != nil {
+		if statusErr := adbutil.UpdateAutonomousDatabaseStatus(r.KubeClient, adb); statusErr != nil {
 			return ctrl.Result{}, statusErr
 		}
 		return ctrl.Result{}, nil
@@ -166,7 +166,7 @@
 
 		// Change the status to UNAVAILABLE
 		adb.Status.LifecycleState = database.AutonomousDatabaseLifecycleStateUnavailable
-		if statusErr := adbutil.SetStatus(r.KubeClient, adb); statusErr != nil {
+		if statusErr := adbutil.UpdateAutonomousDatabaseStatus(r.KubeClient, adb); statusErr != nil {
 			return ctrl.Result{}, statusErr
 		}
 		return ctrl.Result{}, nil
@@ -178,7 +178,7 @@
 
 		// Change the status to UNAVAILABLE
 		adb.Status.LifecycleState = database.AutonomousDatabaseLifecycleStateUnavailable
-		if statusErr := adbutil.SetStatus(r.KubeClient, adb); statusErr != nil {
+		if statusErr := adbutil.UpdateAutonomousDatabaseStatus(r.KubeClient, adb); statusErr != nil {
 			return ctrl.Result{}, statusErr
 		}
 		return ctrl.Result{}, nil
@@ -216,7 +216,7 @@
 
 				// Change the status to UNAVAILABLE
 				adb.Status.LifecycleState = database.AutonomousDatabaseLifecycleStateUnavailable
-				if statusErr := adbutil.SetStatus(r.KubeClient, adb); statusErr != nil {
+				if statusErr := adbutil.UpdateAutonomousDatabaseStatus(r.KubeClient, adb); statusErr != nil {
 					return ctrl.Result{}, statusErr
 				}
 			}
@@ -256,7 +256,7 @@
 
 				// Change the status to UNAVAILABLE
 				adb.Status.LifecycleState = database.AutonomousDatabaseLifecycleStateUnavailable
-				if statusErr := adbutil.SetStatus(r.KubeClient, adb); statusErr != nil {
+				if statusErr := adbutil.UpdateAutonomousDatabaseStatus(r.KubeClient, adb); statusErr != nil {
 					return ctrl.Result{}, statusErr
 				}
 				// The reconciler should not requeue since the error returned from OCI during update will not be solved by requeue
@@ -265,43 +265,26 @@
 
 			adb.Spec.Details.AutonomousDatabaseOCID = resp.AutonomousDatabase.Id
 
-<<<<<<< HEAD
-			if err := adbutil.UpdateStatusAndWait(r.currentLogger, r.KubeClient, workClient, adb,
+			if err := adbutil.UpdateStatusAndWait(currentLogger, r.KubeClient, workClient, adb,
 				resp.AutonomousDatabase.LifecycleState, resp.OpcWorkRequestId); err != nil {
-				r.currentLogger.Error(err, "Fail to watch the status of provision request. opcWorkRequestID = "+*resp.OpcWorkRequestId)
-=======
-			// Update status.state
-			adb.Status.LifecycleState = database.AutonomousDatabaseLifecycleStateUnavailable
-			if statusErr := adbutil.UpdateAutonomousDatabaseStatus(r.KubeClient, adb); statusErr != nil {
-				return ctrl.Result{}, statusErr
-			}
-
-			if err := oci.WaitUntilWorkCompleted(currentLogger, workClient, resp.OpcWorkRequestId); err != nil {
 				currentLogger.Error(err, "Fail to watch the status of provision request. opcWorkRequestID = "+*resp.OpcWorkRequestId)
+			}
+
+			currentLogger.Info("AutonomousDatabase " + *adb.Spec.Details.DbName + " provisioned succesfully")
+
+		} else if adb.Spec.Details.AutonomousDatabaseOCID != nil && lastSucSpec == nil {
+			// Binding operation. We have the database ID but hasn't gotten complete infromation from OCI.
+			// The next step is to get AutonomousDatabse details from a remote instance.
+
+			adb, err = oci.GetAutonomousDatabaseResource(currentLogger, dbClient, adb)
+			if err != nil {
+				currentLogger.Error(err, "Fail to get Autonomous Database")
 
 				// Change the status to UNAVAILABLE
 				adb.Status.LifecycleState = database.AutonomousDatabaseLifecycleStateUnavailable
 				if statusErr := adbutil.UpdateAutonomousDatabaseStatus(r.KubeClient, adb); statusErr != nil {
 					return ctrl.Result{}, statusErr
 				}
->>>>>>> e8d23016
-			}
-
-			currentLogger.Info("AutonomousDatabase " + *adb.Spec.Details.DbName + " provisioned succesfully")
-
-		} else if adb.Spec.Details.AutonomousDatabaseOCID != nil && lastSucSpec == nil {
-			// Binding operation. We have the database ID but hasn't gotten complete infromation from OCI.
-			// The next step is to get AutonomousDatabse details from a remote instance.
-
-			adb, err = oci.GetAutonomousDatabaseResource(currentLogger, dbClient, adb)
-			if err != nil {
-				currentLogger.Error(err, "Fail to get Autonomous Database")
-
-				// Change the status to UNAVAILABLE
-				adb.Status.LifecycleState = database.AutonomousDatabaseLifecycleStateUnavailable
-				if statusErr := adbutil.SetStatus(r.KubeClient, adb); statusErr != nil {
-					return ctrl.Result{}, statusErr
-				}
 				return ctrl.Result{}, nil
 			}
 		} else {
@@ -322,7 +305,7 @@
 
 				// Change the status to UNAVAILABLE
 				adb.Status.LifecycleState = database.AutonomousDatabaseLifecycleStateUnavailable
-				if statusErr := adbutil.SetStatus(r.KubeClient, adb); statusErr != nil {
+				if statusErr := adbutil.UpdateAutonomousDatabaseStatus(r.KubeClient, adb); statusErr != nil {
 					return ctrl.Result{}, statusErr
 				}
 				return ctrl.Result{}, nil
@@ -347,182 +330,39 @@
 
 				} else {
 					currentLogger.Error(err, "Unknown response type")
-
-					// Change the status to UNAVAILABLE
-					adb.Status.LifecycleState = database.AutonomousDatabaseLifecycleStateUnavailable
-					if statusErr := adbutil.SetStatus(r.KubeClient, adb); statusErr != nil {
-						return ctrl.Result{}, statusErr
-					}
-					return ctrl.Result{}, nil
-				}
-
-<<<<<<< HEAD
-				if err := adbutil.UpdateStatusAndWait(r.currentLogger, r.KubeClient, workClient, adb, lifecycleState, opcWorkRequestID); err != nil {
-					r.currentLogger.Error(err, "Fail to watch the status of work request. opcWorkRequestID = "+*opcWorkRequestID)
-				}
-
-				r.currentLogger.Info(fmt.Sprintf("Change AutonomousDatabase %s lifecycle state to %s successfully\n",
-=======
-				// Update status.state
-				adb.Status.LifecycleState = lifecycleState
-				if statusErr := adbutil.UpdateAutonomousDatabaseStatus(r.KubeClient, adb); statusErr != nil {
-					return ctrl.Result{}, statusErr
-				}
-
-				if err := oci.WaitUntilWorkCompleted(currentLogger, workClient, opcWorkRequestID); err != nil {
-					currentLogger.Error(err, "Fail to watch the status of work request. opcWorkRequestID = "+*opcWorkRequestID)
 
 					// Change the status to UNAVAILABLE
 					adb.Status.LifecycleState = database.AutonomousDatabaseLifecycleStateUnavailable
 					if statusErr := adbutil.UpdateAutonomousDatabaseStatus(r.KubeClient, adb); statusErr != nil {
 						return ctrl.Result{}, statusErr
 					}
-				}
-				currentLogger.Info(fmt.Sprintf("Set AutonomousDatabase %s lifecycle state to %s successfully\n",
->>>>>>> e8d23016
+					return ctrl.Result{}, nil
+				}
+
+				if err := adbutil.UpdateStatusAndWait(currentLogger, r.KubeClient, workClient, adb, lifecycleState, opcWorkRequestID); err != nil {
+					currentLogger.Error(err, "Fail to watch the status of work request. opcWorkRequestID = "+*opcWorkRequestID)
+				}
+
+				currentLogger.Info(fmt.Sprintf("Change AutonomousDatabase %s lifecycle state to %s successfully\n",
 					*adb.Spec.Details.DbName,
 					adb.Spec.Details.LifecycleState))
 			}
 
 			// Update the database in OCI from the local resource.
 			// The local resource will be synchronized again later.
-<<<<<<< HEAD
-			if err := adbutil.UpdateGeneralAndPasswordAttributesAndWait(r.currentLogger, r.KubeClient, dbClient, secretClient, workClient, adb); err != nil {
-				return adbutil.DetermineReturn(r.currentLogger, err)
-			}
-
-			if err := adbutil.UpdateScaleAttributesAndWait(r.currentLogger, r.KubeClient, dbClient, workClient, adb); err != nil {
-				return adbutil.DetermineReturn(r.currentLogger, err)
-			}
-
-			if err := adbutil.UpdateNetworkAttributes(r.currentLogger, r.KubeClient, dbClient, workClient, adb); err != nil {
-				return adbutil.DetermineReturn(r.currentLogger, err)
-=======
-			updateGenPassResp, err := oci.UpdateGeneralAndPasswordAttributes(currentLogger, r.KubeClient, dbClient, secretClient, adb)
-			if err != nil {
+			if err := adbutil.UpdateGeneralAndPasswordAttributesAndWait(currentLogger, r.KubeClient, dbClient, secretClient, workClient, adb); err != nil {
 				currentLogger.Error(err, "Fail to update Autonomous Database")
-
-				// Change the status to UNAVAILABLE
-				adb.Status.LifecycleState = database.AutonomousDatabaseLifecycleStateUnavailable
-				if statusErr := adbutil.UpdateAutonomousDatabaseStatus(r.KubeClient, adb); statusErr != nil {
-					return ctrl.Result{}, statusErr
-				}
-				// The reconciler should not requeue since the error returned from OCI during update will not be solved by requeue
-				return ctrl.Result{}, nil
-			}
-
-			if updateGenPassResp.OpcWorkRequestId != nil {
-				// Update status.state
-				adb.Status.LifecycleState = updateGenPassResp.AutonomousDatabase.LifecycleState
-				if statusErr := adbutil.UpdateAutonomousDatabaseStatus(r.KubeClient, adb); statusErr != nil {
-					return ctrl.Result{}, statusErr
-				}
-
-				if err := oci.WaitUntilWorkCompleted(currentLogger, workClient, updateGenPassResp.OpcWorkRequestId); err != nil {
-					currentLogger.Error(err, "Fail to watch the status of work request. opcWorkRequestID = "+*updateGenPassResp.OpcWorkRequestId)
-
-					// Change the status to UNAVAILABLE
-					adb.Status.LifecycleState = database.AutonomousDatabaseLifecycleStateUnavailable
-					if statusErr := adbutil.UpdateAutonomousDatabaseStatus(r.KubeClient, adb); statusErr != nil {
-						return ctrl.Result{}, statusErr
-					}
-				}
-				currentLogger.Info("Update AutonomousDatabase " + *adb.Spec.Details.DbName + " succesfully")
-			}
-
-			scaleResp, err := oci.UpdateScaleAttributes(currentLogger, r.KubeClient, dbClient, adb)
-			if err != nil {
+				return ctrl.Result{}, nil
+			}
+
+			if err := adbutil.UpdateScaleAttributesAndWait(currentLogger, r.KubeClient, dbClient, workClient, adb); err != nil {
 				currentLogger.Error(err, "Fail to update Autonomous Database")
-
-				// Change the status to UNAVAILABLE
-				adb.Status.LifecycleState = database.AutonomousDatabaseLifecycleStateUnavailable
-				if statusErr := adbutil.UpdateAutonomousDatabaseStatus(r.KubeClient, adb); statusErr != nil {
-					return ctrl.Result{}, statusErr
-				}
-				// The reconciler should not requeue since the error returned from OCI during update will not be solved by requeue
-				return ctrl.Result{}, nil
-			}
-
-			if scaleResp.OpcWorkRequestId != nil {
-				// Update status.state
-				adb.Status.LifecycleState = scaleResp.AutonomousDatabase.LifecycleState
-				if statusErr := adbutil.UpdateAutonomousDatabaseStatus(r.KubeClient, adb); statusErr != nil {
-					return ctrl.Result{}, statusErr
-				}
-
-				if err := oci.WaitUntilWorkCompleted(currentLogger, workClient, scaleResp.OpcWorkRequestId); err != nil {
-					currentLogger.Error(err, "Fail to watch the status of work request. opcWorkRequestID = "+*scaleResp.OpcWorkRequestId)
-
-					// Change the status to UNAVAILABLE
-					adb.Status.LifecycleState = database.AutonomousDatabaseLifecycleStateUnavailable
-					if statusErr := adbutil.UpdateAutonomousDatabaseStatus(r.KubeClient, adb); statusErr != nil {
-						return ctrl.Result{}, statusErr
-					}
-				}
-				currentLogger.Info("Scale AutonomousDatabase " + *adb.Spec.Details.DbName + " succesfully")
-			}
-
-			oneWayTLSResp, err := oci.UpdateOneWayTLSAttribute(currentLogger, r.KubeClient, dbClient, adb)
-			if err != nil {
+				return ctrl.Result{}, nil
+			}
+
+			if err := adbutil.UpdateNetworkAttributes(currentLogger, r.KubeClient, dbClient, workClient, adb); err != nil {
 				currentLogger.Error(err, "Fail to update Autonomous Database")
-
-				// Change the status to UNAVAILABLE
-				adb.Status.LifecycleState = database.AutonomousDatabaseLifecycleStateUnavailable
-				if statusErr := adbutil.UpdateAutonomousDatabaseStatus(r.KubeClient, adb); statusErr != nil {
-					return ctrl.Result{}, statusErr
-				}
-				// The reconciler should not requeue since the error returned from OCI during update will not be solved by requeue
-			}
-
-			if oneWayTLSResp.OpcWorkRequestId != nil {
-				// Update status.state
-				adb.Status.LifecycleState = oneWayTLSResp.AutonomousDatabase.LifecycleState
-				if statusErr := adbutil.UpdateAutonomousDatabaseStatus(r.KubeClient, adb); statusErr != nil {
-					return ctrl.Result{}, statusErr
-				}
-
-				if err := oci.WaitUntilWorkCompleted(currentLogger, workClient, oneWayTLSResp.OpcWorkRequestId); err != nil {
-					currentLogger.Error(err, "Fail to watch the status of work request. opcWorkRequestID = "+*oneWayTLSResp.OpcWorkRequestId)
-
-					// Change the status to UNAVAILABLE
-					adb.Status.LifecycleState = database.AutonomousDatabaseLifecycleStateUnavailable
-					if statusErr := adbutil.UpdateAutonomousDatabaseStatus(r.KubeClient, adb); statusErr != nil {
-						return ctrl.Result{}, statusErr
-					}
-				}
-				currentLogger.Info("Update AutonomousDatabase " + *adb.Spec.Details.DbName + " 1-way TLS setting succesfully")
-			}
-
-			networkResp, err := oci.UpdateNetworkAttributes(currentLogger, r.KubeClient, dbClient, adb)
-			if err != nil {
-				currentLogger.Error(err, "Fail to update Autonomous Database")
-
-				// Change the status to UNAVAILABLE
-				adb.Status.LifecycleState = database.AutonomousDatabaseLifecycleStateUnavailable
-				if statusErr := adbutil.UpdateAutonomousDatabaseStatus(r.KubeClient, adb); statusErr != nil {
-					return ctrl.Result{}, statusErr
-				}
-				// The reconciler should not requeue since the error returned from OCI during update will not be solved by requeue
-			}
-
-			if networkResp.OpcWorkRequestId != nil {
-				// Update status.state
-				adb.Status.LifecycleState = networkResp.AutonomousDatabase.LifecycleState
-				if statusErr := adbutil.UpdateAutonomousDatabaseStatus(r.KubeClient, adb); statusErr != nil {
-					return ctrl.Result{}, statusErr
-				}
-
-				if err := oci.WaitUntilWorkCompleted(currentLogger, workClient, networkResp.OpcWorkRequestId); err != nil {
-					currentLogger.Error(err, "Fail to watch the status of work request. opcWorkRequestID = "+*networkResp.OpcWorkRequestId)
-
-					// Change the status to UNAVAILABLE
-					adb.Status.LifecycleState = database.AutonomousDatabaseLifecycleStateUnavailable
-					if statusErr := adbutil.UpdateAutonomousDatabaseStatus(r.KubeClient, adb); statusErr != nil {
-						return ctrl.Result{}, statusErr
-					}
-				}
-				currentLogger.Info("Update AutonomousDatabase " + *adb.Spec.Details.DbName + " network settings succesfully")
->>>>>>> e8d23016
+				return ctrl.Result{}, nil
 			}
 		}
 	}
@@ -534,7 +374,7 @@
 
 		// Change the status to UNAVAILABLE
 		adb.Status.LifecycleState = database.AutonomousDatabaseLifecycleStateUnavailable
-		if statusErr := adbutil.SetStatus(r.KubeClient, adb); statusErr != nil {
+		if statusErr := adbutil.UpdateAutonomousDatabaseStatus(r.KubeClient, adb); statusErr != nil {
 			return ctrl.Result{}, statusErr
 		}
 		return ctrl.Result{}, nil
@@ -546,7 +386,7 @@
 	if err := adbutil.UpdateAutonomousDatabaseDetails(currentLogger, r.KubeClient, adb); err != nil {
 		// Change the status to UNAVAILABLE
 		adb.Status.LifecycleState = database.AutonomousDatabaseLifecycleStateUnavailable
-		if statusErr := adbutil.SetStatus(r.KubeClient, adb); statusErr != nil {
+		if statusErr := adbutil.UpdateAutonomousDatabaseStatus(r.KubeClient, adb); statusErr != nil {
 			return ctrl.Result{}, statusErr
 		}
 		return ctrl.Result{}, err
@@ -565,7 +405,7 @@
 			currentLogger.Error(err, "Fail to download Instance Wallet")
 			// Change the status to UNAVAILABLE
 			adb.Status.LifecycleState = database.AutonomousDatabaseLifecycleStateUnavailable
-			if statusErr := adbutil.SetStatus(r.KubeClient, adb); statusErr != nil {
+			if statusErr := adbutil.UpdateAutonomousDatabaseStatus(r.KubeClient, adb); statusErr != nil {
 				return ctrl.Result{}, statusErr
 			}
 			return ctrl.Result{}, nil
@@ -580,7 +420,7 @@
 
 		// Change the status to UNAVAILABLE
 		adb.Status.LifecycleState = database.AutonomousDatabaseLifecycleStateUnavailable
-		if statusErr := adbutil.SetStatus(r.KubeClient, adb); statusErr != nil {
+		if statusErr := adbutil.UpdateAutonomousDatabaseStatus(r.KubeClient, adb); statusErr != nil {
 			return ctrl.Result{}, statusErr
 		}
 		// The reconciler should not requeue since the error returned from OCI during update will not be solved by requeue
@@ -597,57 +437,4 @@
 	currentLogger.Info("AutonomousDatabase resource reconcile successfully")
 
 	return ctrl.Result{}, nil
-<<<<<<< HEAD
-}
-
-// type patchValue struct {
-// 	Op    string      `json:"op"`
-// 	Path  string      `json:"path"`
-// 	Value interface{} `json:"value"`
-// }
-
-func (r *AutonomousDatabaseReconciler) updateAutonomousDatabaseDetails(adb *dbv1alpha1.AutonomousDatabase) error {
-	// Patch the AutonomousDatabase Kubernetes resource to avoid resource version conflicts.
-	// payload := []patchValue{{
-	// 	Op:    "replace",
-	// 	Path:  "/spec/details",
-	// 	Value: adb.Spec.Details,
-	// }}
-	// payloadBytes, err := json.Marshal(payload)
-	// if err != nil {
-	// 	return err
-	// }
-
-	// patch := client.RawPatch(types.JSONPatchType, payloadBytes)
-	// if err := r.KubeClient.Patch(context.TODO(), adb, patch); err != nil {
-	// 	return err
-	// }
-
-	if err := retry.RetryOnConflict(retry.DefaultRetry, func() error {
-		curADB := &dbv1alpha1.AutonomousDatabase{}
-
-		namespacedName := types.NamespacedName{
-			Namespace: adb.GetNamespace(),
-			Name:      adb.GetName(),
-		}
-
-		if err := r.KubeClient.Get(context.TODO(), namespacedName, curADB); err != nil {
-			return err
-		}
-
-		curADB.Spec.Details = adb.Spec.Details
-		return r.KubeClient.Update(context.TODO(), curADB)
-	}); err != nil {
-		return err
-	}
-
-	// Update status
-	if statusErr := adbutil.SetStatus(r.KubeClient, adb); statusErr != nil {
-		return statusErr
-	}
-	r.currentLogger.Info("Update local resource AutonomousDatabase successfully")
-
-	return nil
-=======
->>>>>>> e8d23016
 }