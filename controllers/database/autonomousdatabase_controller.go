/*
** Copyright (c) 2022 Oracle and/or its affiliates.
**
** The Universal Permissive License (UPL), Version 1.0
**
** Subject to the condition set forth below, permission is hereby granted to any
** person obtaining a copy of this software, associated documentation and/or data
** (collectively the "Software"), free of charge and under any and all copyright
** rights in the Software, and any and all patent rights owned or freely
** licensable by each licensor hereunder covering either (i) the unmodified
** Software as contributed to or provided by such licensor, or (ii) the Larger
** Works (as defined below), to deal in both
**
** (a) the Software, and
** (b) any piece of software and/or hardware listed in the lrgrwrks.txt file if
** one is included with the Software (each a "Larger Work" to which the Software
** is contributed by such licensors),
**
** without restriction, including without limitation the rights to copy, create
** derivative works of, display, perform, and distribute the Software and make,
** use, sell, offer for sale, import, export, have made, and have sold the
** Software and the Larger Work(s), and to sublicense the foregoing rights on
** either these or other terms.
**
** This license is subject to the following condition:
** The above copyright notice and either this complete permission notice or at
** a minimum a reference to the UPL must be included in all copies or
** substantial portions of the Software.
**
** THE SOFTWARE IS PROVIDED "AS IS", WITHOUT WARRANTY OF ANY KIND, EXPRESS OR
** IMPLIED, INCLUDING BUT NOT LIMITED TO THE WARRANTIES OF MERCHANTABILITY,
** FITNESS FOR A PARTICULAR PURPOSE AND NONINFRINGEMENT. IN NO EVENT SHALL THE
** AUTHORS OR COPYRIGHT HOLDERS BE LIABLE FOR ANY CLAIM, DAMAGES OR OTHER
** LIABILITY, WHETHER IN AN ACTION OF CONTRACT, TORT OR OTHERWISE, ARISING FROM,
** OUT OF OR IN CONNECTION WITH THE SOFTWARE OR THE USE OR OTHER DEALINGS IN THE
** SOFTWARE.
 */

package controllers

import (
	"context"
	"errors"
	"fmt"
	"reflect"
	"regexp"
	"strings"
	"time"

	"github.com/go-logr/logr"
	"github.com/oracle/oci-go-sdk/v65/database"

	apiErrors "k8s.io/apimachinery/pkg/api/errors"
	"k8s.io/apimachinery/pkg/api/meta"
	metav1 "k8s.io/apimachinery/pkg/apis/meta/v1"
	"k8s.io/apimachinery/pkg/runtime"
	"k8s.io/apimachinery/pkg/types"

	"k8s.io/client-go/tools/record"
	ctrl "sigs.k8s.io/controller-runtime"
	"sigs.k8s.io/controller-runtime/pkg/client"
	"sigs.k8s.io/controller-runtime/pkg/controller"
	"sigs.k8s.io/controller-runtime/pkg/controller/controllerutil"
	"sigs.k8s.io/controller-runtime/pkg/event"
	"sigs.k8s.io/controller-runtime/pkg/handler"
	"sigs.k8s.io/controller-runtime/pkg/predicate"
	"sigs.k8s.io/controller-runtime/pkg/reconcile"

	dbv4 "github.com/oracle/oracle-database-operator/apis/database/v4"
	"github.com/oracle/oracle-database-operator/commons/k8s"
	"github.com/oracle/oracle-database-operator/commons/oci"
)

// name of our custom finalizer
const ADB_FINALIZER = "database.oracle.com/adb-finalizer"

var requeueResult ctrl.Result = ctrl.Result{Requeue: true, RequeueAfter: 15 * time.Second}
var emptyResult ctrl.Result = ctrl.Result{}

// *AutonomousDatabaseReconciler reconciles a AutonomousDatabase object
type AutonomousDatabaseReconciler struct {
	KubeClient client.Client
	Log        logr.Logger
	Scheme     *runtime.Scheme
	Recorder   record.EventRecorder

	dbService oci.DatabaseService
}

// SetupWithManager function
func (r *AutonomousDatabaseReconciler) SetupWithManager(mgr ctrl.Manager) error {
	return ctrl.NewControllerManagedBy(mgr).
<<<<<<< HEAD
		For(&dbv1alpha1.AutonomousDatabase{}).
		Watches(
			&dbv1alpha1.AutonomousDatabaseBackup{},
			handler.EnqueueRequestsFromMapFunc(r.enqueueMapFn),
		).
		Watches(
			&dbv1alpha1.AutonomousDatabaseRestore{},
=======
		For(&dbv4.AutonomousDatabase{}).
		Watches(
			&dbv4.AutonomousDatabaseRestore{},
>>>>>>> 9838a8ec
			handler.EnqueueRequestsFromMapFunc(r.enqueueMapFn),
		).
		WithEventFilter(predicate.And(r.eventFilterPredicate(), r.watchPredicate())).
		WithOptions(controller.Options{MaxConcurrentReconciles: 50}). // ReconcileHandler is never invoked concurrently with the same object.
		Complete(r)
}
func (r *AutonomousDatabaseReconciler) enqueueMapFn(ctx context.Context, o client.Object) []reconcile.Request {
	reqs := make([]reconcile.Request, len(o.GetOwnerReferences()))

	for _, owner := range o.GetOwnerReferences() {
		reqs = append(reqs, reconcile.Request{
			NamespacedName: types.NamespacedName{
				Name:      owner.Name,
				Namespace: o.GetNamespace(),
			},
		})
	}

	return reqs
}

func (r *AutonomousDatabaseReconciler) watchPredicate() predicate.Predicate {
	return predicate.Funcs{
		CreateFunc: func(e event.CreateEvent) bool {
			_, restoreOk := e.Object.(*dbv4.AutonomousDatabaseRestore)
			// Don't enqueue if the event is from Backup or Restore
			return !restoreOk
		},
		UpdateFunc: func(e event.UpdateEvent) bool {
			// Enqueue the update event only when the status changes the first time
			desiredRestore, restoreOk := e.ObjectNew.(*dbv4.AutonomousDatabaseRestore)
			if restoreOk {
				oldRestore := e.ObjectOld.(*dbv4.AutonomousDatabaseRestore)
				return oldRestore.Status.Status == "" && desiredRestore.Status.Status != ""
			}

			// Enqueue if the event is not from Backup or Restore
			return true
		},
	}
}

func (r *AutonomousDatabaseReconciler) eventFilterPredicate() predicate.Predicate {
	return predicate.Funcs{
		UpdateFunc: func(e event.UpdateEvent) bool {
			// source object can be AutonomousDatabase, AutonomousDatabaseBackup, or AutonomousDatabaseRestore
			desiredAdb, adbOk := e.ObjectNew.(*dbv4.AutonomousDatabase)
			if adbOk {
				oldAdb := e.ObjectOld.(*dbv4.AutonomousDatabase)

				specChanged := !reflect.DeepEqual(oldAdb.Spec, desiredAdb.Spec)
				statusChanged := !reflect.DeepEqual(oldAdb.Status, desiredAdb.Status)

<<<<<<< HEAD
				specChanged := !reflect.DeepEqual(oldADB.Spec, desiredADB.Spec)
				statusChanged := !reflect.DeepEqual(oldADB.Status, desiredADB.Status)

				oldLastSucSpec := oldADB.GetAnnotations()[dbv1alpha1.LastSuccessfulSpec]
				desiredLastSucSpec := desiredADB.GetAnnotations()[dbv1alpha1.LastSuccessfulSpec]
				lastSucSpecChanged := oldLastSucSpec != desiredLastSucSpec

				if (!specChanged && statusChanged) || lastSucSpecChanged ||
					(controllerutil.ContainsFinalizer(oldADB, dbv1alpha1.ADB_FINALIZER) != controllerutil.ContainsFinalizer(desiredADB, dbv1alpha1.ADB_FINALIZER)) {
					// Don't enqueue in the folowing condition:
					// 1. only status changes 2. lastSucSpec changes 3. ADB_FINALIZER changes
=======
				if (!specChanged && statusChanged) ||
					(controllerutil.ContainsFinalizer(oldAdb, ADB_FINALIZER) != controllerutil.ContainsFinalizer(desiredAdb, ADB_FINALIZER)) {
					// Don't enqueue in the folowing condition:
					// 1. only status changes 2. ADB_FINALIZER changes
>>>>>>> 9838a8ec
					return false
				}

				return true
			}
			return true
		},
		DeleteFunc: func(e event.DeleteEvent) bool {
			// Do not trigger reconciliation when the object is deleted from the cluster.
			_, adbOk := e.Object.(*dbv4.AutonomousDatabase)
			return !adbOk
		},
	}
}

// +kubebuilder:rbac:groups=database.oracle.com,resources=autonomousdatabases,verbs=get;list;watch;create;update;patch;delete
// +kubebuilder:rbac:groups=database.oracle.com,resources=autonomousdatabases/status,verbs=update;patch
// +kubebuilder:rbac:groups=database.oracle.com,resources=autonomousdatabasebackups,verbs=get;list;watch;create;update;delete
// +kubebuilder:rbac:groups=database.oracle.com,resources=autonomousdatabaserestores,verbs=get;list;watch;create;update;delete
// +kubebuilder:rbac:groups=database.oracle.com,resources=autonomouscontainerdatabases,verbs=get;list
// +kubebuilder:rbac:groups=coordination.k8s.io,resources=leases,verbs=create;get;list;update
// +kubebuilder:rbac:groups="",resources=configmaps;secrets,verbs=get;list;watch;create;update;patch;delete
// +kubebuilder:rbac:groups="",resources=events,verbs=create;patch

func (r *AutonomousDatabaseReconciler) Reconcile(ctx context.Context, req ctrl.Request) (ctrl.Result, error) {
	logger := r.Log.WithValues("Namespace/Name", req.NamespacedName)

	var err error
	// Indicates whether spec has been changed at the end of the reconcile.
	var specChanged bool = false

	// Get the autonomousdatabase instance from the cluster
	desiredAdb := &dbv4.AutonomousDatabase{}
	if err := r.KubeClient.Get(context.TODO(), req.NamespacedName, desiredAdb); err != nil {
		// Ignore not-found errors, since they can't be fixed by an immediate requeue.
		if apiErrors.IsNotFound(err) {
			return emptyResult, nil
		}
		return emptyResult, err
	}

	/******************************************************************
	* Get OCI database client
	******************************************************************/
	if err := r.setupOCIClients(logger, desiredAdb); err != nil {
		return r.manageError(
			logger.WithName("setupOCIClients"),
			desiredAdb,
			fmt.Errorf("Failed to get OCI Database Client: %w", err))
	}

	logger.Info("OCI clients configured succesfully")

	/******************************************************************
	* Fill the empty fields in the local resource at the beginning of
	* the reconciliation.
	******************************************************************/
	// Fill the empty fields in the AutonomousDatabase resource by
	// syncing up with the Autonomous Database in OCI. Only the fields
	// that have nil values will be overwritten.
	var stateBeforeFirstSync = desiredAdb.Status.LifecycleState
	if _, err = r.syncAutonomousDatabase(logger, desiredAdb, false); err != nil {
		return r.manageError(
			logger.WithName("syncAutonomousDatabase"),
			desiredAdb,
			fmt.Errorf("Failed to sync AutonomousDatabase: %w", err))
	}

	// If the lifecycle state changes from any other states to
	// AVAILABLE and spec.action is an empty string, it means that
	// the resource in OCI just finished the work, and the spec
	// of the Autonomous Database in OCI might also change.
	// This is because OCI won't update the spec until the work
	// completes. In this case, we need to update the spec of
	// the resource in local cluster.
	if stateBeforeFirstSync != database.AutonomousDatabaseLifecycleStateAvailable &&
		desiredAdb.Status.LifecycleState == database.AutonomousDatabaseLifecycleStateAvailable {
		if specChanged, err = r.syncAutonomousDatabase(logger, desiredAdb, true); err != nil {
			return r.manageError(
				logger.WithName("syncAutonomousDatabase"),
				desiredAdb,
				fmt.Errorf("Failed to sync AutonomousDatabase: %w", err))
		}
	}

	/******************************************************************
	* Determine if the external resource needs to be cleaned up.
	* If yes, delete the Autonomous Database in OCI and exits the
	* reconcile function immediately.
	*
	* There is no need to check the other fields if the resource is
	* under deletion. This method should be executed soon after the OCI
	* database client is obtained and the local resource is synced in
	* the above two steps.
	*
	* Kubernetes server calls the clean up function if a finalizer exitsts,
	* and won't delete the object until all the finalizers are removed
	* from the object metadata.
	******************************************************************/
	if desiredAdb.GetDeletionTimestamp().IsZero() {
		// The Autonomous Database is not being deleted. Update the finalizer.
		if desiredAdb.Spec.HardLink != nil &&
			*desiredAdb.Spec.HardLink &&
			!controllerutil.ContainsFinalizer(desiredAdb, ADB_FINALIZER) {

			if err := k8s.AddFinalizerAndPatch(r.KubeClient, desiredAdb, ADB_FINALIZER); err != nil {
				return emptyResult, fmt.Errorf("Failed to add finalizer to Autonomous Database "+desiredAdb.Name+": %w", err)
			}
		} else if desiredAdb.Spec.HardLink != nil &&
			!*desiredAdb.Spec.HardLink &&
			controllerutil.ContainsFinalizer(desiredAdb, ADB_FINALIZER) {

			if err := k8s.RemoveFinalizerAndPatch(r.KubeClient, desiredAdb, ADB_FINALIZER); err != nil {
				return emptyResult, fmt.Errorf("Failed to remove finalizer to Autonomous Database "+desiredAdb.Name+": %w", err)
			}
		}
	} else {
		// The Autonomous Database is being deleted
		if controllerutil.ContainsFinalizer(desiredAdb, ADB_FINALIZER) {
			if dbv4.IsAdbIntermediateState(desiredAdb.Status.LifecycleState) {
				// No-op
			} else if desiredAdb.Status.LifecycleState == database.AutonomousDatabaseLifecycleStateTerminated {
				// The Autonomous Database in OCI has been deleted. Remove the finalizer.
				if err := k8s.RemoveFinalizerAndPatch(r.KubeClient, desiredAdb, ADB_FINALIZER); err != nil {
					return emptyResult, fmt.Errorf("Failed to remove finalizer to Autonomous Database "+desiredAdb.Name+": %w", err)
				}
			} else {
				// Remove the Autonomous Database in OCI.
				// Change the action to Terminate and proceed with the rest of the reconcile logic
				desiredAdb.Spec.Action = "Terminate"
			}
		}
	}

	if !dbv4.IsAdbIntermediateState(desiredAdb.Status.LifecycleState) {
		/******************************************************************
		* Perform operations
		******************************************************************/
		var specChangedAfterOperation bool
		specChangedAfterOperation, err = r.performOperation(logger, desiredAdb)
		if err != nil {
			return r.manageError(
				logger.WithName("performOperation"),
				desiredAdb,
				fmt.Errorf("Failed to operate database action: %w", err))
		}

<<<<<<< HEAD
	/******************************************************************
	* Update the resource if the spec has been changed.
	*	This will trigger another reconcile, so returns with an empty
	* result.
	******************************************************************/
	if !reflect.DeepEqual(modifiedADB.Spec, desiredADB.Spec) {
		if err := r.KubeClient.Update(context.TODO(), modifiedADB); err != nil {
			return r.manageError(logger.WithName("updateSpec"), modifiedADB, err)
=======
		if specChangedAfterOperation {
			specChanged = true
		}

		/******************************************************************
		*	Sync AutonomousDatabase Backups from OCI.
		* The backups will not be synced when the lifecycle state is
		* TERMINATING or TERMINATED.
		******************************************************************/
		if desiredAdb.Status.LifecycleState != database.AutonomousDatabaseLifecycleStateTerminating &&
			desiredAdb.Status.LifecycleState != database.AutonomousDatabaseLifecycleStateTerminated {
			if err := r.syncBackupResources(logger, desiredAdb); err != nil {
				return r.manageError(logger.WithName("syncBackupResources"), desiredAdb, err)
			}
>>>>>>> 9838a8ec
		}
		return emptyResult, nil
	}

	/******************************************************************
	* Update the status at the end of every reconcile.
	******************************************************************/
	copiedADB := modifiedADB.DeepCopy()

<<<<<<< HEAD
	updateCondition(modifiedADB, nil)
	if err := r.KubeClient.Status().Update(context.TODO(), modifiedADB); err != nil {
		return r.manageError(logger.WithName("Status().Update"), modifiedADB, err)
	}
	modifiedADB.Spec = copiedADB.Spec

	if dbv1alpha1.IsADBIntermediateState(modifiedADB.Status.LifecycleState) {
		logger.WithName("IsADBIntermediateState").Info("LifecycleState is " + string(modifiedADB.Status.LifecycleState) + "; reconcile queued")
		return requeueResult, nil
	}

	/******************************************************************
	* Update the lastSucSpec, and then finish the reconcile.
	*	Requeue if the ADB is terminated, but the finalizer is not yet
	* removed.
	******************************************************************/

	var requeue bool = false
	if modifiedADB.GetDeletionTimestamp() != nil &&
		controllerutil.ContainsFinalizer(modifiedADB, dbv1alpha1.ADB_FINALIZER) &&
		modifiedADB.Status.LifecycleState == database.AutonomousDatabaseLifecycleStateTerminated {
		logger.Info("The ADB is TERMINATED. The CR is to be deleted but finalizer is not yet removed; reconcile queued")
		requeue = true
	}

	if err := r.patchLastSuccessfulSpec(modifiedADB); err != nil {
		return r.manageError(logger.WithName("patchLastSuccessfulSpec"), modifiedADB, err)
	}

	if requeue {
		logger.Info("Reconcile queued")
=======
		/*****************************************************
		*	Validate Wallet
		*****************************************************/
		if err := r.validateWallet(logger, desiredAdb); err != nil {
			return r.manageError(
				logger.WithName("validateWallet"),
				desiredAdb,
				fmt.Errorf("Failed to validate Wallet: %w", err))
		}
	}

	/******************************************************************
	* Update the Autonomous Database at the end of every reconcile.
	******************************************************************/
	if specChanged {
		if err := r.KubeClient.Update(context.TODO(), desiredAdb); err != nil {
			return r.manageError(
				logger.WithName("updateSpec"),
				desiredAdb,
				fmt.Errorf("Failed to update AutonomousDatabase spec: %w", err))
		}
		// Immediately exit the reconcile loop if the resource is updated, and let
		// the next run continue.
		return emptyResult, nil
	}

	updateCondition(desiredAdb, nil)
	if err := r.KubeClient.Status().Update(context.TODO(), desiredAdb); err != nil {
		return r.manageError(
			logger,
			desiredAdb,
			fmt.Errorf("Failed to update AutonomousDatabase status: %w", err))
	}

	/******************************************************************
	*	Requeue the request in the following cases:
	* 1. the ADB is in intermediate state
	* 2. the ADB is terminated, but the finalizer is not yet removed.
	******************************************************************/
	if dbv4.IsAdbIntermediateState(desiredAdb.Status.LifecycleState) {
		logger.
			WithName("IsAdbIntermediateState").
			Info("LifecycleState is " + string(desiredAdb.Status.LifecycleState) + "; reconciliation queued")
>>>>>>> 9838a8ec
		return requeueResult, nil
	} else {
		logger.Info("AutonomousDatabase reconciles successfully")
		return emptyResult, nil
	}
}

func (r *AutonomousDatabaseReconciler) setupOCIClients(logger logr.Logger, adb *dbv4.AutonomousDatabase) error {
	var err error

	authData := oci.ApiKeyAuth{
		ConfigMapName: adb.Spec.OciConfig.ConfigMapName,
		SecretName:    adb.Spec.OciConfig.SecretName,
		Namespace:     adb.GetNamespace(),
	}

	provider, err := oci.GetOciProvider(r.KubeClient, authData)
	if err != nil {
		return err
	}

	r.dbService, err = oci.NewDatabaseService(logger, r.KubeClient, provider)
	if err != nil {
		return err
	}

	return nil
}

<<<<<<< HEAD
func (r *AutonomousDatabaseReconciler) manageError(logger logr.Logger, adb *dbv1alpha1.AutonomousDatabase, err error) (ctrl.Result, error) {
	l := logger.WithName("manageError")
	if adb.Status.LifecycleState == "" {
		// First time entering reconcile
		updateCondition(adb, err)

		l.Error(err, "CreateFailed")

		return emptyResult, nil
	} else {
		// Has synced at least once
		var finalError = err

		// Roll back
		ociADB := adb.DeepCopy()
		specChanged, err := r.getADB(l, ociADB)
		if err != nil {
			finalError = k8s.CombineErrors(finalError, err)
		}

		// Will exit the Reconcile anyway after the manageError is called.
		if specChanged {
			// Clear the lifecycleState first to avoid the webhook error when update during an intermediate state
			adb.Status.LifecycleState = ""
			if err := r.KubeClient.Status().Update(context.TODO(), adb); err != nil {
				finalError = k8s.CombineErrors(finalError, err)
			}

			adb.Spec = ociADB.Spec

			if err := r.KubeClient.Update(context.TODO(), adb); err != nil {
				finalError = k8s.CombineErrors(finalError, err)
			}
		}

		updateCondition(adb, err)

		l.Error(finalError, "UpdateFailed")

		return emptyResult, nil
	}
}

const CONDITION_TYPE_COMPLETE = "Complete"
const CONDITION_REASON_COMPLETE = "ReconcileComplete"

func updateCondition(adb *dbv1alpha1.AutonomousDatabase, err error) {
	var condition metav1.Condition

	errMsg := func() string {
		if err != nil {
			return err.Error()
		}
		return "no reconcile errors"
	}()

	// If error occurs, ReconcileComplete will be marked as true and the error message will still be listed
	// If the ADB lifecycleState is intermediate, then ReconcileComplete will be marked as false
	if err != nil {
		condition = metav1.Condition{
			Type:               CONDITION_TYPE_COMPLETE,
			LastTransitionTime: metav1.Now(),
			ObservedGeneration: adb.GetGeneration(),
			Reason:             CONDITION_REASON_COMPLETE,
			Message:            errMsg,
			Status:             metav1.ConditionTrue,
		}
	} else if dbv1alpha1.IsADBIntermediateState(adb.Status.LifecycleState) {
		condition = metav1.Condition{
			Type:               CONDITION_TYPE_COMPLETE,
			LastTransitionTime: metav1.Now(),
			ObservedGeneration: adb.GetGeneration(),
			Reason:             CONDITION_REASON_COMPLETE,
			Message:            errMsg,
			Status:             metav1.ConditionFalse,
		}
	} else {
		condition = metav1.Condition{
			Type:               CONDITION_TYPE_COMPLETE,
			LastTransitionTime: metav1.Now(),
			ObservedGeneration: adb.GetGeneration(),
			Reason:             CONDITION_REASON_COMPLETE,
			Message:            errMsg,
			Status:             metav1.ConditionTrue,
		}
	}

	if len(adb.Status.Conditions) > 0 {
		meta.RemoveStatusCondition(&adb.Status.Conditions, condition.Type)
	}
	meta.SetStatusCondition(&adb.Status.Conditions, condition)
=======
// Upates the status with the error and returns an empty result
func (r *AutonomousDatabaseReconciler) manageError(logger logr.Logger, adb *dbv4.AutonomousDatabase, err error) (ctrl.Result, error) {
	l := logger.WithName("manageError")

	l.Error(err, "Error occured")

	updateCondition(adb, err)
	if err := r.KubeClient.Status().Update(context.TODO(), adb); err != nil {
		return emptyResult, fmt.Errorf("Failed to update status: %w", err)
	}
	return emptyResult, nil
>>>>>>> 9838a8ec
}

const CONDITION_TYPE_AVAILABLE = "Available"
const CONDITION_REASON_AVAILABLE = "Available"
const CONDITION_TYPE_RECONCILE_QUEUED = "ReconcileQueued"
const CONDITION_REASON_RECONCILE_QUEUED = "LastReconcileQueued"
const CONDITION_TYPE_RECONCILE_ERROR = "ReconfileError"
const CONDITION_REASON_RECONCILE_ERROR = "LastReconcileError"

func updateCondition(adb *dbv4.AutonomousDatabase, err error) {
	var condition metav1.Condition
	var errMsg string

<<<<<<< HEAD
	lastSucSpec, err := adb.GetLastSuccessfulSpec()
=======
>>>>>>> 9838a8ec
	if err != nil {
		errMsg = err.Error()
	}

<<<<<<< HEAD
	l := logger.WithName("validateOperation")

	// If lastSucSpec is nil, then it's CREATE or BIND opertaion
	if lastSucSpec == nil {
		if adb.Spec.Details.AutonomousDatabaseOCID == nil {
			l.Info("Create operation")
			err := r.createADB(logger, adb)
			if err != nil {
				return false, emptyResult, err
			}

			// Update the ADB OCID
			if err := r.updateCR(adb); err != nil {
				return false, emptyResult, err
			}

			l.Info("AutonomousDatabaseOCID updated; exit reconcile")
			return true, emptyResult, nil
		} else {
			l.Info("Bind operation")
			_, err := r.getADB(logger, adb)
			if err != nil {
				return false, emptyResult, err
			}

			if err := r.updateCR(adb); err != nil {
				return false, emptyResult, err
			}
=======
	// Clean up the Conditions array
	if len(adb.Status.Conditions) > 0 {
		var allConditions = []string{
			CONDITION_TYPE_AVAILABLE,
			CONDITION_TYPE_RECONCILE_QUEUED,
			CONDITION_TYPE_RECONCILE_ERROR}
>>>>>>> 9838a8ec

		for _, conditionType := range allConditions {
			meta.RemoveStatusCondition(&adb.Status.Conditions, conditionType)
		}
	}

<<<<<<< HEAD
	// If it's not CREATE or BIND opertaion, then it's UPDATE or SYNC operation.
	// In most of the case the user changes the spec, and we update the oci ADB, but when the user updates on
	// the Cloud Console, the controller cannot tell the direction and how to update the resource.
	// Thus we compare the current spec with the lastSucSpec. If the details are different, it means that
	// the user updates the spec (UPDATE operation), otherwise it's a SYNC operation.
	lastDifADB := adb.DeepCopy()

	lastDetailsChanged, err := lastDifADB.RemoveUnchangedDetails(*lastSucSpec)
=======
	// If error occurs, the condition status will be marked as false and the error message will still be listed
	// If the ADB lifecycleState is intermediate, then condition status will be marked as true
	// Otherwise, then condition status will be marked as true if no error occurs
>>>>>>> 9838a8ec
	if err != nil {
		condition = metav1.Condition{
			Type:               CONDITION_TYPE_RECONCILE_ERROR,
			LastTransitionTime: metav1.Now(),
			ObservedGeneration: adb.GetGeneration(),
			Reason:             CONDITION_REASON_RECONCILE_ERROR,
			Message:            errMsg,
			Status:             metav1.ConditionFalse,
		}
	} else if dbv4.IsAdbIntermediateState(adb.Status.LifecycleState) {
		condition = metav1.Condition{
			Type:               CONDITION_TYPE_RECONCILE_QUEUED,
			LastTransitionTime: metav1.Now(),
			ObservedGeneration: adb.GetGeneration(),
			Reason:             CONDITION_REASON_RECONCILE_QUEUED,
			Message:            "no reconcile errors",
			Status:             metav1.ConditionTrue,
		}
	} else {
		condition = metav1.Condition{
			Type:               CONDITION_TYPE_AVAILABLE,
			LastTransitionTime: metav1.Now(),
			ObservedGeneration: adb.GetGeneration(),
			Reason:             CONDITION_REASON_AVAILABLE,
			Message:            "no reconcile errors",
			Status:             metav1.ConditionTrue,
		}
	}

	meta.SetStatusCondition(&adb.Status.Conditions, condition)
}

func (r *AutonomousDatabaseReconciler) performOperation(
	logger logr.Logger,
	adb *dbv4.AutonomousDatabase) (specChanged bool, err error) {

	l := logger.WithName("validateOperation")

	switch adb.Spec.Action {
	case "Create":
		l.Info("Create operation")
		err := r.createAutonomousDatabase(logger, adb)
		if err != nil {
			return false, err
		}

<<<<<<< HEAD
		return exit, emptyResult, nil

	} else {
		l.Info("No operation specified; sync the resource")

		// The user doesn't change the spec and the controller should pull the spec from the OCI.
		specChanged, err := r.getADB(logger, adb)
=======
		adb.Spec.Action = ""
		return true, nil

	case "Sync":
		l.Info("Sync operation")
		_, err = r.syncAutonomousDatabase(logger, adb, true)
>>>>>>> 9838a8ec
		if err != nil {
			return false, err
		}

<<<<<<< HEAD
		if specChanged {
			l.Info("The local spec doesn't match the oci's spec; update the CR")

			// Erase the status.lifecycleState temporarily to avoid the webhook error.
			tmpADB := adb.DeepCopy()
			adb.Status.LifecycleState = ""
			if err := r.KubeClient.Status().Update(context.TODO(), adb); err != nil {
				return false, emptyResult, err
			}
			adb.Spec = tmpADB.Spec

			if err := r.updateCR(adb); err != nil {
				return false, emptyResult, err
			}
=======
		adb.Spec.Action = ""
		return true, nil
>>>>>>> 9838a8ec

	case "Update":
		l.Info("Update operation")
		err = r.updateAutonomousDatabase(logger, adb)
		if err != nil {
			return false, err
		}

		adb.Spec.Action = ""
		return true, nil

	case "Stop":
		l.Info("Sending StopAutonomousDatabase request to OCI")

<<<<<<< HEAD
	if controllerutil.ContainsFinalizer(adb, dbv1alpha1.ADB_FINALIZER) {
		if adb.Status.LifecycleState == database.AutonomousDatabaseLifecycleStateTerminating {
			// Delete in progress, continue with the reconcile logic
			return false, nil
		}

		if adb.Status.LifecycleState == database.AutonomousDatabaseLifecycleStateTerminated {
			// The adb has been deleted. Remove the finalizer and exit the reconcile.
			// Once all finalizers have been removed, the object will be deleted.
			l.Info("Resource is in TERMINATED state; remove the finalizer")
			if err := k8s.RemoveFinalizerAndPatch(r.KubeClient, adb, dbv1alpha1.ADB_FINALIZER); err != nil {
				return false, err
			}
			return true, nil
		}

		if adb.Spec.Details.AutonomousDatabaseOCID == nil {
			l.Info("Missing AutonomousDatabaseOCID to terminate Autonomous Database; remove the finalizer anyway", "Name", adb.Name, "Namespace", adb.Namespace)
			// Remove finalizer anyway.
			if err := k8s.RemoveFinalizerAndPatch(r.KubeClient, adb, dbv1alpha1.ADB_FINALIZER); err != nil {
				return false, err
			}
			return true, nil
		}
=======
		resp, err := r.dbService.StopAutonomousDatabase(*adb.Spec.Details.Id)
		if err != nil {
			return false, err
		}

		adb.Spec.Action = ""
		adb.Status.LifecycleState = resp.LifecycleState
		return true, nil

	case "Start":
		l.Info("Sending StartAutonomousDatabase request to OCI")
>>>>>>> 9838a8ec

		resp, err := r.dbService.StartAutonomousDatabase(*adb.Spec.Details.Id)
		if err != nil {
			return false, err
		}

		adb.Spec.Action = ""
		adb.Status.LifecycleState = resp.LifecycleState
		return true, nil

	case "Terminate":
		// OCI only allows terminate operation when the ADB is in an valid state, otherwise requeue the reconcile.
		if dbv4.CanBeTerminated(adb.Status.LifecycleState) {
			l.Info("Sending DeleteAutonomousDatabase request to OCI")

<<<<<<< HEAD
	// Delete is not schduled. Update the finalizer for this CR if hardLink is present
	var finalizerChanged = false
	if adb.Spec.HardLink != nil {
		if *adb.Spec.HardLink && !controllerutil.ContainsFinalizer(adb, dbv1alpha1.ADB_FINALIZER) {
			l.Info("Finalizer added")
			if err := k8s.AddFinalizerAndPatch(r.KubeClient, adb, dbv1alpha1.ADB_FINALIZER); err != nil {
				return false, err
			}

			finalizerChanged = true

		} else if !*adb.Spec.HardLink && controllerutil.ContainsFinalizer(adb, dbv1alpha1.ADB_FINALIZER) {
			l.Info("Finalizer removed")

			if err := k8s.RemoveFinalizerAndPatch(r.KubeClient, adb, dbv1alpha1.ADB_FINALIZER); err != nil {
=======
			_, err := r.dbService.DeleteAutonomousDatabase(*adb.Spec.Details.Id)
			if err != nil {
				return false, err
			}

			if err := r.removeBackupResources(l, adb); err != nil {
>>>>>>> 9838a8ec
				return false, err
			}

			adb.Status.LifecycleState = database.AutonomousDatabaseLifecycleStateTerminating
		} else if dbv4.IsAdbIntermediateState(adb.Status.LifecycleState) {
			l.Info("Can not terminate an ADB in an intermediate state; exit reconcile")
		}

		adb.Spec.Action = ""
		return true, nil

<<<<<<< HEAD
	return false, nil
}

// updateCR updates the lastSucSpec and the CR
func (r *AutonomousDatabaseReconciler) updateCR(adb *dbv1alpha1.AutonomousDatabase) error {
	// Update the lastSucSpec
	// Should patch the lastSuccessfulSpec first, otherwise, the update event will be
	// filtered out by predicate since the lastSuccessfulSpec is changed.
	if err := r.patchLastSuccessfulSpec(adb); err != nil {
		return err
	}

	if err := r.KubeClient.Update(context.TODO(), adb); err != nil {
		return err
	}
	return nil
}

func (r *AutonomousDatabaseReconciler) patchLastSuccessfulSpec(adb *dbv1alpha1.AutonomousDatabase) error {
	copyADB := adb.DeepCopy()
=======
	case "Clone":
		resp, err := r.dbService.CreateAutonomousDatabaseClone(adb)
		if err != nil {
			return false, err
		}
		adb.Status.LifecycleState = resp.LifecycleState
>>>>>>> 9838a8ec

		adb.Spec.Action = ""

		// Create cloned Autonomous Database resource
		clonedAdb := &dbv4.AutonomousDatabase{
			ObjectMeta: metav1.ObjectMeta{
				Name:      *adb.Spec.Clone.DisplayName,
				Namespace: adb.Namespace,
			},
			Spec: dbv4.AutonomousDatabaseSpec{
				OciConfig: *adb.Spec.OciConfig.DeepCopy(),
			},
		}
		clonedAdb.UpdateFromOciAdb(resp.AutonomousDatabase, true)
		if err := r.KubeClient.Create(context.TODO(), clonedAdb); err != nil {
			return false, err
		}
		return true, nil

	case "":
		// No-op
		return false, nil
	default:
		adb.Spec.Action = ""
		return true, errors.New("Unknown action: " + adb.Spec.Action)
	}
}

func (r *AutonomousDatabaseReconciler) createAutonomousDatabase(logger logr.Logger, adb *dbv4.AutonomousDatabase) error {
	logger.WithName("createADB").Info("Sending CreateAutonomousDatabase request to OCI")
	resp, err := r.dbService.CreateAutonomousDatabase(adb)
	if err != nil {
		return err
	}

	adb.UpdateFromOciAdb(resp.AutonomousDatabase, true)

	return nil
}

// syncAutonomousDatabase retrieve the information of AutonomousDatabase from
// OCI and "overwrite" decides whether the spec and the status of "adb" will
// be overwritten.
// It will be a no-op if "Spec.Details.AutonomousDatabaseOCID" of the provided
// AutonomousDatabase is nil.
// This method does not update the actual resource in the cluster.
//
// The returned values are:
// 1. bool: indicates whether the spec is changed after the sync
// 2. error: not nil if an error occurs during the sync
func (r *AutonomousDatabaseReconciler) syncAutonomousDatabase(
	logger logr.Logger,
	adb *dbv4.AutonomousDatabase, overwrite bool) (specChanged bool, err error) {
	if adb.Spec.Details.Id == nil {
		return false, nil
	}

	l := logger.WithName("syncAutonomousDatabase")

	// Get the information from OCI
	l.Info("Sending GetAutonomousDatabase request to OCI")
	resp, err := r.dbService.GetAutonomousDatabase(*adb.Spec.Details.Id)
	if err != nil {
		return false, err
	}

	specChanged = adb.UpdateFromOciAdb(resp.AutonomousDatabase, overwrite)
	return specChanged, nil
}

// updateAutonomousDatabase returns true if an OCI request is sent.
// The AutonomousDatabase is updated with the returned object from the OCI requests.
func (r *AutonomousDatabaseReconciler) updateAutonomousDatabase(
	logger logr.Logger,
	adb *dbv4.AutonomousDatabase) (err error) {

	// Get OCI AutonomousDatabase and update the lifecycleState of the CR,
	// so that the validatexx functions know when the state changes back to AVAILABLE
	ociAdb := adb.DeepCopy()
	_, err = r.syncAutonomousDatabase(logger, ociAdb, true)
	if err != nil {
		return err
	}

	// Start update
	// difAdb is used to store ONLY the values of Autonomous Database that are
	// difference from the one in OCI
	difAdb := adb.DeepCopy()

	detailsAreChanged, err := difAdb.RemoveUnchangedDetails(ociAdb.Spec)
	if err != nil {
		return err
	}

	// Do the update request only if the current ADB is actually different from the OCI ADB
	if detailsAreChanged {
		logger.Info("Sending UpdateAutonomousDatabase request to OCI")

		resp, err := r.dbService.UpdateAutonomousDatabase(*adb.Spec.Details.Id, difAdb)
		if err != nil {
			return err
		}
		_ = adb.UpdateFromOciAdb(resp.AutonomousDatabase, true)
	}

<<<<<<< HEAD
	return false, nil
}

func (r *AutonomousDatabaseReconciler) validateGeneralFields(
	logger logr.Logger,
	adb *dbv1alpha1.AutonomousDatabase,
	difADB *dbv1alpha1.AutonomousDatabase,
	ociADB *dbv1alpha1.AutonomousDatabase) (sent bool, err error) {

	if difADB.Spec.Details.DisplayName == nil &&
		difADB.Spec.Details.DbName == nil &&
		difADB.Spec.Details.DbVersion == nil &&
		difADB.Spec.Details.FreeformTags == nil {
		return false, nil
	}

	if ociADB.Status.LifecycleState != database.AutonomousDatabaseLifecycleStateAvailable {
		return false, nil
	}

	l := logger.WithName("validateGeneralFields")

	l.Info("Sending UpdateAutonomousDatabase request to OCI")
	resp, err := r.dbService.UpdateAutonomousDatabaseGeneralFields(*adb.Spec.Details.AutonomousDatabaseOCID, difADB)
	if err != nil {
		return false, err
	}

	adb.UpdateFromOCIADB(resp.AutonomousDatabase)

	return true, nil
}

// Special case: compare with lastSpec but not ociSpec
func (r *AutonomousDatabaseReconciler) validateAdminPassword(
	logger logr.Logger,
	adb *dbv1alpha1.AutonomousDatabase,
	difADB *dbv1alpha1.AutonomousDatabase,
	ociADB *dbv1alpha1.AutonomousDatabase) (sent bool, err error) {

	if difADB.Spec.Details.AdminPassword.K8sSecret.Name == nil &&
		difADB.Spec.Details.AdminPassword.OCISecret.OCID == nil {
		return false, nil
	}

	if ociADB.Status.LifecycleState != database.AutonomousDatabaseLifecycleStateAvailable {
		return false, nil
	}

	l := logger.WithName("validateAdminPassword")

	l.Info("Sending UpdateAutonomousDatabase request to OCI")
	resp, err := r.dbService.UpdateAutonomousDatabaseAdminPassword(*adb.Spec.Details.AutonomousDatabaseOCID, difADB)
	if err != nil {
		return false, err
	}

	adb.UpdateFromOCIADB(resp.AutonomousDatabase)
	// Update the admin password fields because they are missing in the ociADB
	adb.Spec.Details.AdminPassword = difADB.Spec.Details.AdminPassword

	return true, nil
}

func (r *AutonomousDatabaseReconciler) validateDbWorkload(
	logger logr.Logger,
	adb *dbv1alpha1.AutonomousDatabase,
	difADB *dbv1alpha1.AutonomousDatabase,
	ociADB *dbv1alpha1.AutonomousDatabase) (sent bool, err error) {

	if difADB.Spec.Details.DbWorkload == "" {
		return false, nil
	}

	if ociADB.Status.LifecycleState != database.AutonomousDatabaseLifecycleStateAvailable {
		return false, nil
	}

	l := logger.WithName("validateDbWorkload")

	l.Info("Sending UpdateAutonomousDatabase request to OCI")
	resp, err := r.dbService.UpdateAutonomousDatabaseDBWorkload(*adb.Spec.Details.AutonomousDatabaseOCID, difADB)
	if err != nil {
		return false, err
	}

	adb.UpdateFromOCIADB(resp.AutonomousDatabase)

	return true, nil
}

func (r *AutonomousDatabaseReconciler) validateLicenseModel(
	logger logr.Logger,
	adb *dbv1alpha1.AutonomousDatabase,
	difADB *dbv1alpha1.AutonomousDatabase,
	ociADB *dbv1alpha1.AutonomousDatabase) (sent bool, err error) {

	if difADB.Spec.Details.LicenseModel == "" {
		return false, nil
	}

	if ociADB.Status.LifecycleState != database.AutonomousDatabaseLifecycleStateAvailable {
		return false, nil
	}

	l := logger.WithName("validateLicenseModel")

	l.Info("Sending UpdateAutonomousDatabase request to OCI")
	resp, err := r.dbService.UpdateAutonomousDatabaseLicenseModel(*adb.Spec.Details.AutonomousDatabaseOCID, difADB)
	if err != nil {
		return false, err
	}

	adb.UpdateFromOCIADB(resp.AutonomousDatabase)

	return true, nil
}

func (r *AutonomousDatabaseReconciler) validateScalingFields(
	logger logr.Logger,
	adb *dbv1alpha1.AutonomousDatabase,
	difADB *dbv1alpha1.AutonomousDatabase,
	ociADB *dbv1alpha1.AutonomousDatabase) (sent bool, err error) {

	if difADB.Spec.Details.DataStorageSizeInTBs == nil &&
		difADB.Spec.Details.CPUCoreCount == nil &&
		difADB.Spec.Details.IsAutoScalingEnabled == nil {
		return false, nil
	}

	if ociADB.Status.LifecycleState != database.AutonomousDatabaseLifecycleStateAvailable {
		return false, nil
	}

	l := logger.WithName("validateScalingFields")

	l.Info("Sending UpdateAutonomousDatabase request to OCI")
	resp, err := r.dbService.UpdateAutonomousDatabaseScalingFields(*adb.Spec.Details.AutonomousDatabaseOCID, difADB)
	if err != nil {
		return false, err
	}

	adb.UpdateFromOCIADB(resp.AutonomousDatabase)

	return true, nil
}

func (r *AutonomousDatabaseReconciler) validateDesiredLifecycleState(
	logger logr.Logger,
	adb *dbv1alpha1.AutonomousDatabase,
	difADB *dbv1alpha1.AutonomousDatabase,
	ociADB *dbv1alpha1.AutonomousDatabase) (sent bool, exit bool, err error) {

	if difADB.Spec.Details.LifecycleState == "" {
		return false, false, nil
	}

	if difADB.Spec.Details.LifecycleState == database.AutonomousDatabaseLifecycleStateTerminated {
		// OCI only allows terminate operation when the ADB is in an valid state, otherwise requeue the reconcile.
		if !dbv1alpha1.ValidADBTerminateState(adb.Status.LifecycleState) {
			return false, false, nil
		}
	} else if dbv1alpha1.IsADBIntermediateState(ociADB.Status.LifecycleState) {
		// Other lifecycle management operation; requeue the reconcile if it's in an intermediate state
		return false, false, nil
	}

	l := logger.WithName("validateDesiredLifecycleState")

	switch difADB.Spec.Details.LifecycleState {
	case database.AutonomousDatabaseLifecycleStateAvailable:
		l.Info("Sending StartAutonomousDatabase request to OCI")

		resp, err := r.dbService.StartAutonomousDatabase(*adb.Spec.Details.AutonomousDatabaseOCID)
		if err != nil {
			return false, false, err
		}

		adb.Status.LifecycleState = resp.LifecycleState
	case database.AutonomousDatabaseLifecycleStateStopped:
		l.Info("Sending StopAutonomousDatabase request to OCI")

		resp, err := r.dbService.StopAutonomousDatabase(*adb.Spec.Details.AutonomousDatabaseOCID)
		if err != nil {
			return false, false, err
		}

		adb.Status.LifecycleState = resp.LifecycleState
	case database.AutonomousDatabaseLifecycleStateTerminated:
		l.Info("Sending DeleteAutonomousDatabase request to OCI")

		_, err := r.dbService.DeleteAutonomousDatabase(*adb.Spec.Details.AutonomousDatabaseOCID)
		if err != nil {
			return false, false, err
		}

		adb.Status.LifecycleState = database.AutonomousDatabaseLifecycleStateTerminating

		// The controller allows terminate during some intermediate states.
		// Exit the reconcile because there is already another ongoing reconcile.
		if dbv1alpha1.IsADBIntermediateState(ociADB.Status.LifecycleState) {
			l.Info("Terminating an ADB which is in an intermediate state; exit reconcile")
			return true, true, nil
		}
	default:
		return false, false, errors.New("unknown lifecycleState")
	}

	return true, false, nil
}

// The logic of updating the network access configurations is as follows:
//
//  1. Shared databases:
//     If the network access type changes
//     a. to PUBLIC:
//     was RESTRICTED: re-enable IsMTLSConnectionRequired if its not. Then set WhitelistedIps to an array with a single empty string entry.
//     was PRIVATE: re-enable IsMTLSConnectionRequired if its not. Then set PrivateEndpointLabel to an emtpy string.
//     b. to RESTRICTED:
//     was PUBLIC: set WhitelistedIps to desired IPs/CIDR blocks/VCN OCID. Configure the IsMTLSConnectionRequired settings if it is set to disabled.
//     was PRIVATE: re-enable IsMTLSConnectionRequired if its not. Set the type to PUBLIC first, and then configure the WhitelistedIps. Finally resume the IsMTLSConnectionRequired settings if it was, or is configured as disabled.
//     c. to PRIVATE:
//     was PUBLIC: set subnetOCID and nsgOCIDs. Configure the IsMTLSConnectionRequired settings if it is set.
//     was RESTRICTED: set subnetOCID and nsgOCIDs. Configure the IsMTLSConnectionRequired settings if it is set.
//     *Note: OCI requires nsgOCIDs to be an empty string rather than nil when we don't want the adb to be included in any network security group.
//
//     Otherwise, if the network access type remains the same, apply the network configuration, and then set the IsMTLSConnectionRequired.
//
//  2. Dedicated databases:
//     Apply the configs directly
func (r *AutonomousDatabaseReconciler) validateGeneralNetworkAccess(
	logger logr.Logger,
	adb *dbv1alpha1.AutonomousDatabase,
	difADB *dbv1alpha1.AutonomousDatabase,
	ociADB *dbv1alpha1.AutonomousDatabase) (sent bool, err error) {

	if difADB.Spec.Details.NetworkAccess.AccessType == "" &&
		difADB.Spec.Details.NetworkAccess.IsAccessControlEnabled == nil &&
		difADB.Spec.Details.NetworkAccess.AccessControlList == nil &&
		difADB.Spec.Details.NetworkAccess.IsMTLSConnectionRequired == nil &&
		difADB.Spec.Details.NetworkAccess.PrivateEndpoint.SubnetOCID == nil &&
		difADB.Spec.Details.NetworkAccess.PrivateEndpoint.NsgOCIDs == nil &&
		difADB.Spec.Details.NetworkAccess.PrivateEndpoint.HostnamePrefix == nil {
		return false, nil
	}

	if ociADB.Status.LifecycleState != database.AutonomousDatabaseLifecycleStateAvailable {
		return false, nil
	}

	l := logger.WithName("validateGeneralNetworkAccess")

	if !*adb.Spec.Details.IsDedicated {
		var lastAccessType = ociADB.Spec.Details.NetworkAccess.AccessType
		var difAccessType = difADB.Spec.Details.NetworkAccess.AccessType

		if difAccessType != "" {
			switch difAccessType {
			case dbv1alpha1.NetworkAccessTypePublic:
				l.Info("Configuring network access type to PUBLIC")
				// OCI validation requires IsMTLSConnectionRequired to be enabled before changing the network access type to PUBLIC
				if !*ociADB.Spec.Details.NetworkAccess.IsMTLSConnectionRequired {
					if err := r.setMTLSRequired(logger, adb); err != nil {
						return false, err
					}
					return true, nil
				}

				if err := r.setNetworkAccessPublic(logger, ociADB.Spec.Details.NetworkAccess.AccessType, adb); err != nil {
					return false, err
				}
				return true, nil
			case dbv1alpha1.NetworkAccessTypeRestricted:
				l.Info("Configuring network access type to RESTRICTED")
				// If the access type was PRIVATE, then OCI validation requires IsMTLSConnectionRequired
				// to be enabled before setting ACL. Also, we can only change the network access type from
				// PRIVATE to PUBLIC, so the steps are PRIVATE->(requeue)->PUBLIC->(requeue)->RESTRICTED.
				if lastAccessType == dbv1alpha1.NetworkAccessTypePrivate {
					if !*ociADB.Spec.Details.NetworkAccess.IsMTLSConnectionRequired {
						if err := r.setMTLSRequired(logger, adb); err != nil {
							return false, err
						}
						return true, nil
					}

					if err := r.setNetworkAccessPublic(logger, ociADB.Spec.Details.NetworkAccess.AccessType, adb); err != nil {
						return false, err
					}
					return true, nil
				}

				sent, err := r.validateNetworkAccess(logger, adb, difADB, ociADB)
				if err != nil {
					return false, err
				}
				if sent {
					return true, nil
				}

				sent, err = r.validateMTLS(logger, adb, difADB, ociADB)
				if err != nil {
					return false, err
				}
				if sent {
					return true, nil
				}
			case dbv1alpha1.NetworkAccessTypePrivate:
				l.Info("Configuring network access type to PRIVATE")

				sent, err := r.validateNetworkAccess(logger, adb, difADB, ociADB)
				if err != nil {
					return false, err
				}
				if sent {
					return true, nil
				}

				sent, err = r.validateMTLS(logger, adb, difADB, ociADB)
				if err != nil {
					return false, err
				}
				if sent {
					return true, nil
				}
			}
		} else {
			// Access type doesn't change
			sent, err := r.validateNetworkAccess(logger, adb, difADB, ociADB)
			if err != nil {
				return false, err
			}
			if sent {
				return true, nil
			}

			sent, err = r.validateMTLS(logger, adb, difADB, ociADB)
			if err != nil {
				return false, err
			}
			if sent {
				return true, nil
			}
		}
	} else {
		// Dedicated database
		sent, err := r.validateNetworkAccess(logger, adb, difADB, ociADB)
		if err != nil {
			return false, err
		}
		if sent {
			return true, nil
		}
	}

	return false, nil
}

// Set the mTLS to true but not changing the spec
func (r *AutonomousDatabaseReconciler) setMTLSRequired(logger logr.Logger, adb *dbv1alpha1.AutonomousDatabase) error {
	l := logger.WithName("setMTLSRequired")

	l.Info("Sending request to OCI to set IsMtlsConnectionRequired to true")

	adb.Spec.Details.NetworkAccess.IsMTLSConnectionRequired = common.Bool(true)

	resp, err := r.dbService.UpdateNetworkAccessMTLSRequired(*adb.Spec.Details.AutonomousDatabaseOCID)
	if err != nil {
		return err
	}

	adb.UpdateFromOCIADB(resp.AutonomousDatabase)

	return nil
}

func (r *AutonomousDatabaseReconciler) validateMTLS(
	logger logr.Logger,
	adb *dbv1alpha1.AutonomousDatabase,
	difADB *dbv1alpha1.AutonomousDatabase,
	ociADB *dbv1alpha1.AutonomousDatabase) (sent bool, err error) {

	if difADB.Spec.Details.NetworkAccess.IsMTLSConnectionRequired == nil {
		return false, nil
	}

	l := logger.WithName("validateMTLS")

	l.Info("Sending request to OCI to configure IsMtlsConnectionRequired")

	resp, err := r.dbService.UpdateNetworkAccessMTLS(*adb.Spec.Details.AutonomousDatabaseOCID, difADB)
	if err != nil {
		return false, err
	}

	adb.UpdateFromOCIADB(resp.AutonomousDatabase)

	return true, nil
}

func (r *AutonomousDatabaseReconciler) setNetworkAccessPublic(logger logr.Logger, lastAcessType dbv1alpha1.NetworkAccessTypeEnum, adb *dbv1alpha1.AutonomousDatabase) error {
	adb.Spec.Details.NetworkAccess.AccessType = dbv1alpha1.NetworkAccessTypePublic
	adb.Spec.Details.NetworkAccess.AccessControlList = nil
	adb.Spec.Details.NetworkAccess.PrivateEndpoint.HostnamePrefix = common.String("")
	adb.Spec.Details.NetworkAccess.PrivateEndpoint.NsgOCIDs = nil
	adb.Spec.Details.NetworkAccess.PrivateEndpoint.SubnetOCID = nil

	l := logger.WithName("setNetworkAccessPublic")

	l.Info("Sending request to OCI to configure network access options to PUBLIC")

	resp, err := r.dbService.UpdateNetworkAccessPublic(lastAcessType, *adb.Spec.Details.AutonomousDatabaseOCID)
	if err != nil {
		return err
	}

	adb.UpdateFromOCIADB(resp.AutonomousDatabase)

	return nil
}

func (r *AutonomousDatabaseReconciler) validateNetworkAccess(
	logger logr.Logger,
	adb *dbv1alpha1.AutonomousDatabase,
	difADB *dbv1alpha1.AutonomousDatabase,
	ociADB *dbv1alpha1.AutonomousDatabase) (sent bool, err error) {

	if difADB.Spec.Details.NetworkAccess.AccessType == "" &&
		difADB.Spec.Details.NetworkAccess.IsAccessControlEnabled == nil &&
		difADB.Spec.Details.NetworkAccess.AccessControlList == nil &&
		difADB.Spec.Details.NetworkAccess.PrivateEndpoint.SubnetOCID == nil &&
		difADB.Spec.Details.NetworkAccess.PrivateEndpoint.NsgOCIDs == nil &&
		difADB.Spec.Details.NetworkAccess.PrivateEndpoint.HostnamePrefix == nil {
		return false, nil
	}

	l := logger.WithName("validateNetworkAccess")

	l.Info("Sending request to OCI to configure network access options")

	// When the network access type is set to PRIVATE, any nil type of nsgOCIDs needs to be set to an empty string, otherwise, OCI SDK returns a 400 error
	if difADB.Spec.Details.NetworkAccess.AccessType == dbv1alpha1.NetworkAccessTypePrivate &&
		difADB.Spec.Details.NetworkAccess.PrivateEndpoint.NsgOCIDs == nil {
		difADB.Spec.Details.NetworkAccess.PrivateEndpoint.NsgOCIDs = []string{}
	}

	resp, err := r.dbService.UpdateNetworkAccess(*adb.Spec.Details.AutonomousDatabaseOCID, difADB)
	if err != nil {
		return false, err
	}

	adb.UpdateFromOCIADB(resp.AutonomousDatabase)

	return true, nil
}

func (r *AutonomousDatabaseReconciler) validateWallet(logger logr.Logger, adb *dbv1alpha1.AutonomousDatabase) error {
	if adb.Spec.Details.Wallet.Name == nil &&
		adb.Spec.Details.Wallet.Password.K8sSecret.Name == nil &&
		adb.Spec.Details.Wallet.Password.OCISecret.OCID == nil {
=======
	return nil
}

func (r *AutonomousDatabaseReconciler) validateWallet(logger logr.Logger, adb *dbv4.AutonomousDatabase) error {
	if adb.Spec.Wallet.Name == nil &&
		adb.Spec.Wallet.Password.K8sSecret.Name == nil &&
		adb.Spec.Wallet.Password.OciSecret.Id == nil {
>>>>>>> 9838a8ec
		return nil
	}

	if adb.Status.LifecycleState == database.AutonomousDatabaseLifecycleStateProvisioning {
		return nil
	}

	l := logger.WithName("validateWallet")

	// lastSucSpec may be nil if this is the first time entering the reconciliation loop
	var walletName string

	if adb.Spec.Wallet.Name == nil {
		walletName = adb.GetName() + "-instance-wallet"
	} else {
		walletName = *adb.Spec.Wallet.Name
	}

	secret, err := k8s.FetchSecret(r.KubeClient, adb.GetNamespace(), walletName)
	if err == nil {
		val, ok := secret.Labels["app"]
		if !ok || val != adb.Name {
			// Overwrite if the fetched secret has a different label
			l.Info("wallet existed but has a different label; skip the download")
		}
		// No-op if Wallet is already downloaded
		return nil
	} else if !apiErrors.IsNotFound(err) {
		return err
	}

	resp, err := r.dbService.DownloadWallet(adb)
	if err != nil {
		return err
	}

	data, err := oci.ExtractWallet(resp.Content)
	if err != nil {
		return err
	}

	adb.Status.WalletExpiringDate = oci.WalletExpiringDate(data)

	label := map[string]string{"app": adb.GetName()}

	if err := k8s.CreateSecret(r.KubeClient, adb.Namespace, walletName, data, adb, label); err != nil {
		return err
	}

	l.Info(fmt.Sprintf("Wallet is stored in the Secret %s", walletName))

	return nil
}

// updateBackupResources get the list of AutonomousDatabasBackups and
// create a backup object if it's not found in the same namespace
func (r *AutonomousDatabaseReconciler) syncBackupResources(logger logr.Logger, adb *dbv4.AutonomousDatabase) error {
	l := logger.WithName("syncBackupResources")

	// Get the list of AutonomousDatabaseBackupOCID in the same namespace
	backupList, err := k8s.FetchAutonomousDatabaseBackups(r.KubeClient, adb.Namespace, adb.Name)
	if err != nil {
		return err
	}

	curBackupNames := make(map[string]bool)
	curBackupOCIDs := make(map[string]bool)

	for _, backup := range backupList.Items {
		// mark the backup name that exists
		curBackupNames[backup.Name] = true

		// mark the backup ocid that exists
		if backup.Spec.AutonomousDatabaseBackupOCID != nil {
			curBackupOCIDs[*backup.Spec.AutonomousDatabaseBackupOCID] = true
		}
	}

	resp, err := r.dbService.ListAutonomousDatabaseBackups(*adb.Spec.Details.Id)
	if err != nil {
		return err
	}

	for _, backupSummary := range resp.Items {
		// Create the resource if the backup doesn't exist
		if !r.ifBackupExists(backupSummary, curBackupOCIDs, backupList) {
			validBackupName, err := r.getValidBackupName(*backupSummary.DisplayName, curBackupNames)
			if err != nil {
				return err
			}

			if err := k8s.CreateAutonomousBackup(r.KubeClient, validBackupName, backupSummary, adb); err != nil {
				return err
			}

			// Add the used name and ocid
			curBackupNames[validBackupName] = true
			curBackupOCIDs[*backupSummary.AutonomousDatabaseId] = true

			l.Info("Create AutonomousDatabaseBackup " + validBackupName)
		}
	}

	return nil
}

func (r *AutonomousDatabaseReconciler) getValidBackupName(displayName string, usedNames map[string]bool) (string, error) {
	// Convert the displayName to lowercase, and replace spaces, commas, and colons with hyphens
	baseName := strings.ToLower(displayName)

	re, err := regexp.Compile(`[^-a-zA-Z0-9]`)
	if err != nil {
		return "", err
	}

	baseName = re.ReplaceAllString(baseName, "-")

	finalName := baseName
	var i = 1
	_, ok := usedNames[finalName]
	for ok {
		finalName = fmt.Sprintf("%s-%d", baseName, i)
		_, ok = usedNames[finalName]
		i++
	}

	return finalName, nil
}

func (r *AutonomousDatabaseReconciler) ifBackupExists(backupSummary database.AutonomousDatabaseBackupSummary, curBackupOCIDs map[string]bool, backupList *dbv4.AutonomousDatabaseBackupList) bool {
	_, ok := curBackupOCIDs[*backupSummary.Id]
	if ok {
		return true
	}

	// Special case: when a Backup is creating and hasn't updated the OCID, a duplicated Backup might be created by mistake.
	// To handle this case, skip creating the AutonomousDatabaseBackup resource if the current backupSummary is with CREATING state,
	// and there is another AutonomousBackup with the same displayName in the cluster is also at CREATING state.
	if backupSummary.LifecycleState == database.AutonomousDatabaseBackupSummaryLifecycleStateCreating {
		for _, backup := range backupList.Items {
			if (backup.Spec.DisplayName != nil && *backup.Spec.DisplayName == *backupSummary.DisplayName) &&
				(backup.Status.LifecycleState == "" ||
					backup.Status.LifecycleState == database.AutonomousDatabaseBackupLifecycleStateCreating) {
				return true
			}
		}
	}

	return false
}

// removeBackupResources remove all the AutonomousDatabasBackups that
// are associated with the adb
func (r *AutonomousDatabaseReconciler) removeBackupResources(logger logr.Logger, adb *dbv4.AutonomousDatabase) error {
	l := logger.WithName("removeBackupResources")

	// Get the list of AutonomousDatabaseBackupOCID in the same namespace
	backupList, err := k8s.FetchAutonomousDatabaseBackups(r.KubeClient, adb.Namespace, adb.Name)
	if err != nil {
		return err
	}

	for _, backup := range backupList.Items {
		if err := r.KubeClient.Delete(context.TODO(), &backup); err != nil {
			return err
		}
		l.Info("Delete AutonomousDatabaseBackup " + backup.Name)
	}

	return nil
}<|MERGE_RESOLUTION|>--- conflicted
+++ resolved
@@ -90,19 +90,9 @@
 // SetupWithManager function
 func (r *AutonomousDatabaseReconciler) SetupWithManager(mgr ctrl.Manager) error {
 	return ctrl.NewControllerManagedBy(mgr).
-<<<<<<< HEAD
-		For(&dbv1alpha1.AutonomousDatabase{}).
-		Watches(
-			&dbv1alpha1.AutonomousDatabaseBackup{},
-			handler.EnqueueRequestsFromMapFunc(r.enqueueMapFn),
-		).
-		Watches(
-			&dbv1alpha1.AutonomousDatabaseRestore{},
-=======
 		For(&dbv4.AutonomousDatabase{}).
 		Watches(
 			&dbv4.AutonomousDatabaseRestore{},
->>>>>>> 9838a8ec
 			handler.EnqueueRequestsFromMapFunc(r.enqueueMapFn),
 		).
 		WithEventFilter(predicate.And(r.eventFilterPredicate(), r.watchPredicate())).
@@ -156,24 +146,10 @@
 				specChanged := !reflect.DeepEqual(oldAdb.Spec, desiredAdb.Spec)
 				statusChanged := !reflect.DeepEqual(oldAdb.Status, desiredAdb.Status)
 
-<<<<<<< HEAD
-				specChanged := !reflect.DeepEqual(oldADB.Spec, desiredADB.Spec)
-				statusChanged := !reflect.DeepEqual(oldADB.Status, desiredADB.Status)
-
-				oldLastSucSpec := oldADB.GetAnnotations()[dbv1alpha1.LastSuccessfulSpec]
-				desiredLastSucSpec := desiredADB.GetAnnotations()[dbv1alpha1.LastSuccessfulSpec]
-				lastSucSpecChanged := oldLastSucSpec != desiredLastSucSpec
-
-				if (!specChanged && statusChanged) || lastSucSpecChanged ||
-					(controllerutil.ContainsFinalizer(oldADB, dbv1alpha1.ADB_FINALIZER) != controllerutil.ContainsFinalizer(desiredADB, dbv1alpha1.ADB_FINALIZER)) {
-					// Don't enqueue in the folowing condition:
-					// 1. only status changes 2. lastSucSpec changes 3. ADB_FINALIZER changes
-=======
 				if (!specChanged && statusChanged) ||
 					(controllerutil.ContainsFinalizer(oldAdb, ADB_FINALIZER) != controllerutil.ContainsFinalizer(desiredAdb, ADB_FINALIZER)) {
 					// Don't enqueue in the folowing condition:
 					// 1. only status changes 2. ADB_FINALIZER changes
->>>>>>> 9838a8ec
 					return false
 				}
 
@@ -321,16 +297,6 @@
 				fmt.Errorf("Failed to operate database action: %w", err))
 		}
 
-<<<<<<< HEAD
-	/******************************************************************
-	* Update the resource if the spec has been changed.
-	*	This will trigger another reconcile, so returns with an empty
-	* result.
-	******************************************************************/
-	if !reflect.DeepEqual(modifiedADB.Spec, desiredADB.Spec) {
-		if err := r.KubeClient.Update(context.TODO(), modifiedADB); err != nil {
-			return r.manageError(logger.WithName("updateSpec"), modifiedADB, err)
-=======
 		if specChangedAfterOperation {
 			specChanged = true
 		}
@@ -345,49 +311,8 @@
 			if err := r.syncBackupResources(logger, desiredAdb); err != nil {
 				return r.manageError(logger.WithName("syncBackupResources"), desiredAdb, err)
 			}
->>>>>>> 9838a8ec
-		}
-		return emptyResult, nil
-	}
-
-	/******************************************************************
-	* Update the status at the end of every reconcile.
-	******************************************************************/
-	copiedADB := modifiedADB.DeepCopy()
-
-<<<<<<< HEAD
-	updateCondition(modifiedADB, nil)
-	if err := r.KubeClient.Status().Update(context.TODO(), modifiedADB); err != nil {
-		return r.manageError(logger.WithName("Status().Update"), modifiedADB, err)
-	}
-	modifiedADB.Spec = copiedADB.Spec
-
-	if dbv1alpha1.IsADBIntermediateState(modifiedADB.Status.LifecycleState) {
-		logger.WithName("IsADBIntermediateState").Info("LifecycleState is " + string(modifiedADB.Status.LifecycleState) + "; reconcile queued")
-		return requeueResult, nil
-	}
-
-	/******************************************************************
-	* Update the lastSucSpec, and then finish the reconcile.
-	*	Requeue if the ADB is terminated, but the finalizer is not yet
-	* removed.
-	******************************************************************/
-
-	var requeue bool = false
-	if modifiedADB.GetDeletionTimestamp() != nil &&
-		controllerutil.ContainsFinalizer(modifiedADB, dbv1alpha1.ADB_FINALIZER) &&
-		modifiedADB.Status.LifecycleState == database.AutonomousDatabaseLifecycleStateTerminated {
-		logger.Info("The ADB is TERMINATED. The CR is to be deleted but finalizer is not yet removed; reconcile queued")
-		requeue = true
-	}
-
-	if err := r.patchLastSuccessfulSpec(modifiedADB); err != nil {
-		return r.manageError(logger.WithName("patchLastSuccessfulSpec"), modifiedADB, err)
-	}
-
-	if requeue {
-		logger.Info("Reconcile queued")
-=======
+		}
+
 		/*****************************************************
 		*	Validate Wallet
 		*****************************************************/
@@ -431,7 +356,6 @@
 		logger.
 			WithName("IsAdbIntermediateState").
 			Info("LifecycleState is " + string(desiredAdb.Status.LifecycleState) + "; reconciliation queued")
->>>>>>> 9838a8ec
 		return requeueResult, nil
 	} else {
 		logger.Info("AutonomousDatabase reconciles successfully")
@@ -461,99 +385,6 @@
 	return nil
 }
 
-<<<<<<< HEAD
-func (r *AutonomousDatabaseReconciler) manageError(logger logr.Logger, adb *dbv1alpha1.AutonomousDatabase, err error) (ctrl.Result, error) {
-	l := logger.WithName("manageError")
-	if adb.Status.LifecycleState == "" {
-		// First time entering reconcile
-		updateCondition(adb, err)
-
-		l.Error(err, "CreateFailed")
-
-		return emptyResult, nil
-	} else {
-		// Has synced at least once
-		var finalError = err
-
-		// Roll back
-		ociADB := adb.DeepCopy()
-		specChanged, err := r.getADB(l, ociADB)
-		if err != nil {
-			finalError = k8s.CombineErrors(finalError, err)
-		}
-
-		// Will exit the Reconcile anyway after the manageError is called.
-		if specChanged {
-			// Clear the lifecycleState first to avoid the webhook error when update during an intermediate state
-			adb.Status.LifecycleState = ""
-			if err := r.KubeClient.Status().Update(context.TODO(), adb); err != nil {
-				finalError = k8s.CombineErrors(finalError, err)
-			}
-
-			adb.Spec = ociADB.Spec
-
-			if err := r.KubeClient.Update(context.TODO(), adb); err != nil {
-				finalError = k8s.CombineErrors(finalError, err)
-			}
-		}
-
-		updateCondition(adb, err)
-
-		l.Error(finalError, "UpdateFailed")
-
-		return emptyResult, nil
-	}
-}
-
-const CONDITION_TYPE_COMPLETE = "Complete"
-const CONDITION_REASON_COMPLETE = "ReconcileComplete"
-
-func updateCondition(adb *dbv1alpha1.AutonomousDatabase, err error) {
-	var condition metav1.Condition
-
-	errMsg := func() string {
-		if err != nil {
-			return err.Error()
-		}
-		return "no reconcile errors"
-	}()
-
-	// If error occurs, ReconcileComplete will be marked as true and the error message will still be listed
-	// If the ADB lifecycleState is intermediate, then ReconcileComplete will be marked as false
-	if err != nil {
-		condition = metav1.Condition{
-			Type:               CONDITION_TYPE_COMPLETE,
-			LastTransitionTime: metav1.Now(),
-			ObservedGeneration: adb.GetGeneration(),
-			Reason:             CONDITION_REASON_COMPLETE,
-			Message:            errMsg,
-			Status:             metav1.ConditionTrue,
-		}
-	} else if dbv1alpha1.IsADBIntermediateState(adb.Status.LifecycleState) {
-		condition = metav1.Condition{
-			Type:               CONDITION_TYPE_COMPLETE,
-			LastTransitionTime: metav1.Now(),
-			ObservedGeneration: adb.GetGeneration(),
-			Reason:             CONDITION_REASON_COMPLETE,
-			Message:            errMsg,
-			Status:             metav1.ConditionFalse,
-		}
-	} else {
-		condition = metav1.Condition{
-			Type:               CONDITION_TYPE_COMPLETE,
-			LastTransitionTime: metav1.Now(),
-			ObservedGeneration: adb.GetGeneration(),
-			Reason:             CONDITION_REASON_COMPLETE,
-			Message:            errMsg,
-			Status:             metav1.ConditionTrue,
-		}
-	}
-
-	if len(adb.Status.Conditions) > 0 {
-		meta.RemoveStatusCondition(&adb.Status.Conditions, condition.Type)
-	}
-	meta.SetStatusCondition(&adb.Status.Conditions, condition)
-=======
 // Upates the status with the error and returns an empty result
 func (r *AutonomousDatabaseReconciler) manageError(logger logr.Logger, adb *dbv4.AutonomousDatabase, err error) (ctrl.Result, error) {
 	l := logger.WithName("manageError")
@@ -565,7 +396,6 @@
 		return emptyResult, fmt.Errorf("Failed to update status: %w", err)
 	}
 	return emptyResult, nil
->>>>>>> 9838a8ec
 }
 
 const CONDITION_TYPE_AVAILABLE = "Available"
@@ -579,71 +409,25 @@
 	var condition metav1.Condition
 	var errMsg string
 
-<<<<<<< HEAD
-	lastSucSpec, err := adb.GetLastSuccessfulSpec()
-=======
->>>>>>> 9838a8ec
 	if err != nil {
 		errMsg = err.Error()
 	}
 
-<<<<<<< HEAD
-	l := logger.WithName("validateOperation")
-
-	// If lastSucSpec is nil, then it's CREATE or BIND opertaion
-	if lastSucSpec == nil {
-		if adb.Spec.Details.AutonomousDatabaseOCID == nil {
-			l.Info("Create operation")
-			err := r.createADB(logger, adb)
-			if err != nil {
-				return false, emptyResult, err
-			}
-
-			// Update the ADB OCID
-			if err := r.updateCR(adb); err != nil {
-				return false, emptyResult, err
-			}
-
-			l.Info("AutonomousDatabaseOCID updated; exit reconcile")
-			return true, emptyResult, nil
-		} else {
-			l.Info("Bind operation")
-			_, err := r.getADB(logger, adb)
-			if err != nil {
-				return false, emptyResult, err
-			}
-
-			if err := r.updateCR(adb); err != nil {
-				return false, emptyResult, err
-			}
-=======
 	// Clean up the Conditions array
 	if len(adb.Status.Conditions) > 0 {
 		var allConditions = []string{
 			CONDITION_TYPE_AVAILABLE,
 			CONDITION_TYPE_RECONCILE_QUEUED,
 			CONDITION_TYPE_RECONCILE_ERROR}
->>>>>>> 9838a8ec
 
 		for _, conditionType := range allConditions {
 			meta.RemoveStatusCondition(&adb.Status.Conditions, conditionType)
 		}
 	}
 
-<<<<<<< HEAD
-	// If it's not CREATE or BIND opertaion, then it's UPDATE or SYNC operation.
-	// In most of the case the user changes the spec, and we update the oci ADB, but when the user updates on
-	// the Cloud Console, the controller cannot tell the direction and how to update the resource.
-	// Thus we compare the current spec with the lastSucSpec. If the details are different, it means that
-	// the user updates the spec (UPDATE operation), otherwise it's a SYNC operation.
-	lastDifADB := adb.DeepCopy()
-
-	lastDetailsChanged, err := lastDifADB.RemoveUnchangedDetails(*lastSucSpec)
-=======
 	// If error occurs, the condition status will be marked as false and the error message will still be listed
 	// If the ADB lifecycleState is intermediate, then condition status will be marked as true
 	// Otherwise, then condition status will be marked as true if no error occurs
->>>>>>> 9838a8ec
 	if err != nil {
 		condition = metav1.Condition{
 			Type:               CONDITION_TYPE_RECONCILE_ERROR,
@@ -690,45 +474,18 @@
 			return false, err
 		}
 
-<<<<<<< HEAD
-		return exit, emptyResult, nil
-
-	} else {
-		l.Info("No operation specified; sync the resource")
-
-		// The user doesn't change the spec and the controller should pull the spec from the OCI.
-		specChanged, err := r.getADB(logger, adb)
-=======
 		adb.Spec.Action = ""
 		return true, nil
 
 	case "Sync":
 		l.Info("Sync operation")
 		_, err = r.syncAutonomousDatabase(logger, adb, true)
->>>>>>> 9838a8ec
 		if err != nil {
 			return false, err
 		}
 
-<<<<<<< HEAD
-		if specChanged {
-			l.Info("The local spec doesn't match the oci's spec; update the CR")
-
-			// Erase the status.lifecycleState temporarily to avoid the webhook error.
-			tmpADB := adb.DeepCopy()
-			adb.Status.LifecycleState = ""
-			if err := r.KubeClient.Status().Update(context.TODO(), adb); err != nil {
-				return false, emptyResult, err
-			}
-			adb.Spec = tmpADB.Spec
-
-			if err := r.updateCR(adb); err != nil {
-				return false, emptyResult, err
-			}
-=======
 		adb.Spec.Action = ""
 		return true, nil
->>>>>>> 9838a8ec
 
 	case "Update":
 		l.Info("Update operation")
@@ -743,32 +500,6 @@
 	case "Stop":
 		l.Info("Sending StopAutonomousDatabase request to OCI")
 
-<<<<<<< HEAD
-	if controllerutil.ContainsFinalizer(adb, dbv1alpha1.ADB_FINALIZER) {
-		if adb.Status.LifecycleState == database.AutonomousDatabaseLifecycleStateTerminating {
-			// Delete in progress, continue with the reconcile logic
-			return false, nil
-		}
-
-		if adb.Status.LifecycleState == database.AutonomousDatabaseLifecycleStateTerminated {
-			// The adb has been deleted. Remove the finalizer and exit the reconcile.
-			// Once all finalizers have been removed, the object will be deleted.
-			l.Info("Resource is in TERMINATED state; remove the finalizer")
-			if err := k8s.RemoveFinalizerAndPatch(r.KubeClient, adb, dbv1alpha1.ADB_FINALIZER); err != nil {
-				return false, err
-			}
-			return true, nil
-		}
-
-		if adb.Spec.Details.AutonomousDatabaseOCID == nil {
-			l.Info("Missing AutonomousDatabaseOCID to terminate Autonomous Database; remove the finalizer anyway", "Name", adb.Name, "Namespace", adb.Namespace)
-			// Remove finalizer anyway.
-			if err := k8s.RemoveFinalizerAndPatch(r.KubeClient, adb, dbv1alpha1.ADB_FINALIZER); err != nil {
-				return false, err
-			}
-			return true, nil
-		}
-=======
 		resp, err := r.dbService.StopAutonomousDatabase(*adb.Spec.Details.Id)
 		if err != nil {
 			return false, err
@@ -780,7 +511,6 @@
 
 	case "Start":
 		l.Info("Sending StartAutonomousDatabase request to OCI")
->>>>>>> 9838a8ec
 
 		resp, err := r.dbService.StartAutonomousDatabase(*adb.Spec.Details.Id)
 		if err != nil {
@@ -796,30 +526,12 @@
 		if dbv4.CanBeTerminated(adb.Status.LifecycleState) {
 			l.Info("Sending DeleteAutonomousDatabase request to OCI")
 
-<<<<<<< HEAD
-	// Delete is not schduled. Update the finalizer for this CR if hardLink is present
-	var finalizerChanged = false
-	if adb.Spec.HardLink != nil {
-		if *adb.Spec.HardLink && !controllerutil.ContainsFinalizer(adb, dbv1alpha1.ADB_FINALIZER) {
-			l.Info("Finalizer added")
-			if err := k8s.AddFinalizerAndPatch(r.KubeClient, adb, dbv1alpha1.ADB_FINALIZER); err != nil {
-				return false, err
-			}
-
-			finalizerChanged = true
-
-		} else if !*adb.Spec.HardLink && controllerutil.ContainsFinalizer(adb, dbv1alpha1.ADB_FINALIZER) {
-			l.Info("Finalizer removed")
-
-			if err := k8s.RemoveFinalizerAndPatch(r.KubeClient, adb, dbv1alpha1.ADB_FINALIZER); err != nil {
-=======
 			_, err := r.dbService.DeleteAutonomousDatabase(*adb.Spec.Details.Id)
 			if err != nil {
 				return false, err
 			}
 
 			if err := r.removeBackupResources(l, adb); err != nil {
->>>>>>> 9838a8ec
 				return false, err
 			}
 
@@ -831,35 +543,12 @@
 		adb.Spec.Action = ""
 		return true, nil
 
-<<<<<<< HEAD
-	return false, nil
-}
-
-// updateCR updates the lastSucSpec and the CR
-func (r *AutonomousDatabaseReconciler) updateCR(adb *dbv1alpha1.AutonomousDatabase) error {
-	// Update the lastSucSpec
-	// Should patch the lastSuccessfulSpec first, otherwise, the update event will be
-	// filtered out by predicate since the lastSuccessfulSpec is changed.
-	if err := r.patchLastSuccessfulSpec(adb); err != nil {
-		return err
-	}
-
-	if err := r.KubeClient.Update(context.TODO(), adb); err != nil {
-		return err
-	}
-	return nil
-}
-
-func (r *AutonomousDatabaseReconciler) patchLastSuccessfulSpec(adb *dbv1alpha1.AutonomousDatabase) error {
-	copyADB := adb.DeepCopy()
-=======
 	case "Clone":
 		resp, err := r.dbService.CreateAutonomousDatabaseClone(adb)
 		if err != nil {
 			return false, err
 		}
 		adb.Status.LifecycleState = resp.LifecycleState
->>>>>>> 9838a8ec
 
 		adb.Spec.Action = ""
 
@@ -965,467 +654,6 @@
 		_ = adb.UpdateFromOciAdb(resp.AutonomousDatabase, true)
 	}
 
-<<<<<<< HEAD
-	return false, nil
-}
-
-func (r *AutonomousDatabaseReconciler) validateGeneralFields(
-	logger logr.Logger,
-	adb *dbv1alpha1.AutonomousDatabase,
-	difADB *dbv1alpha1.AutonomousDatabase,
-	ociADB *dbv1alpha1.AutonomousDatabase) (sent bool, err error) {
-
-	if difADB.Spec.Details.DisplayName == nil &&
-		difADB.Spec.Details.DbName == nil &&
-		difADB.Spec.Details.DbVersion == nil &&
-		difADB.Spec.Details.FreeformTags == nil {
-		return false, nil
-	}
-
-	if ociADB.Status.LifecycleState != database.AutonomousDatabaseLifecycleStateAvailable {
-		return false, nil
-	}
-
-	l := logger.WithName("validateGeneralFields")
-
-	l.Info("Sending UpdateAutonomousDatabase request to OCI")
-	resp, err := r.dbService.UpdateAutonomousDatabaseGeneralFields(*adb.Spec.Details.AutonomousDatabaseOCID, difADB)
-	if err != nil {
-		return false, err
-	}
-
-	adb.UpdateFromOCIADB(resp.AutonomousDatabase)
-
-	return true, nil
-}
-
-// Special case: compare with lastSpec but not ociSpec
-func (r *AutonomousDatabaseReconciler) validateAdminPassword(
-	logger logr.Logger,
-	adb *dbv1alpha1.AutonomousDatabase,
-	difADB *dbv1alpha1.AutonomousDatabase,
-	ociADB *dbv1alpha1.AutonomousDatabase) (sent bool, err error) {
-
-	if difADB.Spec.Details.AdminPassword.K8sSecret.Name == nil &&
-		difADB.Spec.Details.AdminPassword.OCISecret.OCID == nil {
-		return false, nil
-	}
-
-	if ociADB.Status.LifecycleState != database.AutonomousDatabaseLifecycleStateAvailable {
-		return false, nil
-	}
-
-	l := logger.WithName("validateAdminPassword")
-
-	l.Info("Sending UpdateAutonomousDatabase request to OCI")
-	resp, err := r.dbService.UpdateAutonomousDatabaseAdminPassword(*adb.Spec.Details.AutonomousDatabaseOCID, difADB)
-	if err != nil {
-		return false, err
-	}
-
-	adb.UpdateFromOCIADB(resp.AutonomousDatabase)
-	// Update the admin password fields because they are missing in the ociADB
-	adb.Spec.Details.AdminPassword = difADB.Spec.Details.AdminPassword
-
-	return true, nil
-}
-
-func (r *AutonomousDatabaseReconciler) validateDbWorkload(
-	logger logr.Logger,
-	adb *dbv1alpha1.AutonomousDatabase,
-	difADB *dbv1alpha1.AutonomousDatabase,
-	ociADB *dbv1alpha1.AutonomousDatabase) (sent bool, err error) {
-
-	if difADB.Spec.Details.DbWorkload == "" {
-		return false, nil
-	}
-
-	if ociADB.Status.LifecycleState != database.AutonomousDatabaseLifecycleStateAvailable {
-		return false, nil
-	}
-
-	l := logger.WithName("validateDbWorkload")
-
-	l.Info("Sending UpdateAutonomousDatabase request to OCI")
-	resp, err := r.dbService.UpdateAutonomousDatabaseDBWorkload(*adb.Spec.Details.AutonomousDatabaseOCID, difADB)
-	if err != nil {
-		return false, err
-	}
-
-	adb.UpdateFromOCIADB(resp.AutonomousDatabase)
-
-	return true, nil
-}
-
-func (r *AutonomousDatabaseReconciler) validateLicenseModel(
-	logger logr.Logger,
-	adb *dbv1alpha1.AutonomousDatabase,
-	difADB *dbv1alpha1.AutonomousDatabase,
-	ociADB *dbv1alpha1.AutonomousDatabase) (sent bool, err error) {
-
-	if difADB.Spec.Details.LicenseModel == "" {
-		return false, nil
-	}
-
-	if ociADB.Status.LifecycleState != database.AutonomousDatabaseLifecycleStateAvailable {
-		return false, nil
-	}
-
-	l := logger.WithName("validateLicenseModel")
-
-	l.Info("Sending UpdateAutonomousDatabase request to OCI")
-	resp, err := r.dbService.UpdateAutonomousDatabaseLicenseModel(*adb.Spec.Details.AutonomousDatabaseOCID, difADB)
-	if err != nil {
-		return false, err
-	}
-
-	adb.UpdateFromOCIADB(resp.AutonomousDatabase)
-
-	return true, nil
-}
-
-func (r *AutonomousDatabaseReconciler) validateScalingFields(
-	logger logr.Logger,
-	adb *dbv1alpha1.AutonomousDatabase,
-	difADB *dbv1alpha1.AutonomousDatabase,
-	ociADB *dbv1alpha1.AutonomousDatabase) (sent bool, err error) {
-
-	if difADB.Spec.Details.DataStorageSizeInTBs == nil &&
-		difADB.Spec.Details.CPUCoreCount == nil &&
-		difADB.Spec.Details.IsAutoScalingEnabled == nil {
-		return false, nil
-	}
-
-	if ociADB.Status.LifecycleState != database.AutonomousDatabaseLifecycleStateAvailable {
-		return false, nil
-	}
-
-	l := logger.WithName("validateScalingFields")
-
-	l.Info("Sending UpdateAutonomousDatabase request to OCI")
-	resp, err := r.dbService.UpdateAutonomousDatabaseScalingFields(*adb.Spec.Details.AutonomousDatabaseOCID, difADB)
-	if err != nil {
-		return false, err
-	}
-
-	adb.UpdateFromOCIADB(resp.AutonomousDatabase)
-
-	return true, nil
-}
-
-func (r *AutonomousDatabaseReconciler) validateDesiredLifecycleState(
-	logger logr.Logger,
-	adb *dbv1alpha1.AutonomousDatabase,
-	difADB *dbv1alpha1.AutonomousDatabase,
-	ociADB *dbv1alpha1.AutonomousDatabase) (sent bool, exit bool, err error) {
-
-	if difADB.Spec.Details.LifecycleState == "" {
-		return false, false, nil
-	}
-
-	if difADB.Spec.Details.LifecycleState == database.AutonomousDatabaseLifecycleStateTerminated {
-		// OCI only allows terminate operation when the ADB is in an valid state, otherwise requeue the reconcile.
-		if !dbv1alpha1.ValidADBTerminateState(adb.Status.LifecycleState) {
-			return false, false, nil
-		}
-	} else if dbv1alpha1.IsADBIntermediateState(ociADB.Status.LifecycleState) {
-		// Other lifecycle management operation; requeue the reconcile if it's in an intermediate state
-		return false, false, nil
-	}
-
-	l := logger.WithName("validateDesiredLifecycleState")
-
-	switch difADB.Spec.Details.LifecycleState {
-	case database.AutonomousDatabaseLifecycleStateAvailable:
-		l.Info("Sending StartAutonomousDatabase request to OCI")
-
-		resp, err := r.dbService.StartAutonomousDatabase(*adb.Spec.Details.AutonomousDatabaseOCID)
-		if err != nil {
-			return false, false, err
-		}
-
-		adb.Status.LifecycleState = resp.LifecycleState
-	case database.AutonomousDatabaseLifecycleStateStopped:
-		l.Info("Sending StopAutonomousDatabase request to OCI")
-
-		resp, err := r.dbService.StopAutonomousDatabase(*adb.Spec.Details.AutonomousDatabaseOCID)
-		if err != nil {
-			return false, false, err
-		}
-
-		adb.Status.LifecycleState = resp.LifecycleState
-	case database.AutonomousDatabaseLifecycleStateTerminated:
-		l.Info("Sending DeleteAutonomousDatabase request to OCI")
-
-		_, err := r.dbService.DeleteAutonomousDatabase(*adb.Spec.Details.AutonomousDatabaseOCID)
-		if err != nil {
-			return false, false, err
-		}
-
-		adb.Status.LifecycleState = database.AutonomousDatabaseLifecycleStateTerminating
-
-		// The controller allows terminate during some intermediate states.
-		// Exit the reconcile because there is already another ongoing reconcile.
-		if dbv1alpha1.IsADBIntermediateState(ociADB.Status.LifecycleState) {
-			l.Info("Terminating an ADB which is in an intermediate state; exit reconcile")
-			return true, true, nil
-		}
-	default:
-		return false, false, errors.New("unknown lifecycleState")
-	}
-
-	return true, false, nil
-}
-
-// The logic of updating the network access configurations is as follows:
-//
-//  1. Shared databases:
-//     If the network access type changes
-//     a. to PUBLIC:
-//     was RESTRICTED: re-enable IsMTLSConnectionRequired if its not. Then set WhitelistedIps to an array with a single empty string entry.
-//     was PRIVATE: re-enable IsMTLSConnectionRequired if its not. Then set PrivateEndpointLabel to an emtpy string.
-//     b. to RESTRICTED:
-//     was PUBLIC: set WhitelistedIps to desired IPs/CIDR blocks/VCN OCID. Configure the IsMTLSConnectionRequired settings if it is set to disabled.
-//     was PRIVATE: re-enable IsMTLSConnectionRequired if its not. Set the type to PUBLIC first, and then configure the WhitelistedIps. Finally resume the IsMTLSConnectionRequired settings if it was, or is configured as disabled.
-//     c. to PRIVATE:
-//     was PUBLIC: set subnetOCID and nsgOCIDs. Configure the IsMTLSConnectionRequired settings if it is set.
-//     was RESTRICTED: set subnetOCID and nsgOCIDs. Configure the IsMTLSConnectionRequired settings if it is set.
-//     *Note: OCI requires nsgOCIDs to be an empty string rather than nil when we don't want the adb to be included in any network security group.
-//
-//     Otherwise, if the network access type remains the same, apply the network configuration, and then set the IsMTLSConnectionRequired.
-//
-//  2. Dedicated databases:
-//     Apply the configs directly
-func (r *AutonomousDatabaseReconciler) validateGeneralNetworkAccess(
-	logger logr.Logger,
-	adb *dbv1alpha1.AutonomousDatabase,
-	difADB *dbv1alpha1.AutonomousDatabase,
-	ociADB *dbv1alpha1.AutonomousDatabase) (sent bool, err error) {
-
-	if difADB.Spec.Details.NetworkAccess.AccessType == "" &&
-		difADB.Spec.Details.NetworkAccess.IsAccessControlEnabled == nil &&
-		difADB.Spec.Details.NetworkAccess.AccessControlList == nil &&
-		difADB.Spec.Details.NetworkAccess.IsMTLSConnectionRequired == nil &&
-		difADB.Spec.Details.NetworkAccess.PrivateEndpoint.SubnetOCID == nil &&
-		difADB.Spec.Details.NetworkAccess.PrivateEndpoint.NsgOCIDs == nil &&
-		difADB.Spec.Details.NetworkAccess.PrivateEndpoint.HostnamePrefix == nil {
-		return false, nil
-	}
-
-	if ociADB.Status.LifecycleState != database.AutonomousDatabaseLifecycleStateAvailable {
-		return false, nil
-	}
-
-	l := logger.WithName("validateGeneralNetworkAccess")
-
-	if !*adb.Spec.Details.IsDedicated {
-		var lastAccessType = ociADB.Spec.Details.NetworkAccess.AccessType
-		var difAccessType = difADB.Spec.Details.NetworkAccess.AccessType
-
-		if difAccessType != "" {
-			switch difAccessType {
-			case dbv1alpha1.NetworkAccessTypePublic:
-				l.Info("Configuring network access type to PUBLIC")
-				// OCI validation requires IsMTLSConnectionRequired to be enabled before changing the network access type to PUBLIC
-				if !*ociADB.Spec.Details.NetworkAccess.IsMTLSConnectionRequired {
-					if err := r.setMTLSRequired(logger, adb); err != nil {
-						return false, err
-					}
-					return true, nil
-				}
-
-				if err := r.setNetworkAccessPublic(logger, ociADB.Spec.Details.NetworkAccess.AccessType, adb); err != nil {
-					return false, err
-				}
-				return true, nil
-			case dbv1alpha1.NetworkAccessTypeRestricted:
-				l.Info("Configuring network access type to RESTRICTED")
-				// If the access type was PRIVATE, then OCI validation requires IsMTLSConnectionRequired
-				// to be enabled before setting ACL. Also, we can only change the network access type from
-				// PRIVATE to PUBLIC, so the steps are PRIVATE->(requeue)->PUBLIC->(requeue)->RESTRICTED.
-				if lastAccessType == dbv1alpha1.NetworkAccessTypePrivate {
-					if !*ociADB.Spec.Details.NetworkAccess.IsMTLSConnectionRequired {
-						if err := r.setMTLSRequired(logger, adb); err != nil {
-							return false, err
-						}
-						return true, nil
-					}
-
-					if err := r.setNetworkAccessPublic(logger, ociADB.Spec.Details.NetworkAccess.AccessType, adb); err != nil {
-						return false, err
-					}
-					return true, nil
-				}
-
-				sent, err := r.validateNetworkAccess(logger, adb, difADB, ociADB)
-				if err != nil {
-					return false, err
-				}
-				if sent {
-					return true, nil
-				}
-
-				sent, err = r.validateMTLS(logger, adb, difADB, ociADB)
-				if err != nil {
-					return false, err
-				}
-				if sent {
-					return true, nil
-				}
-			case dbv1alpha1.NetworkAccessTypePrivate:
-				l.Info("Configuring network access type to PRIVATE")
-
-				sent, err := r.validateNetworkAccess(logger, adb, difADB, ociADB)
-				if err != nil {
-					return false, err
-				}
-				if sent {
-					return true, nil
-				}
-
-				sent, err = r.validateMTLS(logger, adb, difADB, ociADB)
-				if err != nil {
-					return false, err
-				}
-				if sent {
-					return true, nil
-				}
-			}
-		} else {
-			// Access type doesn't change
-			sent, err := r.validateNetworkAccess(logger, adb, difADB, ociADB)
-			if err != nil {
-				return false, err
-			}
-			if sent {
-				return true, nil
-			}
-
-			sent, err = r.validateMTLS(logger, adb, difADB, ociADB)
-			if err != nil {
-				return false, err
-			}
-			if sent {
-				return true, nil
-			}
-		}
-	} else {
-		// Dedicated database
-		sent, err := r.validateNetworkAccess(logger, adb, difADB, ociADB)
-		if err != nil {
-			return false, err
-		}
-		if sent {
-			return true, nil
-		}
-	}
-
-	return false, nil
-}
-
-// Set the mTLS to true but not changing the spec
-func (r *AutonomousDatabaseReconciler) setMTLSRequired(logger logr.Logger, adb *dbv1alpha1.AutonomousDatabase) error {
-	l := logger.WithName("setMTLSRequired")
-
-	l.Info("Sending request to OCI to set IsMtlsConnectionRequired to true")
-
-	adb.Spec.Details.NetworkAccess.IsMTLSConnectionRequired = common.Bool(true)
-
-	resp, err := r.dbService.UpdateNetworkAccessMTLSRequired(*adb.Spec.Details.AutonomousDatabaseOCID)
-	if err != nil {
-		return err
-	}
-
-	adb.UpdateFromOCIADB(resp.AutonomousDatabase)
-
-	return nil
-}
-
-func (r *AutonomousDatabaseReconciler) validateMTLS(
-	logger logr.Logger,
-	adb *dbv1alpha1.AutonomousDatabase,
-	difADB *dbv1alpha1.AutonomousDatabase,
-	ociADB *dbv1alpha1.AutonomousDatabase) (sent bool, err error) {
-
-	if difADB.Spec.Details.NetworkAccess.IsMTLSConnectionRequired == nil {
-		return false, nil
-	}
-
-	l := logger.WithName("validateMTLS")
-
-	l.Info("Sending request to OCI to configure IsMtlsConnectionRequired")
-
-	resp, err := r.dbService.UpdateNetworkAccessMTLS(*adb.Spec.Details.AutonomousDatabaseOCID, difADB)
-	if err != nil {
-		return false, err
-	}
-
-	adb.UpdateFromOCIADB(resp.AutonomousDatabase)
-
-	return true, nil
-}
-
-func (r *AutonomousDatabaseReconciler) setNetworkAccessPublic(logger logr.Logger, lastAcessType dbv1alpha1.NetworkAccessTypeEnum, adb *dbv1alpha1.AutonomousDatabase) error {
-	adb.Spec.Details.NetworkAccess.AccessType = dbv1alpha1.NetworkAccessTypePublic
-	adb.Spec.Details.NetworkAccess.AccessControlList = nil
-	adb.Spec.Details.NetworkAccess.PrivateEndpoint.HostnamePrefix = common.String("")
-	adb.Spec.Details.NetworkAccess.PrivateEndpoint.NsgOCIDs = nil
-	adb.Spec.Details.NetworkAccess.PrivateEndpoint.SubnetOCID = nil
-
-	l := logger.WithName("setNetworkAccessPublic")
-
-	l.Info("Sending request to OCI to configure network access options to PUBLIC")
-
-	resp, err := r.dbService.UpdateNetworkAccessPublic(lastAcessType, *adb.Spec.Details.AutonomousDatabaseOCID)
-	if err != nil {
-		return err
-	}
-
-	adb.UpdateFromOCIADB(resp.AutonomousDatabase)
-
-	return nil
-}
-
-func (r *AutonomousDatabaseReconciler) validateNetworkAccess(
-	logger logr.Logger,
-	adb *dbv1alpha1.AutonomousDatabase,
-	difADB *dbv1alpha1.AutonomousDatabase,
-	ociADB *dbv1alpha1.AutonomousDatabase) (sent bool, err error) {
-
-	if difADB.Spec.Details.NetworkAccess.AccessType == "" &&
-		difADB.Spec.Details.NetworkAccess.IsAccessControlEnabled == nil &&
-		difADB.Spec.Details.NetworkAccess.AccessControlList == nil &&
-		difADB.Spec.Details.NetworkAccess.PrivateEndpoint.SubnetOCID == nil &&
-		difADB.Spec.Details.NetworkAccess.PrivateEndpoint.NsgOCIDs == nil &&
-		difADB.Spec.Details.NetworkAccess.PrivateEndpoint.HostnamePrefix == nil {
-		return false, nil
-	}
-
-	l := logger.WithName("validateNetworkAccess")
-
-	l.Info("Sending request to OCI to configure network access options")
-
-	// When the network access type is set to PRIVATE, any nil type of nsgOCIDs needs to be set to an empty string, otherwise, OCI SDK returns a 400 error
-	if difADB.Spec.Details.NetworkAccess.AccessType == dbv1alpha1.NetworkAccessTypePrivate &&
-		difADB.Spec.Details.NetworkAccess.PrivateEndpoint.NsgOCIDs == nil {
-		difADB.Spec.Details.NetworkAccess.PrivateEndpoint.NsgOCIDs = []string{}
-	}
-
-	resp, err := r.dbService.UpdateNetworkAccess(*adb.Spec.Details.AutonomousDatabaseOCID, difADB)
-	if err != nil {
-		return false, err
-	}
-
-	adb.UpdateFromOCIADB(resp.AutonomousDatabase)
-
-	return true, nil
-}
-
-func (r *AutonomousDatabaseReconciler) validateWallet(logger logr.Logger, adb *dbv1alpha1.AutonomousDatabase) error {
-	if adb.Spec.Details.Wallet.Name == nil &&
-		adb.Spec.Details.Wallet.Password.K8sSecret.Name == nil &&
-		adb.Spec.Details.Wallet.Password.OCISecret.OCID == nil {
-=======
 	return nil
 }
 
@@ -1433,7 +661,6 @@
 	if adb.Spec.Wallet.Name == nil &&
 		adb.Spec.Wallet.Password.K8sSecret.Name == nil &&
 		adb.Spec.Wallet.Password.OciSecret.Id == nil {
->>>>>>> 9838a8ec
 		return nil
 	}
 
