--- conflicted
+++ resolved
@@ -1307,7 +1307,6 @@
 // #############################################################################
 //
 //	Stake a claim for Persistent Volume for customScript Volume
-<<<<<<< HEAD
 //
 // #############################################################################
 
@@ -1424,124 +1423,6 @@
 func (r *SingleInstanceDatabaseReconciler) createOrReplacePVCforDatafilesVol(ctx context.Context, req ctrl.Request,
 	m *dbapi.SingleInstanceDatabase) (ctrl.Result, error) {
 
-=======
-//
-// #############################################################################
-
-func (r *SingleInstanceDatabaseReconciler) createOrReplacePVCforCustomScriptsVol(ctx context.Context, req ctrl.Request,
-	m *dbapi.SingleInstanceDatabase) (ctrl.Result, error) {
-
-	log := r.Log.WithValues("createPVC CustomScripts Vol", req.NamespacedName)
-
-	// if customScriptsVolumeName is not present or it is same than DatafilesVolumeName
-	if m.Spec.Persistence.ScriptsVolumeName == "" || m.Spec.Persistence.ScriptsVolumeName == m.Spec.Persistence.DatafilesVolumeName {
-		return requeueN, nil
-	}
-
-	pvcDeleted := false
-	pvcName := string(m.Name) + "-" + string(m.Spec.Persistence.ScriptsVolumeName)
-	// Check if the PVC already exists using r.Get, if not create a new one using r.Create
-	pvc := &corev1.PersistentVolumeClaim{}
-	// Get retrieves an obj ( a struct pointer ) for the given object key from the Kubernetes Cluster.
-	err := r.Get(ctx, types.NamespacedName{Name: pvcName, Namespace: m.Namespace}, pvc)
-
-	if err == nil {
-		if m.Spec.Persistence.ScriptsVolumeName != "" && pvc.Spec.VolumeName != m.Spec.Persistence.ScriptsVolumeName {
-			// call deletePods() with zero pods in avaiable and nil readyPod to delete all pods
-			result, err := r.deletePods(ctx, req, m, []corev1.Pod{}, corev1.Pod{}, 0, 0)
-			if result.Requeue {
-				return result, err
-			}
-
-			log.Info("Deleting PVC", " name ", pvc.Name)
-			err = r.Delete(ctx, pvc)
-			if err != nil {
-				r.Log.Error(err, "Failed to delete Pvc", "Pvc.Name", pvc.Name)
-				return requeueN, err
-			}
-			pvcDeleted = true
-		} else {
-			log.Info("Found Existing PVC", "Name", pvc.Name)
-			return requeueN, nil
-		}
-	}
-	if pvcDeleted || err != nil && apierrors.IsNotFound(err) {
-		// Define a new PVC
-
-		// get accessMode and storage of pv mentioned to be used in pvc spec
-		pv := &corev1.PersistentVolume{}
-		pvName := m.Spec.Persistence.ScriptsVolumeName
-		// Get retrieves an obj ( a struct pointer ) for the given object key from the Kubernetes Cluster.
-		pvErr := r.Get(ctx, types.NamespacedName{Name: pvName, Namespace: m.Namespace}, pv)
-		if pvErr != nil {
-			log.Error(pvErr, "Failed to get PV")
-			return requeueY, pvErr
-		}
-
-		volumeQty := pv.Spec.Capacity[corev1.ResourceStorage]
-
-		AccessMode := pv.Spec.AccessModes[0]
-		Storage := int(volumeQty.Value())
-		StorageClass := ""
-
-		log.Info(fmt.Sprintf("PV storage: %v\n", Storage))
-		log.Info(fmt.Sprintf("PV AccessMode: %v\n", AccessMode))
-
-		pvc := &corev1.PersistentVolumeClaim{
-			TypeMeta: metav1.TypeMeta{
-				Kind: "PersistentVolumeClaim",
-			},
-			ObjectMeta: metav1.ObjectMeta{
-				Name:      pvcName,
-				Namespace: m.Namespace,
-				Labels: map[string]string{
-					"app": m.Name,
-				},
-			},
-			Spec: corev1.PersistentVolumeClaimSpec{
-				AccessModes: func() []corev1.PersistentVolumeAccessMode {
-					var accessMode []corev1.PersistentVolumeAccessMode
-					accessMode = append(accessMode, corev1.PersistentVolumeAccessMode(AccessMode))
-					return accessMode
-				}(),
-				Resources: corev1.VolumeResourceRequirements{
-					Requests: map[corev1.ResourceName]resource.Quantity{
-						// Requests describes the minimum amount of compute resources required
-						"storage": *resource.NewQuantity(int64(Storage), resource.BinarySI),
-					},
-				},
-				StorageClassName: &StorageClass,
-				VolumeName:       pvName,
-			},
-		}
-
-		// Set SingleInstanceDatabase instance as the owner and controller
-		ctrl.SetControllerReference(m, pvc, r.Scheme)
-
-		log.Info("Creating a new PVC", "PVC.Namespace", pvc.Namespace, "PVC.Name", pvc.Name)
-		err = r.Create(ctx, pvc)
-		if err != nil {
-			log.Error(err, "Failed to create new PVC", "PVC.Namespace", pvc.Namespace, "PVC.Name", pvc.Name)
-			return requeueY, err
-		}
-		return requeueN, nil
-	} else if err != nil {
-		log.Error(err, "Failed to get PVC")
-		return requeueY, err
-	}
-
-	return requeueN, nil
-}
-
-// #############################################################################
-//
-//	Stake a claim for Persistent Volume for Datafiles Volume
-//
-// #############################################################################
-func (r *SingleInstanceDatabaseReconciler) createOrReplacePVCforDatafilesVol(ctx context.Context, req ctrl.Request,
-	m *dbapi.SingleInstanceDatabase) (ctrl.Result, error) {
-
->>>>>>> 179b67a5
 	log := r.Log.WithValues("createPVC Datafiles-Vol", req.NamespacedName)
 
 	// Don't create PVC if persistence is not chosen
@@ -2477,19 +2358,11 @@
 	r.Log.Info("Final "+sidb.Name+" Pods After Deleting (or) Adding Extra Pods ( Including The Ready Pod ) ", "Pod Names", podNamesFinal)
 	r.Log.Info(sidb.Name+" Replicas Available", "Count", len(podNamesFinal))
 	r.Log.Info(sidb.Name+" Replicas Required", "Count", sidb.Spec.Replicas)
-<<<<<<< HEAD
 
 	eventReason := "Database Ready"
 	eventMsg := "database open on pod " + sidbReadyPod.Name + " scheduled on node " + sidbReadyPod.Status.HostIP
 	r.Recorder.Eventf(sidb, corev1.EventTypeNormal, eventReason, eventMsg)
 
-=======
-
-	eventReason := "Database Ready"
-	eventMsg := "database open on pod " + sidbReadyPod.Name + " scheduled on node " + sidbReadyPod.Status.HostIP
-	r.Recorder.Eventf(sidb, corev1.EventTypeNormal, eventReason, eventMsg)
-
->>>>>>> 179b67a5
 	sidb.Status.CreatedAs = sidb.Spec.CreateAs
 
 	return requeueN, sidbReadyPod, nil
