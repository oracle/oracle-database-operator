/*
** Copyright (c) 2023 Oracle and/or its affiliates.
**
** The Universal Permissive License (UPL), Version 1.0
**
** Subject to the condition set forth below, permission is hereby granted to any
** person obtaining a copy of this software, associated documentation and/or data
** (collectively the "Software"), free of charge and under any and all copyright
** rights in the Software, and any and all patent rights owned or freely
** licensable by each licensor hereunder covering either (i) the unmodified
** Software as contributed to or provided by such licensor, or (ii) the Larger
** Works (as defined below), to deal in both
**
** (a) the Software, and
** (b) any piece of software and/or hardware listed in the lrgrwrks.txt file if
** one is included with the Software (each a "Larger Work" to which the Software
** is contributed by such licensors),
**
** without restriction, including without limitation the rights to copy, create
** derivative works of, display, perform, and distribute the Software and make,
** use, sell, offer for sale, import, export, have made, and have sold the
** Software and the Larger Work(s), and to sublicense the foregoing rights on
** either these or other terms.
**
** This license is subject to the following condition:
** The above copyright notice and either this complete permission notice or at
** a minimum a reference to the UPL must be included in all copies or
** substantial portions of the Software.
**
** THE SOFTWARE IS PROVIDED "AS IS", WITHOUT WARRANTY OF ANY KIND, EXPRESS OR
** IMPLIED, INCLUDING BUT NOT LIMITED TO THE WARRANTIES OF MERCHANTABILITY,
** FITNESS FOR A PARTICULAR PURPOSE AND NONINFRINGEMENT. IN NO EVENT SHALL THE
** AUTHORS OR COPYRIGHT HOLDERS BE LIABLE FOR ANY CLAIM, DAMAGES OR OTHER
** LIABILITY, WHETHER IN AN ACTION OF CONTRACT, TORT OR OTHERWISE, ARISING FROM,
** OUT OF OR IN CONNECTION WITH THE SOFTWARE OR THE USE OR OTHER DEALINGS IN THE
** SOFTWARE.
 */

package controllers

import (
	"context"
	"errors"
	"fmt"
	"strconv"
	"strings"
	"time"

	dbapi "github.com/oracle/oracle-database-operator/apis/database/v4"
	dbcommons "github.com/oracle/oracle-database-operator/commons/database"
	"golang.org/x/text/cases"
	"golang.org/x/text/language"

	"github.com/go-logr/logr"
	corev1 "k8s.io/api/core/v1"
	storagev1 "k8s.io/api/storage/v1"
	apierrors "k8s.io/apimachinery/pkg/api/errors"
	"k8s.io/apimachinery/pkg/api/meta"
	"k8s.io/apimachinery/pkg/api/resource"
	metav1 "k8s.io/apimachinery/pkg/apis/meta/v1"
	"k8s.io/apimachinery/pkg/runtime"
	"k8s.io/apimachinery/pkg/types"
	"k8s.io/apimachinery/pkg/util/intstr"
	"k8s.io/client-go/rest"
	"k8s.io/client-go/tools/record"
	ctrl "sigs.k8s.io/controller-runtime"
	"sigs.k8s.io/controller-runtime/pkg/client"
	"sigs.k8s.io/controller-runtime/pkg/controller"
	"sigs.k8s.io/controller-runtime/pkg/controller/controllerutil"
)

// SingleInstanceDatabaseReconciler reconciles a SingleInstanceDatabase object
type SingleInstanceDatabaseReconciler struct {
	client.Client
	Log      logr.Logger
	Scheme   *runtime.Scheme
	Config   *rest.Config
	Recorder record.EventRecorder
}

// To requeue after 15 secs allowing graceful state changes
var requeueY ctrl.Result = ctrl.Result{Requeue: true, RequeueAfter: 15 * time.Second}
var requeueN ctrl.Result = ctrl.Result{}

// For scheduling reconcile to renew certs if TCPS is enabled
// Default value is requeueN (No reconcile)
var futureRequeue ctrl.Result = requeueN

const singleInstanceDatabaseFinalizer = "database.oracle.com/singleinstancedatabasefinalizer"

var oemExpressUrl string

var ErrNotPhysicalStandby error = errors.New("database not in PHYSICAL_STANDBY role")
var ErrDBNotConfiguredWithDG error = errors.New("database is not configured with a dataguard configuration")
var ErrFSFOEnabledForDGConfig error = errors.New("database is configured with dataguard and FSFO enabled")
var ErrAdminPasswordSecretNotFound error = errors.New("Admin password secret for the database not found")

//+kubebuilder:rbac:groups=database.oracle.com,resources=singleinstancedatabases,verbs=get;list;watch;create;update;patch;delete
//+kubebuilder:rbac:groups=database.oracle.com,resources=singleinstancedatabases/status,verbs=get;update;patch
//+kubebuilder:rbac:groups=database.oracle.com,resources=singleinstancedatabases/finalizers,verbs=update
//+kubebuilder:rbac:groups="",resources=pods;pods/log;pods/exec;persistentvolumeclaims;services,verbs=create;delete;get;list;patch;update;watch
//+kubebuilder:rbac:groups="",resources=persistentvolumes,verbs=get;list;watch
//+kubebuilder:rbac:groups="",resources=events,verbs=create;patch
//+kubebuilder:rbac:groups=storage.k8s.io,resources=storageclasses,verbs=get;list;watch

// Reconcile is part of the main kubernetes reconciliation loop which aims to
// move the current state of the cluster closer to the desired state.
// TODO(user): Modify the Reconcile function to compare the state specified by
// the SingleInstanceDatabase object against the actual cluster state, and then
// perform operations to make the cluster state reflect the state specified by
// the user.
//
// For more details, check Reconcile and its Result here:
// - https://pkg.go.dev/sigs.k8s.io/controller-runtime@v0.8.3/pkg/reconcile
func (r *SingleInstanceDatabaseReconciler) Reconcile(ctx context.Context, req ctrl.Request) (ctrl.Result, error) {

	r.Log.Info("Reconcile requested")
	var result ctrl.Result
	var err error
	completed := false
	blocked := false

	singleInstanceDatabase := &dbapi.SingleInstanceDatabase{}
	cloneFromDatabase := &dbapi.SingleInstanceDatabase{}
	referredPrimaryDatabase := &dbapi.SingleInstanceDatabase{}

	// Execute for every reconcile
	defer r.updateReconcileStatus(singleInstanceDatabase, ctx, &result, &err, &blocked, &completed)

	err = r.Get(ctx, types.NamespacedName{Namespace: req.Namespace, Name: req.Name}, singleInstanceDatabase)
	if err != nil {
		if apierrors.IsNotFound(err) {
			r.Log.Info("Resource not found")
			return requeueN, nil
		}
		r.Log.Error(err, err.Error())
		return requeueY, err
	}

	/* Initialize Status */
	if singleInstanceDatabase.Status.Status == "" {
		singleInstanceDatabase.Status.Status = dbcommons.StatusPending
		if singleInstanceDatabase.Spec.Edition != "" {
			singleInstanceDatabase.Status.Edition = cases.Title(language.English).String(singleInstanceDatabase.Spec.Edition)
		} else {
			singleInstanceDatabase.Status.Edition = dbcommons.ValueUnavailable
		}
		singleInstanceDatabase.Status.Role = dbcommons.ValueUnavailable
		singleInstanceDatabase.Status.ConnectString = dbcommons.ValueUnavailable
		singleInstanceDatabase.Status.PdbConnectString = dbcommons.ValueUnavailable
		singleInstanceDatabase.Status.TcpsConnectString = dbcommons.ValueUnavailable
		singleInstanceDatabase.Status.OemExpressUrl = dbcommons.ValueUnavailable
		singleInstanceDatabase.Status.ReleaseUpdate = dbcommons.ValueUnavailable
		r.Status().Update(ctx, singleInstanceDatabase)
	}

	// Manage SingleInstanceDatabase Deletion
	result, err = r.manageSingleInstanceDatabaseDeletion(req, ctx, singleInstanceDatabase)
	if result.Requeue {
		r.Log.Info("Reconcile queued")
		return result, nil
	}
	if err != nil {
		r.Log.Error(err, err.Error())
		return result, err
	}

	// First validate
	result, err = r.validate(singleInstanceDatabase, cloneFromDatabase, referredPrimaryDatabase, ctx, req)
	if result.Requeue {
		r.Log.Info("Spec validation failed, Reconcile queued")
		return result, nil
	}
	if err != nil {
		r.Log.Info("Spec validation failed")
		return result, nil
	}

	// PVC Creation for Datafiles Volume
	result, err = r.createOrReplacePVCforDatafilesVol(ctx, req, singleInstanceDatabase)
	if result.Requeue {
		r.Log.Info("Reconcile queued")
		return result, nil
	}

	// PVC Creation for customScripts Volume
	result, err = r.createOrReplacePVCforCustomScriptsVol(ctx, req, singleInstanceDatabase)
	if result.Requeue {
		r.Log.Info("Reconcile queued")
		return result, nil
	}

	// POD creation
	result, err = r.createOrReplacePods(singleInstanceDatabase, cloneFromDatabase, referredPrimaryDatabase, ctx, req)
	if result.Requeue {
		r.Log.Info("Reconcile queued")
		return result, nil
	}

	// Service creation
	result, err = r.createOrReplaceSVC(ctx, req, singleInstanceDatabase)
	if result.Requeue {
		r.Log.Info("Reconcile queued")
		return result, nil
	}

	// Validate readiness
	result, readyPod, err := r.validateDBReadiness(singleInstanceDatabase, ctx, req)
	if result.Requeue {
		r.Log.Info("Reconcile queued")
		return result, nil
	}

	// Post DB ready operations

	// Deleting the oracle wallet
	if singleInstanceDatabase.Status.DatafilesCreated == "true" {
		result, err = r.deleteWallet(singleInstanceDatabase, ctx, req)
		if result.Requeue {
			r.Log.Info("Reconcile queued")
			return result, nil
		}
	}

	sidbRole, err := dbcommons.GetDatabaseRole(readyPod, r, r.Config, ctx, req)
<<<<<<< HEAD

	if sidbRole == "PRIMARY" {
=======
>>>>>>> 9838a8ec

	if sidbRole == "PRIMARY" {
		// Update DB config
		result, err = r.updateDBConfig(singleInstanceDatabase, readyPod, ctx, req)
		if result.Requeue {
			r.Log.Info("Reconcile queued")
			return result, nil
		}

		// Update Init Parameters
		result, err = r.updateInitParameters(singleInstanceDatabase, readyPod, ctx, req)
		if result.Requeue {
			r.Log.Info("Reconcile queued")
			return result, nil
		}

		// Configure TCPS
		result, err = r.configTcps(singleInstanceDatabase, readyPod, ctx, req)
		if result.Requeue {
			r.Log.Info("Reconcile queued")
			return result, nil
		}

	} else {
<<<<<<< HEAD
		// Database is in role of standby
		if !singleInstanceDatabase.Status.DgBrokerConfigured {
=======
		if singleInstanceDatabase.Status.DgBroker == nil {
>>>>>>> 9838a8ec
			err = SetupStandbyDatabase(r, singleInstanceDatabase, referredPrimaryDatabase, ctx, req)
			if err != nil {
				return requeueY, err
			}
		}

		databaseOpenMode, err := dbcommons.GetDatabaseOpenMode(readyPod, r, r.Config, ctx, req, singleInstanceDatabase.Spec.Edition)

		if err != nil {
			r.Log.Error(err, err.Error())
			return requeueY, err
		}
		r.Log.Info("DB openMode Output")
		r.Log.Info(databaseOpenMode)
		if databaseOpenMode == "READ_ONLY" || databaseOpenMode == "MOUNTED" {
			// Changing the open mode for sidb to "READ ONLY WITH APPLY"
			out, err := dbcommons.ExecCommand(r, r.Config, readyPod.Name, readyPod.Namespace, "", ctx, req, false, "bash", "-c", fmt.Sprintf("echo -e  \"%s\"  | %s", dbcommons.ModifyStdbyDBOpenMode, dbcommons.SQLPlusCLI))
			if err != nil {
				r.Log.Error(err, err.Error())
				return requeueY, err
			}
			r.Log.Info("Standby DB open mode modified")
			r.Log.Info(out)
		}

		singleInstanceDatabase.Status.PrimaryDatabase = referredPrimaryDatabase.Name
		// Store all standbyDatabase sid:name in a map to use it during manual switchover.
		if len(referredPrimaryDatabase.Status.StandbyDatabases) == 0 {
			referredPrimaryDatabase.Status.StandbyDatabases = make(map[string]string)
		}
		referredPrimaryDatabase.Status.StandbyDatabases[strings.ToUpper(singleInstanceDatabase.Spec.Sid)] = singleInstanceDatabase.Name
		r.Status().Update(ctx, referredPrimaryDatabase)

	}

	// manage snapshot database creation
	if singleInstanceDatabase.Spec.ConvertToSnapshotStandby != singleInstanceDatabase.Status.ConvertToSnapshotStandby {
		result, err := r.manageConvPhysicalToSnapshot(ctx, req)
		if err != nil {
			return requeueN, err
		}
		if result.Requeue {
			return requeueY, nil
		}
	}

	// Run Datapatch
	if strings.ToUpper(singleInstanceDatabase.Status.Role) == "PRIMARY" && singleInstanceDatabase.Status.DatafilesPatched != "true" {
		// add a blocking reconcile condition
		err = errors.New("processing datapatch execution")
		blocked = true
		r.updateReconcileStatus(singleInstanceDatabase, ctx, &result, &err, &blocked, &completed)
		result, err = r.runDatapatch(singleInstanceDatabase, readyPod, ctx, req)
		if result.Requeue {
			r.Log.Info("Reconcile queued")
			return result, nil
		}
	}

	// This is to ensure that in case of LoadBalancer services the, the Load Balancer is ready to serve the requests
	if singleInstanceDatabase.Status.ConnectString == dbcommons.ValueUnavailable {
		r.Log.Info("Connect string not available for the database " + singleInstanceDatabase.Name)
		return requeueY, nil
	}

	// updating singleinstancedatabase Status
	err = r.updateSidbStatus(singleInstanceDatabase, readyPod, ctx, req)
	if err != nil {
		return requeueY, err
	}
	r.updateORDSStatus(singleInstanceDatabase, ctx, req)

	completed = true
	r.Log.Info("Reconcile completed")

	// Scheduling a reconcile for certificate renewal, if TCPS is enabled
	if futureRequeue != requeueN {
		r.Log.Info("Scheduling Reconcile for cert renewal", "Duration(Hours)", futureRequeue.RequeueAfter.Hours())
		copyFutureRequeue := futureRequeue
		futureRequeue = requeueN
		return copyFutureRequeue, nil
	}

	return requeueN, nil
}

// #############################################################################
//
//	Update each reconcile condtion/status
//
// #############################################################################
func (r *SingleInstanceDatabaseReconciler) updateReconcileStatus(m *dbapi.SingleInstanceDatabase, ctx context.Context,
	result *ctrl.Result, err *error, blocked *bool, completed *bool) {

	// Always refresh status before a reconcile
	defer r.Status().Update(ctx, m)

	errMsg := func() string {
		if *err != nil {
			return (*err).Error()
		}
		return "no reconcile errors"
	}()
	var condition metav1.Condition
	if *completed {
		condition = metav1.Condition{
			Type:               dbcommons.ReconcileCompelete,
			LastTransitionTime: metav1.Now(),
			ObservedGeneration: m.GetGeneration(),
			Reason:             dbcommons.ReconcileCompleteReason,
			Message:            errMsg,
			Status:             metav1.ConditionTrue,
		}
	} else if *blocked {
		condition = metav1.Condition{
			Type:               dbcommons.ReconcileBlocked,
			LastTransitionTime: metav1.Now(),
			ObservedGeneration: m.GetGeneration(),
			Reason:             dbcommons.ReconcileBlockedReason,
			Message:            errMsg,
			Status:             metav1.ConditionTrue,
		}
	} else if result.Requeue {
		condition = metav1.Condition{
			Type:               dbcommons.ReconcileQueued,
			LastTransitionTime: metav1.Now(),
			ObservedGeneration: m.GetGeneration(),
			Reason:             dbcommons.ReconcileQueuedReason,
			Message:            errMsg,
			Status:             metav1.ConditionTrue,
		}
	} else if *err != nil {
		condition = metav1.Condition{
			Type:               dbcommons.ReconcileError,
			LastTransitionTime: metav1.Now(),
			ObservedGeneration: m.GetGeneration(),
			Reason:             dbcommons.ReconcileErrorReason,
			Message:            errMsg,
			Status:             metav1.ConditionTrue,
		}
	} else {
		return
	}
	if len(m.Status.Conditions) > 0 {
		meta.RemoveStatusCondition(&m.Status.Conditions, condition.Type)
	}
	meta.SetStatusCondition(&m.Status.Conditions, condition)
}

// #############################################################################
//
//	Validate the CRD specs
//	m = SingleInstanceDatabase
//	n = CloneFromDatabase
//
// #############################################################################
func (r *SingleInstanceDatabaseReconciler) validate(m *dbapi.SingleInstanceDatabase,
	n *dbapi.SingleInstanceDatabase, rp *dbapi.SingleInstanceDatabase, ctx context.Context, req ctrl.Request) (ctrl.Result, error) {
	var err error
	eventReason := "Spec Error"
	var eventMsgs []string

	r.Log.Info("Entering reconcile validation")

	//First check image pull secrets
	if m.Spec.Image.PullSecrets != "" {
		secret := &corev1.Secret{}
		err = r.Get(ctx, types.NamespacedName{Name: m.Spec.Image.PullSecrets, Namespace: m.Namespace}, secret)
		if err != nil {
			if apierrors.IsNotFound(err) {
				// Secret not found
				r.Recorder.Eventf(m, corev1.EventTypeWarning, eventReason, err.Error())
				r.Log.Info(err.Error())
				m.Status.Status = dbcommons.StatusError
				return requeueY, err
			}
			r.Log.Error(err, err.Error())
			return requeueY, err
		}
	}

	//  If Express/Free Edition, ensure Replicas=1
	if (m.Spec.Edition == "express" || m.Spec.Edition == "free") && m.Spec.Replicas > 1 {
		eventMsgs = append(eventMsgs, m.Spec.Edition+" edition supports only one replica")
	}
	//  If no persistence, ensure Replicas=1
	if m.Spec.Persistence.Size == "" && m.Spec.Replicas > 1 {
		eventMsgs = append(eventMsgs, "replicas should be 1 if no persistence is specified")
	}
	if m.Status.Sid != "" && !strings.EqualFold(m.Spec.Sid, m.Status.Sid) {
		eventMsgs = append(eventMsgs, "sid cannot be updated")
	}
	if m.Status.Charset != "" && !strings.EqualFold(m.Status.Charset, m.Spec.Charset) {
		eventMsgs = append(eventMsgs, "charset cannot be updated")
	}
	if m.Status.Pdbname != "" && !strings.EqualFold(m.Status.Pdbname, m.Spec.Pdbname) {
		eventMsgs = append(eventMsgs, "pdbName cannot be updated")
	}
	if m.Status.OrdsReference != "" && m.Status.Persistence.Size != "" && m.Status.Persistence != m.Spec.Persistence {
		eventMsgs = append(eventMsgs, "uninstall ORDS to change Peristence")
	}
	if len(eventMsgs) > 0 {
		r.Recorder.Eventf(m, corev1.EventTypeWarning, eventReason, strings.Join(eventMsgs, ","))
		r.Log.Info(strings.Join(eventMsgs, "\n"))
		err = errors.New(strings.Join(eventMsgs, ","))
		return requeueN, err
	}

	// Validating the secret. Pre-built db doesnt need secret
	if !m.Spec.Image.PrebuiltDB && m.Status.DatafilesCreated != "true" {
		secret := &corev1.Secret{}
		err = r.Get(ctx, types.NamespacedName{Name: m.Spec.AdminPassword.SecretName, Namespace: m.Namespace}, secret)
		if err != nil {
			if apierrors.IsNotFound(err) {
				// Secret not found
				r.Recorder.Eventf(m, corev1.EventTypeWarning, eventReason, err.Error())
				r.Log.Info(err.Error())
				m.Status.Status = dbcommons.StatusError
				r.Status().Update(ctx, m)
				return requeueY, err
			}
			r.Log.Error(err, "Unable to get the secret. Requeueing..")
			return requeueY, err
		}
	}

	// update status fields
	m.Status.Sid = m.Spec.Sid
	m.Status.Charset = m.Spec.Charset
	m.Status.Pdbname = m.Spec.Pdbname
	m.Status.Persistence = m.Spec.Persistence
	m.Status.PrebuiltDB = m.Spec.Image.PrebuiltDB
<<<<<<< HEAD

	if m.Spec.CreateAs == "clone" {
=======
	if m.Spec.CreateAs == "truecache" {
		// Fetch the Primary database reference, required for all iterations
		err = r.Get(ctx, types.NamespacedName{Namespace: req.Namespace, Name: m.Spec.PrimaryDatabaseRef}, rp)
		if err != nil {
			if apierrors.IsNotFound(err) {
				r.Recorder.Eventf(m, corev1.EventTypeWarning, eventReason, err.Error())
				r.Log.Info(err.Error())
				return requeueN, err
			}
			return requeueY, err
		}
	}
	if m.Spec.CreateAs == "clone" {

>>>>>>> 9838a8ec
		// Once a clone database has created , it has no link with its reference
		if m.Status.DatafilesCreated == "true" ||
			!dbcommons.IsSourceDatabaseOnCluster(m.Spec.PrimaryDatabaseRef) {
			return requeueN, nil
		}

		// Fetch the Clone database reference
		err = r.Get(ctx, types.NamespacedName{Namespace: req.Namespace, Name: m.Spec.PrimaryDatabaseRef}, n)
		if err != nil {
			if apierrors.IsNotFound(err) {
				r.Recorder.Eventf(m, corev1.EventTypeWarning, eventReason, err.Error())
				r.Log.Info(err.Error())
				return requeueN, err
			}
			return requeueY, err
		}

		if n.Status.Status != dbcommons.StatusReady {
			m.Status.Status = dbcommons.StatusPending
			eventReason := "Source Database Pending"
			eventMsg := "status of database " + n.Name + " is not ready, retrying..."
			r.Recorder.Eventf(m, corev1.EventTypeNormal, eventReason, eventMsg)
			err = errors.New(eventMsg)
			return requeueY, err
		}

		if !*n.Spec.ArchiveLog {
			m.Status.Status = dbcommons.StatusPending
			eventReason := "Source Database Check"
			eventMsg := "enable ArchiveLog for database " + n.Name
			r.Recorder.Eventf(m, corev1.EventTypeNormal, eventReason, eventMsg)
			r.Log.Info(eventMsg)
			err = errors.New(eventMsg)
			return requeueY, err
		}

		m.Status.Edition = n.Status.Edition
		m.Status.PrimaryDatabase = n.Name
	}

	if m.Spec.CreateAs == "standby" && m.Status.Role != "PRIMARY" {

		// Fetch the Primary database reference, required for all iterations
		err = r.Get(ctx, types.NamespacedName{Namespace: req.Namespace, Name: m.Spec.PrimaryDatabaseRef}, rp)
		if err != nil {
			if apierrors.IsNotFound(err) {
				r.Recorder.Eventf(m, corev1.EventTypeWarning, eventReason, err.Error())
				r.Log.Info(err.Error())
				return requeueN, err
			}
			return requeueY, err
		}

		if m.Spec.Sid == rp.Spec.Sid {
			r.Log.Info("Standby database SID can not be same as the Primary database SID")
			r.Recorder.Eventf(m, corev1.EventTypeWarning, "Spec Error", "Standby and Primary database SID can not be same")
			m.Status.Status = dbcommons.StatusError
			return requeueY, err
		}

		if rp.Status.IsTcpsEnabled {
			r.Recorder.Eventf(m, corev1.EventTypeWarning, "Cannot Create", "Standby for TCPS enabled Primary Database is not supported ")
			m.Status.Status = dbcommons.StatusError
			return requeueY, nil
		}

		if m.Status.DatafilesCreated == "true" ||
			!dbcommons.IsSourceDatabaseOnCluster(m.Spec.PrimaryDatabaseRef) {
			return requeueN, nil
		}
		m.Status.Edition = rp.Status.Edition

		err = ValidatePrimaryDatabaseForStandbyCreation(r, m, rp, ctx, req)
		if err != nil {
			return requeueY, err
		}

		r.Log.Info("Setting up Primary Database for standby creation...")
		err = SetupPrimaryDatabase(r, m, rp, ctx, req)
		if err != nil {
			return requeueY, err
		}

	}
	r.Log.Info("Completed reconcile validation")

	return requeueN, nil
}

// #############################################################################
//
//	Instantiate POD spec from SingleInstanceDatabase spec
//
// #############################################################################
func (r *SingleInstanceDatabaseReconciler) instantiatePodSpec(m *dbapi.SingleInstanceDatabase, n *dbapi.SingleInstanceDatabase, rp *dbapi.SingleInstanceDatabase,
	requiredAffinity bool) *corev1.Pod {

	// POD spec
	pod := &corev1.Pod{
		TypeMeta: metav1.TypeMeta{
			Kind: "Pod",
		},
		ObjectMeta: metav1.ObjectMeta{
			Name:      m.Name + "-" + dbcommons.GenerateRandomString(5),
			Namespace: m.Namespace,
			Labels: map[string]string{
				"app":     m.Name,
				"version": m.Spec.Image.Version,
			},
		},
		Spec: corev1.PodSpec{
			Affinity: func() *corev1.Affinity {
				if m.Spec.Persistence.AccessMode == "ReadWriteOnce" {
					if requiredAffinity {
						return &corev1.Affinity{
							PodAffinity: &corev1.PodAffinity{
								RequiredDuringSchedulingIgnoredDuringExecution: []corev1.PodAffinityTerm{{
									LabelSelector: &metav1.LabelSelector{
										MatchExpressions: []metav1.LabelSelectorRequirement{{
											Key:      "app",
											Operator: metav1.LabelSelectorOpIn,
											Values:   []string{m.Name},
										}},
									},
									TopologyKey: "kubernetes.io/hostname",
								}},
							},
						}
					} else {
						return &corev1.Affinity{
							PodAffinity: &corev1.PodAffinity{
								PreferredDuringSchedulingIgnoredDuringExecution: []corev1.WeightedPodAffinityTerm{{
									Weight: 100,
									PodAffinityTerm: corev1.PodAffinityTerm{
										LabelSelector: &metav1.LabelSelector{
											MatchExpressions: []metav1.LabelSelectorRequirement{{
												Key:      "app",
												Operator: metav1.LabelSelectorOpIn,
												Values:   []string{m.Name},
											}},
										},
										TopologyKey: "kubernetes.io/hostname",
									},
								}},
							},
						}
					}
				}
				// For ReadWriteMany Access, spread out the PODs
				return &corev1.Affinity{
					PodAntiAffinity: &corev1.PodAntiAffinity{
						PreferredDuringSchedulingIgnoredDuringExecution: []corev1.WeightedPodAffinityTerm{{
							Weight: 100,
							PodAffinityTerm: corev1.PodAffinityTerm{
								LabelSelector: &metav1.LabelSelector{
									MatchExpressions: []metav1.LabelSelectorRequirement{{
										Key:      "app",
										Operator: metav1.LabelSelectorOpIn,
										Values:   []string{m.Name},
									}},
								},
								TopologyKey: "kubernetes.io/hostname",
							},
						}},
					},
				}
			}(),
			Volumes: []corev1.Volume{{
				Name: "datafiles-vol",
				VolumeSource: func() corev1.VolumeSource {
					if m.Spec.Persistence.Size == "" {
						return corev1.VolumeSource{EmptyDir: &corev1.EmptyDirVolumeSource{}}
					}
					/* Persistence is specified */
					return corev1.VolumeSource{
						PersistentVolumeClaim: &corev1.PersistentVolumeClaimVolumeSource{
							ClaimName: m.Name,
							ReadOnly:  false,
						},
					}
				}(),
			}, {
				Name: "oracle-pwd-vol",
				VolumeSource: corev1.VolumeSource{
					Secret: &corev1.SecretVolumeSource{
						SecretName: m.Spec.AdminPassword.SecretName,
						Optional:   func() *bool { i := (m.Spec.Edition != "express" && m.Spec.Edition != "free"); return &i }(),
						Items: []corev1.KeyToPath{{
							Key:  m.Spec.AdminPassword.SecretKey,
							Path: "oracle_pwd",
						}},
					},
				},
			}, {
				Name: "tls-secret-vol",
				VolumeSource: func() corev1.VolumeSource {
					if m.Spec.TcpsTlsSecret == "" {
						return corev1.VolumeSource{EmptyDir: &corev1.EmptyDirVolumeSource{}}
					}
					/* tls-secret is specified */
					return corev1.VolumeSource{
						Secret: &corev1.SecretVolumeSource{
							SecretName: m.Spec.TcpsTlsSecret,
							Optional:   func() *bool { i := true; return &i }(),
							Items: []corev1.KeyToPath{
								{
									Key:  "tls.crt",  // Mount the certificate
									Path: "cert.crt", // Mount path inside the container
								},
								{
									Key:  "tls.key",    // Mount the private key
									Path: "client.key", // Mount path inside the container
								},
							},
						},
					}
				}(),
			}, {
				Name: "custom-scripts-vol",
				VolumeSource: func() corev1.VolumeSource {
					if m.Spec.Persistence.ScriptsVolumeName == "" || m.Spec.Persistence.ScriptsVolumeName == m.Spec.Persistence.DatafilesVolumeName {
						return corev1.VolumeSource{EmptyDir: &corev1.EmptyDirVolumeSource{}}
					}
					/* Persistence.ScriptsVolumeName is specified */
					return corev1.VolumeSource{
						PersistentVolumeClaim: &corev1.PersistentVolumeClaimVolumeSource{
							ClaimName: m.Name + "-" + m.Spec.Persistence.ScriptsVolumeName,
							ReadOnly:  false,
						},
					}
				}(),
			}},
			InitContainers: func() []corev1.Container {
				initContainers := []corev1.Container{}
				if m.Spec.Persistence.Size != "" && m.Spec.Persistence.SetWritePermissions != nil && *m.Spec.Persistence.SetWritePermissions {
					initContainers = append(initContainers, corev1.Container{
						Name:    "init-permissions",
						Image:   m.Spec.Image.PullFrom,
						Command: []string{"/bin/sh", "-c", fmt.Sprintf("chown %d:%d /opt/oracle/oradata || true", int(dbcommons.ORACLE_UID), int(dbcommons.ORACLE_GUID))},
						SecurityContext: &corev1.SecurityContext{
							// User ID 0 means, root user
							RunAsUser: func() *int64 { i := int64(0); return &i }(),
						},
						VolumeMounts: []corev1.VolumeMount{{
							MountPath: "/opt/oracle/oradata",
							Name:      "datafiles-vol",
						}},
					})
				}
				if m.Spec.Image.PrebuiltDB {
					initContainers = append(initContainers, corev1.Container{
						Name:    "init-prebuiltdb",
						Image:   m.Spec.Image.PullFrom,
						Command: []string{"/bin/sh", "-c", dbcommons.InitPrebuiltDbCMD},
						SecurityContext: &corev1.SecurityContext{
							RunAsUser:  func() *int64 { i := int64(dbcommons.ORACLE_UID); return &i }(),
							RunAsGroup: func() *int64 { i := int64(dbcommons.ORACLE_GUID); return &i }(),
						},
						VolumeMounts: []corev1.VolumeMount{{
							MountPath: "/mnt/oradata",
							Name:      "datafiles-vol",
						}},
						Env: []corev1.EnvVar{
							{
								Name:  "ORACLE_SID",
								Value: strings.ToUpper(m.Spec.Sid),
							},
						},
					})
				}
				/* Wallet only for edition barring express and free editions, non-prebuiltDB */
				if (m.Spec.Edition != "express" && m.Spec.Edition != "free") && !m.Spec.Image.PrebuiltDB {
					initContainers = append(initContainers, corev1.Container{
						Name:  "init-wallet",
						Image: m.Spec.Image.PullFrom,
						Env: []corev1.EnvVar{
							{
								Name:  "ORACLE_SID",
								Value: strings.ToUpper(m.Spec.Sid),
							},
							{
								Name:  "WALLET_CLI",
								Value: "mkstore",
							},
							{
								Name:  "WALLET_DIR",
								Value: "/opt/oracle/oradata/dbconfig/${ORACLE_SID}/.wallet",
							},
						},
						Command: []string{"/bin/sh"},
						Args: func() []string {
							edition := ""
							if m.Spec.CreateAs != "clone" {
								edition = m.Spec.Edition
								if m.Spec.Edition == "" {
									edition = "enterprise"
								}
							} else {
								if !dbcommons.IsSourceDatabaseOnCluster(m.Spec.PrimaryDatabaseRef) {
									edition = m.Spec.Edition
								} else {
									edition = n.Spec.Edition
									if n.Spec.Edition == "" {
										edition = "enterprise"
									}
								}
							}
							return []string{"-c", fmt.Sprintf(dbcommons.InitWalletCMD, edition)}
						}(),
						SecurityContext: &corev1.SecurityContext{
							RunAsUser:  func() *int64 { i := int64(dbcommons.ORACLE_UID); return &i }(),
							RunAsGroup: func() *int64 { i := int64(dbcommons.ORACLE_GUID); return &i }(),
						},
						VolumeMounts: []corev1.VolumeMount{{
							MountPath: "/opt/oracle/oradata",
							Name:      "datafiles-vol",
						}},
					})
				}
				return initContainers
			}(),
			Containers: []corev1.Container{{
				Name:  m.Name,
				Image: m.Spec.Image.PullFrom,
				SecurityContext: &corev1.SecurityContext{
					Capabilities: &corev1.Capabilities{
						// Allow priority elevation for DB processes
						Add: []corev1.Capability{"SYS_NICE"},
					},
				},
				Lifecycle: &corev1.Lifecycle{
					PreStop: &corev1.LifecycleHandler{
						Exec: &corev1.ExecAction{
							Command: func() []string {
								// For patching use cases shutdown immediate is needed especially for standby databases
								shutdown_mode := "immediate"
								if m.Spec.Edition == "express" || m.Spec.Edition == "free" {
									// express/free do not support patching
									// To terminate any zombie instances left over due to forced termination
									shutdown_mode = "abort"
								}
								return []string{"/bin/sh", "-c", "/bin/echo -en 'shutdown " + shutdown_mode + ";\n' | env ORACLE_SID=${ORACLE_SID^^} sqlplus -S / as sysdba"}
							}(),
						},
					},
				},
				Ports: []corev1.ContainerPort{{ContainerPort: dbcommons.CONTAINER_LISTENER_PORT}, {ContainerPort: 5500}},

				ReadinessProbe: func() *corev1.Probe {
					if m.Spec.CreateAs == "primary" {
						return &corev1.Probe{
							ProbeHandler: corev1.ProbeHandler{
								Exec: &corev1.ExecAction{
									Command: []string{"/bin/sh", "-c", "if [ -f $ORACLE_BASE/checkDBLockStatus.sh ]; then $ORACLE_BASE/checkDBLockStatus.sh ; else $ORACLE_BASE/checkDBStatus.sh; fi "},
								},
							},
							InitialDelaySeconds: 20,
							TimeoutSeconds:      20,
							PeriodSeconds: func() int32 {
								if m.Spec.ReadinessCheckPeriod > 0 {
									return int32(m.Spec.ReadinessCheckPeriod)
								}
								return 60
							}(),
						}
					} else {
						return &corev1.Probe{
							ProbeHandler: corev1.ProbeHandler{
								Exec: &corev1.ExecAction{
									Command: []string{"/bin/sh", "-c", "if [ -f $ORACLE_BASE/oradata/.$ORACLE_SID$CHECKPOINT_FILE_EXTN ]; then if [ -f $ORACLE_BASE/checkDBLockStatus.sh ]; then $ORACLE_BASE/checkDBLockStatus.sh ; else $ORACLE_BASE/checkDBStatus.sh; fi else true; fi "},
								},
							},
							InitialDelaySeconds: 0,
							TimeoutSeconds:      20,
							PeriodSeconds: func() int32 {
								if m.Spec.ReadinessCheckPeriod > 0 {
									return int32(m.Spec.ReadinessCheckPeriod)
								}
								return 60
							}(),
						}
					}
				}(),
				VolumeMounts: func() []corev1.VolumeMount {
					mounts := []corev1.VolumeMount{}
					if m.Spec.Persistence.Size != "" {
						mounts = append(mounts, corev1.VolumeMount{
							MountPath: "/opt/oracle/oradata",
							Name:      "datafiles-vol",
						})
					}
					if m.Spec.Edition == "express" || m.Spec.Edition == "free" || m.Spec.Image.PrebuiltDB {
						// mounts pwd as secrets for express edition or prebuilt db
						mounts = append(mounts, corev1.VolumeMount{
							MountPath: "/run/secrets/oracle_pwd",
							ReadOnly:  true,
							Name:      "oracle-pwd-vol",
							SubPath:   "oracle_pwd",
						})
					}
					if m.Spec.TcpsTlsSecret != "" {
						mounts = append(mounts, corev1.VolumeMount{
							MountPath: dbcommons.TlsCertsLocation,
							ReadOnly:  true,
							Name:      "tls-secret-vol",
						})
					}
					if m.Spec.Persistence.ScriptsVolumeName != "" {
						mounts = append(mounts, corev1.VolumeMount{
							MountPath: "/opt/oracle/scripts/startup/",
							ReadOnly:  true,
							Name: func() string {
								if m.Spec.Persistence.ScriptsVolumeName != m.Spec.Persistence.DatafilesVolumeName {
									return "custom-scripts-vol"
								} else {
									return "datafiles-vol"
								}
							}(),
							SubPath: "startup",
						})
						mounts = append(mounts, corev1.VolumeMount{
							MountPath: "/opt/oracle/scripts/setup/",
							ReadOnly:  true,
							Name: func() string {
								if m.Spec.Persistence.ScriptsVolumeName != m.Spec.Persistence.DatafilesVolumeName {
									return "custom-scripts-vol"
								} else {
									return "datafiles-vol"
								}
							}(),
							SubPath: "setup",
						})
					}
					return mounts
				}(),
				Env: func() []corev1.EnvVar {
					if m.Spec.CreateAs == "truecache" {
						return []corev1.EnvVar{
							{
								Name:  "SVC_HOST",
								Value: m.Name,
							},
							{
								Name:  "SVC_PORT",
								Value: strconv.Itoa(int(dbcommons.CONTAINER_LISTENER_PORT)),
							},
							{
								Name:  "ORACLE_CHARACTERSET",
								Value: m.Spec.Charset,
							},
							{
								Name:  "ORACLE_EDITION",
								Value: m.Spec.Edition,
							},
							{
								Name:  "TRUE_CACHE",
								Value: "true",
							},
							{
								Name: "PRIMARY_DB_CONN_STR",
								Value: func() string {
									if dbcommons.IsSourceDatabaseOnCluster(m.Spec.PrimaryDatabaseRef) {
										return rp.Name + ":" + strconv.Itoa(int(dbcommons.CONTAINER_LISTENER_PORT)) + "/" + rp.Spec.Sid
									}
									return m.Spec.PrimaryDatabaseRef
								}(),
							},
							{
								Name: "PDB_TC_SVCS",
								Value: func() string {
									return strings.Join(m.Spec.TrueCacheServices, ";")
								}(),
							},
							{
								Name:  "ORACLE_HOSTNAME",
								Value: m.Name,
							},
						}
					}
					// adding XE support, useful for dev/test/CI-CD
					if m.Spec.Edition == "express" || m.Spec.Edition == "free" {
						return []corev1.EnvVar{
							{
								Name:  "SVC_HOST",
								Value: m.Name,
							},
							{
								Name:  "SVC_PORT",
								Value: strconv.Itoa(int(dbcommons.CONTAINER_LISTENER_PORT)),
							},
							{
								Name:  "ORACLE_CHARACTERSET",
								Value: m.Spec.Charset,
							},
							{
								Name:  "ORACLE_EDITION",
								Value: m.Spec.Edition,
							},
						}
					}
					if m.Spec.CreateAs == "clone" {
						// Clone DB use-case
						return []corev1.EnvVar{
							{
								Name:  "SVC_HOST",
								Value: m.Name,
							},
							{
								Name:  "SVC_PORT",
								Value: strconv.Itoa(int(dbcommons.CONTAINER_LISTENER_PORT)),
							},
							{
								Name:  "ORACLE_SID",
								Value: strings.ToUpper(m.Spec.Sid),
							},
							{
								Name:  "WALLET_DIR",
								Value: "/opt/oracle/oradata/dbconfig/${ORACLE_SID}/.wallet",
							},
							{
								Name: "PRIMARY_DB_CONN_STR",
								Value: func() string {
									if dbcommons.IsSourceDatabaseOnCluster(m.Spec.PrimaryDatabaseRef) {
										return n.Name + ":" + strconv.Itoa(int(dbcommons.CONTAINER_LISTENER_PORT)) + "/" + n.Spec.Sid
									}
									return m.Spec.PrimaryDatabaseRef
								}(),
							},
							CreateOracleHostnameEnvVarObj(m, n),
							{
								Name:  "CLONE_DB",
								Value: "true",
							},
							{
								Name:  "SKIP_DATAPATCH",
								Value: "true",
							},
						}

					} else if m.Spec.CreateAs == "standby" {
						//Standby DB Usecase
						return []corev1.EnvVar{
							{
								Name:  "SVC_HOST",
								Value: m.Name,
							},
							{
								Name:  "SVC_PORT",
								Value: strconv.Itoa(int(dbcommons.CONTAINER_LISTENER_PORT)),
							},
							{
								Name:  "ORACLE_SID",
								Value: strings.ToUpper(m.Spec.Sid),
							},
							{
								Name:  "WALLET_DIR",
								Value: "/opt/oracle/oradata/dbconfig/${ORACLE_SID}/.wallet",
							},
							{
								Name: "PRIMARY_DB_CONN_STR",
								Value: func() string {
									if dbcommons.IsSourceDatabaseOnCluster(m.Spec.PrimaryDatabaseRef) {
										return rp.Name + ":" + strconv.Itoa(int(dbcommons.CONTAINER_LISTENER_PORT)) + "/" + rp.Spec.Sid
									}
									return m.Spec.PrimaryDatabaseRef
								}(),
							},
							{
								Name:  "PRIMARY_SID",
								Value: strings.ToUpper(rp.Spec.Sid),
							},
							{
								Name:  "PRIMARY_IP",
								Value: rp.Name,
							},
							{
								Name: "CREATE_PDB",
								Value: func() string {
									if rp.Spec.Pdbname != "" {
										return "true"
									}
									return "false"
								}(),
							},
							{
								Name: "ORACLE_HOSTNAME",
								ValueFrom: &corev1.EnvVarSource{
									FieldRef: &corev1.ObjectFieldSelector{
										FieldPath: "status.podIP",
									},
								},
							},
							{
								Name:  "STANDBY_DB",
								Value: "true",
							},
							{
								Name:  "SKIP_DATAPATCH",
								Value: "true",
							},
						}
					}

					return []corev1.EnvVar{
						{
							Name:  "SVC_HOST",
							Value: m.Name,
						},
						{
							Name:  "SVC_PORT",
							Value: strconv.Itoa(int(dbcommons.CONTAINER_LISTENER_PORT)),
						},
						{
							Name: "CREATE_PDB",
							Value: func() string {
								if m.Spec.Pdbname != "" {
									return "true"
								}
								return "false"
							}(),
						},
						{
							Name:  "ORACLE_SID",
							Value: strings.ToUpper(m.Spec.Sid),
						},
						{
							Name: "WALLET_DIR",
							Value: func() string {
								if m.Spec.Image.PrebuiltDB {
									return "" // No wallets for prebuilt DB
								}
								return "/opt/oracle/oradata/dbconfig/${ORACLE_SID}/.wallet"
							}(),
						},
						{
							Name:  "ORACLE_PDB",
							Value: m.Spec.Pdbname,
						},
						{
							Name:  "ORACLE_CHARACTERSET",
							Value: m.Spec.Charset,
						},
						{
							Name:  "ORACLE_EDITION",
							Value: m.Spec.Edition,
						},
						{
							Name: "INIT_SGA_SIZE",
							Value: func() string {
								if m.Spec.InitParams != nil && m.Spec.InitParams.SgaTarget > 0 && m.Spec.InitParams.PgaAggregateTarget > 0 {
									return strconv.Itoa(m.Spec.InitParams.SgaTarget)
								}
								return ""
							}(),
						},
						{
							Name: "INIT_PGA_SIZE",
							Value: func() string {
								if m.Spec.InitParams != nil && m.Spec.InitParams.SgaTarget > 0 && m.Spec.InitParams.PgaAggregateTarget > 0 {
									return strconv.Itoa(m.Spec.InitParams.SgaTarget)
								}
								return ""
							}(),
						},
						{
							Name:  "SKIP_DATAPATCH",
							Value: "true",
						},
					}

				}(),

				Resources: func() corev1.ResourceRequirements {
<<<<<<< HEAD
					if m.Spec.Resources.Requests != nil && m.Spec.Resources.Limits != nil {
						return corev1.ResourceRequirements{
							Requests: corev1.ResourceList{
								"cpu":    resource.MustParse(m.Spec.Resources.Requests.Cpu),
								"memory": resource.MustParse(m.Spec.Resources.Requests.Memory),
							},
							Limits: corev1.ResourceList{
								"cpu":    resource.MustParse(m.Spec.Resources.Limits.Cpu),
								"memory": resource.MustParse(m.Spec.Resources.Requests.Memory),
							},
						}
					} else if m.Spec.Resources.Requests != nil {
						return corev1.ResourceRequirements{
							Requests: corev1.ResourceList{
								"cpu":    resource.MustParse(m.Spec.Resources.Requests.Cpu),
								"memory": resource.MustParse(m.Spec.Resources.Requests.Memory),
							},
						}
					} else if m.Spec.Resources.Limits != nil {
						return corev1.ResourceRequirements{
							Limits: corev1.ResourceList{
								"cpu":    resource.MustParse(m.Spec.Resources.Limits.Cpu),
								"memory": resource.MustParse(m.Spec.Resources.Requests.Memory),
							},
						}
					} else {
						return corev1.ResourceRequirements{}
					}

=======
					var resourceReqRequests corev1.ResourceList = corev1.ResourceList{}
					var resourceReqLimits corev1.ResourceList = corev1.ResourceList{}

					if m.Spec.Resources.Requests != nil && m.Spec.Resources.Requests.Cpu != "" {
						resourceReqRequests["cpu"] = resource.MustParse(m.Spec.Resources.Requests.Cpu)
					}
					if m.Spec.Resources.Requests != nil && m.Spec.Resources.Requests.Memory != "" {
						resourceReqRequests["memory"] = resource.MustParse(m.Spec.Resources.Requests.Memory)
					}

					if m.Spec.Resources.Limits != nil && m.Spec.Resources.Limits.Cpu != "" {
						resourceReqLimits["cpu"] = resource.MustParse(m.Spec.Resources.Limits.Cpu)
					}
					if m.Spec.Resources.Limits != nil && m.Spec.Resources.Limits.Memory != "" {
						resourceReqLimits["memory"] = resource.MustParse(m.Spec.Resources.Limits.Memory)
					}

					return corev1.ResourceRequirements{
						Requests: resourceReqRequests,
						Limits:   resourceReqLimits,
					}
>>>>>>> 9838a8ec
				}(),
			}},

			TerminationGracePeriodSeconds: func() *int64 { i := int64(30); return &i }(),

			NodeSelector: func() map[string]string {
				ns := make(map[string]string)
				if len(m.Spec.NodeSelector) != 0 {
					for key, value := range m.Spec.NodeSelector {
						ns[key] = value
					}
				}
				return ns
			}(),

			SecurityContext: &corev1.PodSecurityContext{
				RunAsUser: func() *int64 {
					i := int64(dbcommons.ORACLE_UID)
					return &i
				}(),
				RunAsGroup: func() *int64 {
					i := int64(dbcommons.ORACLE_GUID)
					return &i
				}(),
				FSGroup: func() *int64 {
					i := int64(dbcommons.ORACLE_GUID)
					return &i
				}(),
			},
			ImagePullSecrets: []corev1.LocalObjectReference{
				{
					Name: m.Spec.Image.PullSecrets,
				},
			},
			ServiceAccountName: m.Spec.ServiceAccountName,
		},
	}

	// Adding pod anti-affinity for standby cases
	if m.Spec.CreateAs == "standby" {
		weightedPodAffinityTerm := corev1.WeightedPodAffinityTerm{
			Weight: 100,
			PodAffinityTerm: corev1.PodAffinityTerm{
				LabelSelector: &metav1.LabelSelector{
					MatchExpressions: []metav1.LabelSelectorRequirement{{
						Key:      "app",
						Operator: metav1.LabelSelectorOpIn,
						Values:   []string{rp.Name},
					}},
				},
				TopologyKey: "kubernetes.io/hostname",
			},
		}
		if m.Spec.Persistence.AccessMode == "ReadWriteOnce" {
			pod.Spec.Affinity.PodAntiAffinity = &corev1.PodAntiAffinity{
				PreferredDuringSchedulingIgnoredDuringExecution: []corev1.WeightedPodAffinityTerm{
					weightedPodAffinityTerm,
				},
			}
		} else {
			pod.Spec.Affinity.PodAntiAffinity.PreferredDuringSchedulingIgnoredDuringExecution =
				append(pod.Spec.Affinity.PodAntiAffinity.PreferredDuringSchedulingIgnoredDuringExecution, weightedPodAffinityTerm)
		}

	}

	// Set SingleInstanceDatabase instance as the owner and controller
	ctrl.SetControllerReference(m, pod, r.Scheme)
	return pod

}

// #############################################################################
//
//	Instantiate Service spec from SingleInstanceDatabase spec
//
// #############################################################################
func (r *SingleInstanceDatabaseReconciler) instantiateSVCSpec(m *dbapi.SingleInstanceDatabase,
	svcName string, ports []corev1.ServicePort, svcType corev1.ServiceType, publishNotReadyAddress bool) *corev1.Service {
	svc := dbcommons.NewRealServiceBuilder().
		SetName(svcName).
		SetNamespace(m.Namespace).
		SetLabels(func() map[string]string {
			return map[string]string{
				"app": m.Name,
			}
		}()).
		SetAnnotation(func() map[string]string {
			annotations := make(map[string]string)
			if len(m.Spec.ServiceAnnotations) != 0 {
				for key, value := range m.Spec.ServiceAnnotations {
					annotations[key] = value
				}
			}
			return annotations
		}()).
		SetPorts(ports).
		SetSelector(func() map[string]string {
			return map[string]string{
				"app": m.Name,
			}
		}()).
		SetPublishNotReadyAddresses(publishNotReadyAddress).
		SetType(svcType).
		Build()
	ctrl.SetControllerReference(m, &svc, r.Scheme)
	return &svc
}

// #############################################################################
//
//	Instantiate Persistent Volume Claim spec from SingleInstanceDatabase spec
//
// #############################################################################
func (r *SingleInstanceDatabaseReconciler) instantiatePVCSpec(m *dbapi.SingleInstanceDatabase) *corev1.PersistentVolumeClaim {

	pvc := &corev1.PersistentVolumeClaim{
		TypeMeta: metav1.TypeMeta{
			Kind: "PersistentVolumeClaim",
		},
		ObjectMeta: metav1.ObjectMeta{
			Name:      m.Name,
			Namespace: m.Namespace,
			Labels: map[string]string{
				"app": m.Name,
			},
			Annotations: func() map[string]string {
				if m.Spec.Persistence.VolumeClaimAnnotation != "" {
					strParts := strings.Split(m.Spec.Persistence.VolumeClaimAnnotation, ":")
					annotationMap := make(map[string]string)
					annotationMap[strParts[0]] = strParts[1]
					return annotationMap
				}
				return nil
			}(),
		},
		Spec: corev1.PersistentVolumeClaimSpec{
			AccessModes: func() []corev1.PersistentVolumeAccessMode {
				var accessMode []corev1.PersistentVolumeAccessMode
				accessMode = append(accessMode, corev1.PersistentVolumeAccessMode(m.Spec.Persistence.AccessMode))
				return accessMode
			}(),
			Resources: corev1.VolumeResourceRequirements{
				Requests: map[corev1.ResourceName]resource.Quantity{
					// Requests describes the minimum amount of compute resources required
					"storage": resource.MustParse(m.Spec.Persistence.Size),
				},
			},
			StorageClassName: &m.Spec.Persistence.StorageClass,
			VolumeName:       m.Spec.Persistence.DatafilesVolumeName,
			Selector: func() *metav1.LabelSelector {
				if m.Spec.Persistence.StorageClass != "oci" {
					return nil
				}
				return &metav1.LabelSelector{
					MatchLabels: func() map[string]string {
						ns := make(map[string]string)
						if len(m.Spec.NodeSelector) != 0 {
							for key, value := range m.Spec.NodeSelector {
								ns[key] = value
							}
						}
						return ns
					}(),
				}
			}(),
		},
	}
	// Set SingleInstanceDatabase instance as the owner and controller
	ctrl.SetControllerReference(m, pvc, r.Scheme)
	return pvc
}

// #############################################################################
//
//	Stake a claim for Persistent Volume for customScript Volume
<<<<<<< HEAD
//
// #############################################################################

func (r *SingleInstanceDatabaseReconciler) createOrReplacePVCforCustomScriptsVol(ctx context.Context, req ctrl.Request,
	m *dbapi.SingleInstanceDatabase) (ctrl.Result, error) {

	log := r.Log.WithValues("createPVC CustomScripts Vol", req.NamespacedName)

	// if customScriptsVolumeName is not present or it is same than DatafilesVolumeName
	if m.Spec.Persistence.ScriptsVolumeName == "" || m.Spec.Persistence.ScriptsVolumeName == m.Spec.Persistence.DatafilesVolumeName {
		return requeueN, nil
	}

	pvcDeleted := false
	pvcName := string(m.Name) + "-" + string(m.Spec.Persistence.ScriptsVolumeName)
	// Check if the PVC already exists using r.Get, if not create a new one using r.Create
	pvc := &corev1.PersistentVolumeClaim{}
	// Get retrieves an obj ( a struct pointer ) for the given object key from the Kubernetes Cluster.
	err := r.Get(ctx, types.NamespacedName{Name: pvcName, Namespace: m.Namespace}, pvc)

	if err == nil {
		if m.Spec.Persistence.ScriptsVolumeName != "" && pvc.Spec.VolumeName != m.Spec.Persistence.ScriptsVolumeName {
			// call deletePods() with zero pods in avaiable and nil readyPod to delete all pods
			result, err := r.deletePods(ctx, req, m, []corev1.Pod{}, corev1.Pod{}, 0, 0)
			if result.Requeue {
				return result, err
			}

			log.Info("Deleting PVC", " name ", pvc.Name)
			err = r.Delete(ctx, pvc)
			if err != nil {
				r.Log.Error(err, "Failed to delete Pvc", "Pvc.Name", pvc.Name)
				return requeueN, err
			}
			pvcDeleted = true
		} else {
			log.Info("Found Existing PVC", "Name", pvc.Name)
			return requeueN, nil
		}
	}
	if pvcDeleted || err != nil && apierrors.IsNotFound(err) {
		// Define a new PVC

		// get accessMode and storage of pv mentioned to be used in pvc spec
		pv := &corev1.PersistentVolume{}
		pvName := m.Spec.Persistence.ScriptsVolumeName
		// Get retrieves an obj ( a struct pointer ) for the given object key from the Kubernetes Cluster.
		pvErr := r.Get(ctx, types.NamespacedName{Name: pvName, Namespace: m.Namespace}, pv)
		if pvErr != nil {
			log.Error(pvErr, "Failed to get PV")
			return requeueY, pvErr
		}

		volumeQty := pv.Spec.Capacity[corev1.ResourceStorage]

		AccessMode := pv.Spec.AccessModes[0]
		Storage := int(volumeQty.Value())
		StorageClass := ""

		log.Info(fmt.Sprintf("PV storage: %v\n", Storage))
		log.Info(fmt.Sprintf("PV AccessMode: %v\n", AccessMode))

		pvc := &corev1.PersistentVolumeClaim{
			TypeMeta: metav1.TypeMeta{
				Kind: "PersistentVolumeClaim",
			},
			ObjectMeta: metav1.ObjectMeta{
				Name:      pvcName,
				Namespace: m.Namespace,
				Labels: map[string]string{
					"app": m.Name,
				},
			},
			Spec: corev1.PersistentVolumeClaimSpec{
				AccessModes: func() []corev1.PersistentVolumeAccessMode {
					var accessMode []corev1.PersistentVolumeAccessMode
					accessMode = append(accessMode, corev1.PersistentVolumeAccessMode(AccessMode))
					return accessMode
				}(),
				Resources: corev1.VolumeResourceRequirements{
					Requests: map[corev1.ResourceName]resource.Quantity{
						// Requests describes the minimum amount of compute resources required
						"storage": *resource.NewQuantity(int64(Storage), resource.BinarySI),
					},
				},
				StorageClassName: &StorageClass,
				VolumeName:       pvName,
			},
		}

		// Set SingleInstanceDatabase instance as the owner and controller
		ctrl.SetControllerReference(m, pvc, r.Scheme)

		log.Info("Creating a new PVC", "PVC.Namespace", pvc.Namespace, "PVC.Name", pvc.Name)
		err = r.Create(ctx, pvc)
		if err != nil {
			log.Error(err, "Failed to create new PVC", "PVC.Namespace", pvc.Namespace, "PVC.Name", pvc.Name)
			return requeueY, err
		}
		return requeueN, nil
	} else if err != nil {
		log.Error(err, "Failed to get PVC")
		return requeueY, err
	}

	return requeueN, nil
}

// #############################################################################
//
//	Stake a claim for Persistent Volume for Datafiles Volume
//
// #############################################################################
func (r *SingleInstanceDatabaseReconciler) createOrReplacePVCforDatafilesVol(ctx context.Context, req ctrl.Request,
	m *dbapi.SingleInstanceDatabase) (ctrl.Result, error) {

	log := r.Log.WithValues("createPVC Datafiles-Vol", req.NamespacedName)

	// Don't create PVC if persistence is not chosen
	if m.Spec.Persistence.Size == "" {
=======
//
// #############################################################################

func (r *SingleInstanceDatabaseReconciler) createOrReplacePVCforCustomScriptsVol(ctx context.Context, req ctrl.Request,
	m *dbapi.SingleInstanceDatabase) (ctrl.Result, error) {

	log := r.Log.WithValues("createPVC CustomScripts Vol", req.NamespacedName)

	// if customScriptsVolumeName is not present or it is same than DatafilesVolumeName
	if m.Spec.Persistence.ScriptsVolumeName == "" || m.Spec.Persistence.ScriptsVolumeName == m.Spec.Persistence.DatafilesVolumeName {
>>>>>>> 9838a8ec
		return requeueN, nil
	}

	pvcDeleted := false
	pvcName := string(m.Name) + "-" + string(m.Spec.Persistence.ScriptsVolumeName)
	// Check if the PVC already exists using r.Get, if not create a new one using r.Create
	pvc := &corev1.PersistentVolumeClaim{}
	// Get retrieves an obj ( a struct pointer ) for the given object key from the Kubernetes Cluster.
<<<<<<< HEAD
	err := r.Get(ctx, types.NamespacedName{Name: m.Name, Namespace: m.Namespace}, pvc)

	if err == nil {
		if *pvc.Spec.StorageClassName != m.Spec.Persistence.StorageClass ||
			(m.Spec.Persistence.DatafilesVolumeName != "" && pvc.Spec.VolumeName != m.Spec.Persistence.DatafilesVolumeName) ||
			pvc.Spec.AccessModes[0] != corev1.PersistentVolumeAccessMode(m.Spec.Persistence.AccessMode) {
			// PV change use cases which would trigger recreation of SIDB pods are :-
			// 1. Change in storage class
			// 2. Change in volume name
			// 3. Change in volume access mode

			// deleting singleinstancedatabase resource
=======
	err := r.Get(ctx, types.NamespacedName{Name: pvcName, Namespace: m.Namespace}, pvc)

	if err == nil {
		if m.Spec.Persistence.ScriptsVolumeName != "" && pvc.Spec.VolumeName != m.Spec.Persistence.ScriptsVolumeName {
			// call deletePods() with zero pods in avaiable and nil readyPod to delete all pods
>>>>>>> 9838a8ec
			result, err := r.deletePods(ctx, req, m, []corev1.Pod{}, corev1.Pod{}, 0, 0)
			if result.Requeue {
				return result, err
			}

			// deleting persistent volume claim
			log.Info("Deleting PVC", " name ", pvc.Name)
			err = r.Delete(ctx, pvc)
			if err != nil {
				r.Log.Error(err, "Failed to delete Pvc", "Pvc.Name", pvc.Name)
				return requeueN, err
			}
			pvcDeleted = true

		} else if pvc.Spec.Resources.Requests["storage"] != resource.MustParse(m.Spec.Persistence.Size) {
			// check the storage class of the pvc
			// if the storage class doesn't support resize the throw an error event and try expanding via deleting and recreating the pv and pods
			if pvc.Spec.StorageClassName == nil || *pvc.Spec.StorageClassName == "" {
				r.Recorder.Eventf(m, corev1.EventTypeWarning, "PVC not resizable", "Cannot resize pvc as storage class is either nil or default")
				return requeueN, fmt.Errorf("cannot resize pvc as storage class is either nil or default")
			}

			storageClassName := *pvc.Spec.StorageClassName
			storageClass := &storagev1.StorageClass{}
			err := r.Get(ctx, types.NamespacedName{Name: storageClassName}, storageClass)
			if err != nil {
				return requeueY, fmt.Errorf("error while fetching the storage class")
			}

			if storageClass.AllowVolumeExpansion == nil || !*storageClass.AllowVolumeExpansion {
				r.Recorder.Eventf(m, corev1.EventTypeWarning, "PVC not resizable", "The storage class doesn't support volume expansion")
				return requeueN, fmt.Errorf("the storage class %s doesn't support volume expansion", storageClassName)
			}

			newPVCSize := resource.MustParse(m.Spec.Persistence.Size)
			newPVCSizeAdd := &newPVCSize
			if newPVCSizeAdd.Cmp(pvc.Spec.Resources.Requests["storage"]) < 0 {
				r.Recorder.Eventf(m, corev1.EventTypeWarning, "Cannot Resize PVC", "Forbidden: field can not be less than previous value")
				return requeueN, fmt.Errorf("Resizing PVC to lower size volume not allowed")
			}

			// Expanding the persistent volume claim
			pvc.Spec.Resources.Requests["storage"] = resource.MustParse(m.Spec.Persistence.Size)
			log.Info("Updating PVC", "pvc", pvc.Name, "volume", pvc.Spec.VolumeName)
			r.Recorder.Eventf(m, corev1.EventTypeNormal, "Updating PVC - volume expansion", "Resizing the pvc for storage expansion")
			err = r.Update(ctx, pvc)
			if err != nil {
				log.Error(err, "Error while updating the PVCs")
				return requeueY, fmt.Errorf("error while updating the PVCs")
			}

		} else {

			log.Info("Found Existing PVC", "Name", pvc.Name)
			return requeueN, nil

		}
	}

	if pvcDeleted || err != nil && apierrors.IsNotFound(err) {
		// Define a new PVC

		// get accessMode and storage of pv mentioned to be used in pvc spec
		pv := &corev1.PersistentVolume{}
		pvName := m.Spec.Persistence.ScriptsVolumeName
		// Get retrieves an obj ( a struct pointer ) for the given object key from the Kubernetes Cluster.
		pvErr := r.Get(ctx, types.NamespacedName{Name: pvName, Namespace: m.Namespace}, pv)
		if pvErr != nil {
			log.Error(pvErr, "Failed to get PV")
			return requeueY, pvErr
		}

		volumeQty := pv.Spec.Capacity[corev1.ResourceStorage]

		AccessMode := pv.Spec.AccessModes[0]
		Storage := int(volumeQty.Value())
		StorageClass := ""

		log.Info(fmt.Sprintf("PV storage: %v\n", Storage))
		log.Info(fmt.Sprintf("PV AccessMode: %v\n", AccessMode))

		pvc := &corev1.PersistentVolumeClaim{
			TypeMeta: metav1.TypeMeta{
				Kind: "PersistentVolumeClaim",
			},
			ObjectMeta: metav1.ObjectMeta{
				Name:      pvcName,
				Namespace: m.Namespace,
				Labels: map[string]string{
					"app": m.Name,
				},
			},
			Spec: corev1.PersistentVolumeClaimSpec{
				AccessModes: func() []corev1.PersistentVolumeAccessMode {
					var accessMode []corev1.PersistentVolumeAccessMode
					accessMode = append(accessMode, corev1.PersistentVolumeAccessMode(AccessMode))
					return accessMode
				}(),
				Resources: corev1.VolumeResourceRequirements{
					Requests: map[corev1.ResourceName]resource.Quantity{
						// Requests describes the minimum amount of compute resources required
						"storage": *resource.NewQuantity(int64(Storage), resource.BinarySI),
					},
				},
				StorageClassName: &StorageClass,
				VolumeName:       pvName,
			},
		}

		// Set SingleInstanceDatabase instance as the owner and controller
		ctrl.SetControllerReference(m, pvc, r.Scheme)

		log.Info("Creating a new PVC", "PVC.Namespace", pvc.Namespace, "PVC.Name", pvc.Name)
		err = r.Create(ctx, pvc)
		if err != nil {
			log.Error(err, "Failed to create new PVC", "PVC.Namespace", pvc.Namespace, "PVC.Name", pvc.Name)
			return requeueY, err
		}
		return requeueN, nil
	} else if err != nil {
		log.Error(err, "Failed to get PVC")
		return requeueY, err
	}

	return requeueN, nil
}

// #############################################################################
//
//	Stake a claim for Persistent Volume for Datafiles Volume
//
// #############################################################################
func (r *SingleInstanceDatabaseReconciler) createOrReplacePVCforDatafilesVol(ctx context.Context, req ctrl.Request,
	m *dbapi.SingleInstanceDatabase) (ctrl.Result, error) {

	log := r.Log.WithValues("createPVC Datafiles-Vol", req.NamespacedName)

	// Don't create PVC if persistence is not chosen
	if m.Spec.Persistence.Size == "" {
		return requeueN, nil
	}

	pvcDeleted := false
	// Check if the PVC already exists using r.Get, if not create a new one using r.Create
	pvc := &corev1.PersistentVolumeClaim{}
	// Get retrieves an obj ( a struct pointer ) for the given object key from the Kubernetes Cluster.
	err := r.Get(ctx, types.NamespacedName{Name: m.Name, Namespace: m.Namespace}, pvc)

	if err == nil {
		if *pvc.Spec.StorageClassName != m.Spec.Persistence.StorageClass ||
			(m.Spec.Persistence.DatafilesVolumeName != "" && pvc.Spec.VolumeName != m.Spec.Persistence.DatafilesVolumeName) ||
			pvc.Spec.AccessModes[0] != corev1.PersistentVolumeAccessMode(m.Spec.Persistence.AccessMode) {
			// PV change use cases which would trigger recreation of SIDB pods are :-
			// 1. Change in storage class
			// 2. Change in volume name
			// 3. Change in volume access mode

			// deleting singleinstancedatabase resource
			result, err := r.deletePods(ctx, req, m, []corev1.Pod{}, corev1.Pod{}, 0, 0)
			if result.Requeue {
				return result, err
			}

			// deleting persistent volume claim
			log.Info("Deleting PVC", " name ", pvc.Name)
			err = r.Delete(ctx, pvc)
			if err != nil {
				r.Log.Error(err, "Failed to delete Pvc", "Pvc.Name", pvc.Name)
				return requeueN, err
			}
			pvcDeleted = true

		} else if pvc.Spec.Resources.Requests["storage"] != resource.MustParse(m.Spec.Persistence.Size) {
			// check the storage class of the pvc
			// if the storage class doesn't support resize the throw an error event and try expanding via deleting and recreating the pv and pods
			if pvc.Spec.StorageClassName == nil || *pvc.Spec.StorageClassName == "" {
				r.Recorder.Eventf(m, corev1.EventTypeWarning, "PVC not resizable", "Cannot resize pvc as storage class is either nil or default")
				return requeueN, fmt.Errorf("cannot resize pvc as storage class is either nil or default")
			}

			storageClassName := *pvc.Spec.StorageClassName
			storageClass := &storagev1.StorageClass{}
			err := r.Get(ctx, types.NamespacedName{Name: storageClassName}, storageClass)
			if err != nil {
				return requeueY, fmt.Errorf("error while fetching the storage class")
			}

			if storageClass.AllowVolumeExpansion == nil || !*storageClass.AllowVolumeExpansion {
				r.Recorder.Eventf(m, corev1.EventTypeWarning, "PVC not resizable", "The storage class doesn't support volume expansion")
				return requeueN, fmt.Errorf("the storage class %s doesn't support volume expansion", storageClassName)
			}

			newPVCSize := resource.MustParse(m.Spec.Persistence.Size)
			newPVCSizeAdd := &newPVCSize
			if newPVCSizeAdd.Cmp(pvc.Spec.Resources.Requests["storage"]) < 0 {
				r.Recorder.Eventf(m, corev1.EventTypeWarning, "Cannot Resize PVC", "Forbidden: field can not be less than previous value")
				return requeueN, fmt.Errorf("Resizing PVC to lower size volume not allowed")
			}

			// Expanding the persistent volume claim
			pvc.Spec.Resources.Requests["storage"] = resource.MustParse(m.Spec.Persistence.Size)
			log.Info("Updating PVC", "pvc", pvc.Name, "volume", pvc.Spec.VolumeName)
			r.Recorder.Eventf(m, corev1.EventTypeNormal, "Updating PVC - volume expansion", "Resizing the pvc for storage expansion")
			err = r.Update(ctx, pvc)
			if err != nil {
				log.Error(err, "Error while updating the PVCs")
				return requeueY, fmt.Errorf("error while updating the PVCs")
			}

		} else {

			log.Info("Found Existing PVC", "Name", pvc.Name)
			return requeueN, nil

		}
	}

	if pvcDeleted || err != nil && apierrors.IsNotFound(err) {
		// Define a new PVC
		pvc = r.instantiatePVCSpec(m)
		log.Info("Creating a new PVC", "PVC.Namespace", pvc.Namespace, "PVC.Name", pvc.Name)
		err = r.Create(ctx, pvc)
		if err != nil {
			log.Error(err, "Failed to create new PVC", "PVC.Namespace", pvc.Namespace, "PVC.Name", pvc.Name)
			return requeueY, err
		}
		return requeueN, nil
	} else if err != nil {
		log.Error(err, "Failed to get PVC")
		return requeueY, err
	}

	return requeueN, nil
}

// #############################################################################
//
//	Create Services for SingleInstanceDatabase
//
// #############################################################################
func (r *SingleInstanceDatabaseReconciler) createOrReplaceSVC(ctx context.Context, req ctrl.Request,
	m *dbapi.SingleInstanceDatabase) (ctrl.Result, error) {

	log := r.Log.WithValues("createOrReplaceSVC", req.NamespacedName)

	/** Two k8s services gets created:
		  1. One service is ClusterIP service for cluster only communications on the listener port 1521,
		  2. One service is NodePort/LoadBalancer (according to the YAML specs) for users to connect
	 **/

	// clusterSvc is the cluster-wide service and extSvc is the external service for the users to connect
	clusterSvc := &corev1.Service{}
	extSvc := &corev1.Service{}

	clusterSvcName := m.Name
	extSvcName := m.Name + "-ext"

	// svcPort is the intended port for extSvc taken from singleinstancedatabase YAML file for normal database connection
	// If loadBalancer is true, it would be the listener port otherwise it would be node port
	svcPort := func() int32 {
		if m.Spec.ListenerPort != 0 {
			return int32(m.Spec.ListenerPort)
		} else {
			return dbcommons.CONTAINER_LISTENER_PORT
		}
	}()

	// tcpsSvcPort is the intended port for extSvc taken from singleinstancedatabase YAML file for TCPS connection
	// If loadBalancer is true, it would be the listener port otherwise it would be node port
	tcpsSvcPort := func() int32 {
		if m.Spec.TcpsListenerPort != 0 {
			return int32(m.Spec.TcpsListenerPort)
		} else {
			return dbcommons.CONTAINER_TCPS_PORT
		}
	}()

	// Querying for the K8s service resources
	getClusterSvcErr := r.Get(ctx, types.NamespacedName{Name: clusterSvcName, Namespace: m.Namespace}, clusterSvc)
	getExtSvcErr := r.Get(ctx, types.NamespacedName{Name: extSvcName, Namespace: m.Namespace}, extSvc)

	if getClusterSvcErr != nil && apierrors.IsNotFound(getClusterSvcErr) {
		// Create a new ClusterIP service
		ports := []corev1.ServicePort{{Name: "listener", Port: dbcommons.CONTAINER_LISTENER_PORT, Protocol: corev1.ProtocolTCP}}
		svc := r.instantiateSVCSpec(m, clusterSvcName, ports, corev1.ServiceType("ClusterIP"), true)
		log.Info("Creating a new service", "Service.Namespace", svc.Namespace, "Service.Name", svc.Name)
		err := r.Create(ctx, svc)
		if err != nil {
			log.Error(err, "Failed to create new service", "Service.Namespace", svc.Namespace, "Service.Name", svc.Name)
			return requeueY, err
		}
	} else if getClusterSvcErr != nil {
		// Error encountered in obtaining the clusterSvc service resource
		log.Error(getClusterSvcErr, "Error encountered in obtaining the service", clusterSvcName)
		return requeueY, getClusterSvcErr
	}

	// extSvcType defines the type of the service (LoadBalancer/NodePort) for extSvc as specified in the singleinstancedatabase.yaml file
	extSvcType := corev1.ServiceType("NodePort")
	if m.Spec.LoadBalancer {
		extSvcType = corev1.ServiceType("LoadBalancer")
	}

	isExtSvcFound := true

	if getExtSvcErr != nil && apierrors.IsNotFound(getExtSvcErr) {
		isExtSvcFound = false
	} else if getExtSvcErr != nil {
		// Error encountered in obtaining the extSvc service resource
		log.Error(getExtSvcErr, "Error encountered in obtaining the service", extSvcName)
		return requeueY, getExtSvcErr
	} else {
		// Counting required number of ports in extSvc
		requiredPorts := 2
		if m.Spec.EnableTCPS && m.Spec.ListenerPort != 0 {
			requiredPorts = 3
		}

		// Obtaining all ports of the extSvc k8s service
		var targetPorts []int32
		for _, port := range extSvc.Spec.Ports {
			if extSvc.Spec.Type == corev1.ServiceType("LoadBalancer") {
				targetPorts = append(targetPorts, port.Port)
			} else if extSvc.Spec.Type == corev1.ServiceType("NodePort") {
				targetPorts = append(targetPorts, port.NodePort)
			}
		}

		patchSvc := false

		// Conditions to determine whether to patch or not
		if extSvc.Spec.Type != extSvcType || len(extSvc.Spec.Ports) != requiredPorts {
			patchSvc = true
		}

		if (m.Spec.ListenerPort != 0 && svcPort != targetPorts[1]) || (m.Spec.EnableTCPS && m.Spec.TcpsListenerPort != 0 && tcpsSvcPort != targetPorts[len(targetPorts)-1]) {
			patchSvc = true
		}

		if m.Spec.LoadBalancer {
			if m.Spec.EnableTCPS {
				if m.Spec.TcpsListenerPort == 0 && tcpsSvcPort != targetPorts[len(targetPorts)-1] {
					patchSvc = true
				}
			} else {
				if m.Spec.ListenerPort == 0 && svcPort != targetPorts[1] {
					patchSvc = true
				}
			}
		} else {
			if m.Spec.EnableTCPS {
				if m.Spec.TcpsListenerPort == 0 && tcpsSvcPort != extSvc.Spec.Ports[len(targetPorts)-1].TargetPort.IntVal {
					patchSvc = true
				}
			} else {
				if m.Spec.ListenerPort == 0 && svcPort != extSvc.Spec.Ports[1].TargetPort.IntVal {
					patchSvc = true
				}
			}
		}

		if patchSvc {
			// Reset connect strings whenever patching happens
			m.Status.Status = dbcommons.StatusUpdating
			m.Status.ConnectString = dbcommons.ValueUnavailable
			m.Status.PdbConnectString = dbcommons.ValueUnavailable
			m.Status.OemExpressUrl = dbcommons.ValueUnavailable
			m.Status.TcpsConnectString = dbcommons.ValueUnavailable
			m.Status.TcpsPdbConnectString = dbcommons.ValueUnavailable

			// Payload formation for patching the service
			var payload string
			if m.Spec.LoadBalancer {
				if m.Spec.EnableTCPS {
					if m.Spec.ListenerPort != 0 {
						payload = fmt.Sprintf(dbcommons.ThreePortPayload, extSvcType, fmt.Sprintf(dbcommons.LsnrPort, svcPort), fmt.Sprintf(dbcommons.TcpsPort, tcpsSvcPort))
					} else {
						payload = fmt.Sprintf(dbcommons.TwoPortPayload, extSvcType, fmt.Sprintf(dbcommons.TcpsPort, tcpsSvcPort))
					}
				} else {
					payload = fmt.Sprintf(dbcommons.TwoPortPayload, extSvcType, fmt.Sprintf(dbcommons.LsnrPort, svcPort))
				}
			} else {
				if m.Spec.EnableTCPS {
					if m.Spec.ListenerPort != 0 && m.Spec.TcpsListenerPort != 0 {
						payload = fmt.Sprintf(dbcommons.ThreePortPayload, extSvcType, fmt.Sprintf(dbcommons.LsnrNodePort, svcPort), fmt.Sprintf(dbcommons.TcpsNodePort, tcpsSvcPort))
					} else if m.Spec.ListenerPort != 0 {
						payload = fmt.Sprintf(dbcommons.ThreePortPayload, extSvcType, fmt.Sprintf(dbcommons.LsnrNodePort, svcPort), fmt.Sprintf(dbcommons.TcpsPort, tcpsSvcPort))
					} else if m.Spec.TcpsListenerPort != 0 {
						payload = fmt.Sprintf(dbcommons.TwoPortPayload, extSvcType, fmt.Sprintf(dbcommons.TcpsNodePort, tcpsSvcPort))
					} else {
						payload = fmt.Sprintf(dbcommons.TwoPortPayload, extSvcType, fmt.Sprintf(dbcommons.TcpsPort, tcpsSvcPort))
					}
				} else {
					if m.Spec.ListenerPort != 0 {
						payload = fmt.Sprintf(dbcommons.TwoPortPayload, extSvcType, fmt.Sprintf(dbcommons.LsnrNodePort, svcPort))
					} else {
						payload = fmt.Sprintf(dbcommons.TwoPortPayload, extSvcType, fmt.Sprintf(dbcommons.LsnrPort, svcPort))
					}
				}
			}

			//Attemp Service Pathcing
			log.Info("Patching the service", "Service.Name", extSvc.Name, "payload", payload)
			err := dbcommons.PatchService(r.Config, m.Namespace, ctx, req, extSvcName, payload)
			if err != nil {
				log.Error(err, "Failed to patch Service")
			}
			//Requeue once after patching
			return requeueY, err
		}
	}

	if !isExtSvcFound {
		// Reset connect strings whenever extSvc is recreated
		m.Status.Status = dbcommons.StatusUpdating
		m.Status.ConnectString = dbcommons.ValueUnavailable
		m.Status.PdbConnectString = dbcommons.ValueUnavailable
		m.Status.OemExpressUrl = dbcommons.ValueUnavailable
		m.Status.TcpsConnectString = dbcommons.ValueUnavailable
		m.Status.TcpsPdbConnectString = dbcommons.ValueUnavailable

		// New service has to be created
		ports := []corev1.ServicePort{
			{
				Name:     "xmldb",
				Port:     5500,
				Protocol: corev1.ProtocolTCP,
			},
		}

		if m.Spec.LoadBalancer {
			if m.Spec.EnableTCPS {
				if m.Spec.ListenerPort != 0 {
					ports = append(ports, corev1.ServicePort{
						Name:       "listener",
						Protocol:   corev1.ProtocolTCP,
						Port:       svcPort,
						TargetPort: intstr.FromInt(int(dbcommons.CONTAINER_LISTENER_PORT)),
					})
				}
				ports = append(ports, corev1.ServicePort{
					Name:       "listener-tcps",
					Protocol:   corev1.ProtocolTCP,
					Port:       tcpsSvcPort,
					TargetPort: intstr.FromInt(int(dbcommons.CONTAINER_TCPS_PORT)),
				})
			} else {
				ports = append(ports, corev1.ServicePort{
					Name:       "listener",
					Protocol:   corev1.ProtocolTCP,
					Port:       svcPort,
					TargetPort: intstr.FromInt(int(dbcommons.CONTAINER_LISTENER_PORT)),
				})
			}
		} else {
			if m.Spec.EnableTCPS {
				if m.Spec.ListenerPort != 0 {
					ports = append(ports, corev1.ServicePort{
						Name:     "listener",
						Protocol: corev1.ProtocolTCP,
						Port:     dbcommons.CONTAINER_LISTENER_PORT,
						NodePort: svcPort,
					})
				}
				ports = append(ports, corev1.ServicePort{
					Name:     "listener-tcps",
					Protocol: corev1.ProtocolTCP,
					Port:     dbcommons.CONTAINER_TCPS_PORT,
				})
				if m.Spec.TcpsListenerPort != 0 {
					ports[len(ports)-1].NodePort = tcpsSvcPort
				}
			} else {
				ports = append(ports, corev1.ServicePort{
					Name:     "listener",
					Protocol: corev1.ProtocolTCP,
					Port:     dbcommons.CONTAINER_LISTENER_PORT,
				})
				if m.Spec.ListenerPort != 0 {
					ports[len(ports)-1].NodePort = svcPort
				}
			}
		}

		// Create the service
		svc := r.instantiateSVCSpec(m, extSvcName, ports, extSvcType, false)
		log.Info("Creating a new service", "Service.Namespace", svc.Namespace, "Service.Name", svc.Name)
		err := r.Create(ctx, svc)
		if err != nil {
			log.Error(err, "Failed to create new service", "Service.Namespace", svc.Namespace, "Service.Name", svc.Name)
			return requeueY, err
		}
		extSvc = svc
	}

	var sid, pdbName string
	var getSidPdbEditionErr error
	if m.Spec.Image.PrebuiltDB {
		r.Log.Info("Initiliazing database sid, pdb, edition for prebuilt database")
		var edition string
		sid, pdbName, edition, getSidPdbEditionErr = dbcommons.GetSidPdbEdition(r, r.Config, ctx, ctrl.Request{NamespacedName: types.NamespacedName{Namespace: m.Namespace, Name: m.Name}})
		if errors.Is(getSidPdbEditionErr, dbcommons.ErrNoReadyPod) {
			return requeueN, nil
		}
		if getSidPdbEditionErr != nil {
			return requeueY, getSidPdbEditionErr
		}
		r.Log.Info(fmt.Sprintf("Prebuilt database: %s has SID : %s, PDB : %s, EDITION: %s", m.Name, sid, pdbName, edition))
		m.Status.Edition = cases.Title(language.English).String(edition)
	}
	if sid == "" {
		sid = strings.ToUpper(m.Spec.Sid)
	}
	if pdbName == "" {
		pdbName = strings.ToUpper(m.Spec.Pdbname)
	}
	if m.Spec.LoadBalancer {
		m.Status.ClusterConnectString = extSvc.Name + "." + extSvc.Namespace + ":" + fmt.Sprint(extSvc.Spec.Ports[1].Port) + "/" + strings.ToUpper(sid)
		if len(extSvc.Status.LoadBalancer.Ingress) > 0 {
			// 'lbAddress' will contain the Fully Qualified Hostname of the LB. If the hostname is not available it will contain the IP address of the LB
			lbAddress := extSvc.Status.LoadBalancer.Ingress[0].Hostname
			if lbAddress == "" {
				lbAddress = extSvc.Status.LoadBalancer.Ingress[0].IP
			}
			m.Status.ConnectString = lbAddress + ":" + fmt.Sprint(extSvc.Spec.Ports[1].Port) + "/" + strings.ToUpper(sid)
			m.Status.PdbConnectString = lbAddress + ":" + fmt.Sprint(extSvc.Spec.Ports[1].Port) + "/" + strings.ToUpper(pdbName)
			oemExpressUrl = "https://" + lbAddress + ":" + fmt.Sprint(extSvc.Spec.Ports[0].Port) + "/em"
			if m.Spec.EnableTCPS {
				m.Status.TcpsConnectString = lbAddress + ":" + fmt.Sprint(extSvc.Spec.Ports[len(extSvc.Spec.Ports)-1].Port) + "/" + strings.ToUpper(sid)
				m.Status.TcpsPdbConnectString = lbAddress + ":" + fmt.Sprint(extSvc.Spec.Ports[len(extSvc.Spec.Ports)-1].Port) + "/" + strings.ToUpper(pdbName)
			}
		}
	} else {
		m.Status.ClusterConnectString = extSvc.Name + "." + extSvc.Namespace + ":" + fmt.Sprint(extSvc.Spec.Ports[1].Port) + "/" + strings.ToUpper(sid)
		nodeip := dbcommons.GetNodeIp(r, ctx, req)
		if nodeip != "" {
			m.Status.ConnectString = nodeip + ":" + fmt.Sprint(extSvc.Spec.Ports[1].NodePort) + "/" + strings.ToUpper(sid)
			m.Status.PdbConnectString = nodeip + ":" + fmt.Sprint(extSvc.Spec.Ports[1].NodePort) + "/" + strings.ToUpper(pdbName)
			oemExpressUrl = "https://" + nodeip + ":" + fmt.Sprint(extSvc.Spec.Ports[0].NodePort) + "/em"
			if m.Spec.EnableTCPS {
				m.Status.TcpsConnectString = nodeip + ":" + fmt.Sprint(extSvc.Spec.Ports[len(extSvc.Spec.Ports)-1].NodePort) + "/" + strings.ToUpper(sid)
				m.Status.TcpsPdbConnectString = nodeip + ":" + fmt.Sprint(extSvc.Spec.Ports[len(extSvc.Spec.Ports)-1].NodePort) + "/" + strings.ToUpper(pdbName)
			}
		}
	}

	return requeueN, nil
}

// #############################################################################
//
//	Create new Pods or delete old/extra pods
//	m = SingleInstanceDatabase
//	n = CloneFromDatabase
//
// #############################################################################
func (r *SingleInstanceDatabaseReconciler) createOrReplacePods(m *dbapi.SingleInstanceDatabase, n *dbapi.SingleInstanceDatabase, rp *dbapi.SingleInstanceDatabase,
	ctx context.Context, req ctrl.Request) (ctrl.Result, error) {
	log := r.Log.WithValues("createOrReplacePods", req.NamespacedName)

	oldVersion := ""
	oldImage := ""

	// call FindPods() to fetch pods all version/images of the same SIDB kind
	readyPod, replicasFound, allAvailable, podsMarkedToBeDeleted, err := dbcommons.FindPods(r, "", "", m.Name, m.Namespace, ctx, req)
	if err != nil {
		log.Error(err, err.Error())
		return requeueY, err
	}

	// Recreate new pods only after earlier pods are terminated completely
	for i := 0; i < len(podsMarkedToBeDeleted); i++ {
		r.Log.Info("Force deleting pod ", "name", podsMarkedToBeDeleted[i].Name, "phase", podsMarkedToBeDeleted[i].Status.Phase)
		var gracePeriodSeconds int64 = 0
		policy := metav1.DeletePropagationForeground
		r.Delete(ctx, &podsMarkedToBeDeleted[i], &client.DeleteOptions{
			GracePeriodSeconds: &gracePeriodSeconds, PropagationPolicy: &policy})
	}

	if readyPod.Name != "" {
		allAvailable = append(allAvailable, readyPod)
	}

	for _, pod := range allAvailable {
		if pod.Labels["version"] != m.Spec.Image.Version {
			oldVersion = pod.Labels["version"]
		}
		if pod.Spec.Containers[0].Image != m.Spec.Image.PullFrom {
			oldImage = pod.Spec.Containers[0].Image
		}

	}

	// podVersion, podImage if old version PODs are found
	imageChanged := oldVersion != "" || oldImage != ""

	if !imageChanged {
		eventReason := ""
		eventMsg := ""
		if replicasFound > m.Spec.Replicas {
			eventReason = "Scaling in pods"
			eventMsg = "from " + strconv.Itoa(replicasFound) + " to " + strconv.Itoa(m.Spec.Replicas)
			r.Recorder.Eventf(m, corev1.EventTypeNormal, eventReason, eventMsg)
			// Delete extra PODs
			return r.deletePods(ctx, req, m, allAvailable, readyPod, replicasFound, m.Spec.Replicas)
		}
		if replicasFound != 0 {
			if replicasFound == 1 {
				if m.Status.DatafilesCreated != "true" {
					log.Info("No datafiles created, single replica found, creating wallet")
					// Creation of Oracle Wallet for Single Instance Database credentials
					r.createWallet(m, ctx, req)
				}
			}
			if ok, _ := dbcommons.IsAnyPodWithStatus(allAvailable, corev1.PodRunning); !ok {
				eventReason = "Database Pending"
				eventMsg = "waiting for a pod to get to running state"
				log.Info(eventMsg)
				r.Recorder.Eventf(m, corev1.EventTypeNormal, eventReason, eventMsg)
				for i := 0; i < len(allAvailable); i++ {
					r.Log.Info("Pod status: ", "name", allAvailable[i].Name, "phase", allAvailable[i].Status.Phase)
					waitingReason := ""
					var stateWaiting *corev1.ContainerStateWaiting
					if len(allAvailable[i].Status.InitContainerStatuses) > 0 {
						stateWaiting = allAvailable[i].Status.InitContainerStatuses[0].State.Waiting
					} else if len(allAvailable[i].Status.ContainerStatuses) > 0 {
						stateWaiting = allAvailable[i].Status.ContainerStatuses[0].State.Waiting
					}
					if stateWaiting != nil {
						waitingReason = stateWaiting.Reason
					}
					if waitingReason == "" {
						continue
					}
					r.Log.Info("Pod unavailable reason: ", "reason", waitingReason)
					if strings.Contains(waitingReason, "ImagePullBackOff") || strings.Contains(waitingReason, "ErrImagePull") {
						r.Log.Info("Deleting pod", "name", allAvailable[i].Name)
						var gracePeriodSeconds int64 = 0
						policy := metav1.DeletePropagationForeground
						r.Delete(ctx, &allAvailable[i], &client.DeleteOptions{
							GracePeriodSeconds: &gracePeriodSeconds, PropagationPolicy: &policy})
					}
				}
				return requeueY, err
			}
		}
		if replicasFound == m.Spec.Replicas {
			return requeueN, nil
		}
		if replicasFound != 0 && replicasFound < m.Spec.Replicas {
			eventReason = "Scaling out pods"
			eventMsg = "from " + strconv.Itoa(replicasFound) + " to " + strconv.Itoa(m.Spec.Replicas)
			r.Recorder.Eventf(m, corev1.EventTypeNormal, eventReason, eventMsg)
		}
		// If version is same , call createPods() with the same version ,  and no of Replicas required
		return r.createPods(m, n, rp, ctx, req, replicasFound, false)
	}

	// Version/Image changed
	// PATCHING START (Only Software Patch)
	log.Info("Pod image change detected, datapatch to be rerun...")
	m.Status.DatafilesPatched = "false"
	// call FindPods() to find pods of older version. Delete all the Pods
	readyPod, oldReplicasFound, oldAvailable, _, err := dbcommons.FindPods(r, oldVersion,
		oldImage, m.Name, m.Namespace, ctx, req)
	if err != nil {
		log.Error(err, err.Error())
		return requeueY, err
	}
	if readyPod.Name != "" {
		log.Info("Ready pod marked for deletion", "name", readyPod.Name)
		oldAvailable = append(oldAvailable, readyPod)
	}

	if m.Status.Replicas == 1 {
		r.deletePods(ctx, req, m, oldAvailable, corev1.Pod{}, oldReplicasFound, 0)
	}

	// call FindPods() to find pods of newer version . if running , delete the older version replicas.
	readyPod, newReplicasFound, newAvailable, _, err := dbcommons.FindPods(r, m.Spec.Image.Version,
		m.Spec.Image.PullFrom, m.Name, m.Namespace, ctx, req)
	if err != nil {
		log.Error(err, err.Error())
		return requeueY, nil
	}
	// Findpods() only returns non ready pods
	if readyPod.Name != "" {
		log.Info("New ready pod found", "name", readyPod.Name)
		newAvailable = append(newAvailable, readyPod)
	}

	if newReplicasFound != 0 {
		if ok, _ := dbcommons.IsAnyPodWithStatus(newAvailable, corev1.PodRunning); !ok {
			eventReason := "Database Pending"
			eventMsg := "waiting for pod with changed image to get to running state"
			r.Recorder.Eventf(m, corev1.EventTypeNormal, eventReason, eventMsg)
			log.Info(eventMsg)

			for i := 0; i < len(newAvailable); i++ {
				r.Log.Info("Pod status: ", "name", newAvailable[i].Name, "phase", newAvailable[i].Status.Phase)
				waitingReason := ""
				var stateWaiting *corev1.ContainerStateWaiting
				if len(newAvailable[i].Status.InitContainerStatuses) > 0 {
					stateWaiting = newAvailable[i].Status.InitContainerStatuses[0].State.Waiting
				} else if len(newAvailable[i].Status.ContainerStatuses) > 0 {
					stateWaiting = newAvailable[i].Status.ContainerStatuses[0].State.Waiting
				}
				if stateWaiting != nil {
					waitingReason = stateWaiting.Reason
				}
				if waitingReason == "" {
					continue
				}
				r.Log.Info("Pod unavailable reason: ", "reason", waitingReason)
				if strings.Contains(waitingReason, "ImagePullBackOff") || strings.Contains(waitingReason, "ErrImagePull") {
					r.Log.Info("Deleting pod", "name", newAvailable[i].Name)
					var gracePeriodSeconds int64 = 0
					policy := metav1.DeletePropagationForeground
					r.Delete(ctx, &newAvailable[i], &client.DeleteOptions{
						GracePeriodSeconds: &gracePeriodSeconds, PropagationPolicy: &policy})
				}
			}
			return requeueY, errors.New(eventMsg)
		}
	}

	// create new Pods with the new Version and no.of Replicas required
	// if m.Status.Replicas > 1, then it is replica based patching
	result, err := r.createPods(m, n, rp, ctx, req, newReplicasFound, m.Status.Replicas > 1)
	if result.Requeue {
		return result, err
	}
	if m.Status.Replicas == 1 {
		return requeueN, nil
	}
	return r.deletePods(ctx, req, m, oldAvailable, corev1.Pod{}, oldReplicasFound, 0)
	// PATCHING END
}

// #############################################################################
//
//	Function for creating Oracle Wallet
//
// #############################################################################
func (r *SingleInstanceDatabaseReconciler) createWallet(m *dbapi.SingleInstanceDatabase, ctx context.Context, req ctrl.Request) (ctrl.Result, error) {

	// Wallet not supported for Express/Free Database
	if m.Spec.Edition == "express" || m.Spec.Edition == "free" {
		return requeueN, nil
	}

	// No Wallet for Pre-built db
	if m.Spec.Image.PrebuiltDB {
		return requeueN, nil
	}

	// Listing all the pods
	readyPod, _, availableFinal, _, err := dbcommons.FindPods(r, m.Spec.Image.Version,
		m.Spec.Image.PullFrom, m.Name, m.Namespace, ctx, req)
	if err != nil {
		r.Log.Error(err, err.Error())
		return requeueY, nil
	}
	if readyPod.Name != "" {
		return requeueN, nil
	}

	// Wallet is created in persistent volume, hence it only needs to be executed once for all number of pods
	if len(availableFinal) == 0 {
		r.Log.Info("Pods are being created, currently no pods available")
		return requeueY, nil
	}

	// Iterate through the availableFinal (list of pods) to find out the pod whose status is updated about the init containers
	// If no required pod found then requeue the reconcile request
	var pod corev1.Pod
	var podFound bool
	for _, pod = range availableFinal {
		// Check if pod status container is updated about init containers
		if len(pod.Status.InitContainerStatuses) > 0 {
			podFound = true
			break
		}
	}
	if !podFound {
		r.Log.Info("No pod has its status updated about init containers. Requeueing...")
		return requeueY, nil
	}

	lastInitContIndex := len(pod.Status.InitContainerStatuses) - 1

	// If InitContainerStatuses[<index_of_init_container>].Ready is true, it means that the init container is successful
	if pod.Status.InitContainerStatuses[lastInitContIndex].Ready {
		// Init container named "init-wallet" has completed it's execution, hence return and don't requeue
		return requeueN, nil
	}

	if pod.Status.InitContainerStatuses[lastInitContIndex].State.Running == nil {
		// Init container named "init-wallet" is not running, so waiting for it to come in running state requeueing the reconcile request
		r.Log.Info("Waiting for init-wallet to come in running state...")
		return requeueY, nil
	}

	if m.Spec.CreateAs != "clone" && m.Spec.Edition != "express" {
		//Check if Edition of m.Spec.Sid is same as m.Spec.Edition
		getEditionFile := dbcommons.GetEnterpriseEditionFileCMD
		eventReason := m.Spec.Sid + " is a enterprise edition"
		if m.Spec.Edition == "enterprise" || m.Spec.Edition == "" {
			getEditionFile = dbcommons.GetStandardEditionFileCMD
			eventReason = m.Spec.Sid + " is a standard edition"
		}
		out, err := dbcommons.ExecCommand(r, r.Config, pod.Name, pod.Namespace, "init-wallet",
			ctx, req, false, "bash", "-c", getEditionFile)
		r.Log.Info("getEditionFile Output : \n" + out)

		if err == nil && out != "" {
			m.Status.Status = dbcommons.StatusError
			eventMsg := "incorrect database edition"
			r.Recorder.Eventf(m, corev1.EventTypeWarning, eventReason, eventMsg)
			return requeueY, errors.New(eventMsg)
		}
	}

	r.Log.Info("Creating Wallet...")

	// Querying the secret
	r.Log.Info("Querying the database secret ...")
	secret := &corev1.Secret{}
	err = r.Get(ctx, types.NamespacedName{Name: m.Spec.AdminPassword.SecretName, Namespace: m.Namespace}, secret)
	if err != nil {
		if apierrors.IsNotFound(err) {
			r.Log.Info("Secret not found")
			m.Status.Status = dbcommons.StatusError
			r.Status().Update(ctx, m)
			return requeueY, nil
		}
		r.Log.Error(err, "Unable to get the secret. Requeueing..")
		return requeueY, nil
	}

	// Execing into the pods and creating the wallet
	adminPassword := string(secret.Data[m.Spec.AdminPassword.SecretKey])

	out, err := dbcommons.ExecCommand(r, r.Config, pod.Name, pod.Namespace, "init-wallet",
		ctx, req, true, "bash", "-c", fmt.Sprintf("%s && %s && %s",
			dbcommons.WalletPwdCMD,
			dbcommons.WalletCreateCMD,
			fmt.Sprintf(dbcommons.WalletEntriesCMD, adminPassword)))
	if err != nil {
		r.Log.Error(err, err.Error())
		return requeueY, nil
	}
	r.Log.Info("Creating wallet entry Output : \n" + out)

	return requeueN, nil
}

// ##############################################################################
//
//	Create the requested POD replicas
//	m = SingleInstanceDatabase
//	n = CloneFromDatabase
//	patching =  Boolean variable to differentiate normal usecase with patching
//
// ##############################################################################
func (r *SingleInstanceDatabaseReconciler) createPods(m *dbapi.SingleInstanceDatabase, n *dbapi.SingleInstanceDatabase, rp *dbapi.SingleInstanceDatabase,
	ctx context.Context, req ctrl.Request, replicasFound int, replicaPatching bool) (ctrl.Result, error) {

	log := r.Log.WithValues("createPods", req.NamespacedName)

	replicasReq := m.Spec.Replicas
	log.Info("Replica Info", "Found", replicasFound, "Required", replicasReq)
	if replicasFound == replicasReq {
		log.Info("No of " + m.Name + " replicas found are same as required")
		return requeueN, nil
	}
	firstPod := false
	if replicasFound == 0 {
		m.Status.Status = dbcommons.StatusPending
		firstPod = true
	}
	if !replicaPatching {
		m.Status.Replicas = replicasFound
	}
	//  if Found < Required, create new pods, name of pods are generated randomly
	for i := replicasFound; i < replicasReq; i++ {
		// mandatory pod affinity if it is replica based patching or not the first pod
		pod := r.instantiatePodSpec(m, n, rp, replicaPatching || !firstPod)
		log.Info("Creating a new "+m.Name+" POD", "POD.Namespace", pod.Namespace, "POD.Name", pod.Name)
		err := r.Create(ctx, pod)
		if err != nil {
			log.Error(err, "Failed to create new "+m.Name+" POD", "pod.Namespace", pod.Namespace, "POD.Name", pod.Name)
			return requeueY, err
		}
		m.Status.Replicas += 1
		if firstPod {
			log.Info("Requeue for first pod to get to running state", "POD.Namespace", pod.Namespace, "POD.Name", pod.Name)
			return requeueY, err
		}
	}

	readyPod, _, availableFinal, _, err := dbcommons.FindPods(r, m.Spec.Image.Version,
		m.Spec.Image.PullFrom, m.Name, m.Namespace, ctx, req)
	if err != nil {
		log.Error(err, err.Error())
		return requeueY, err
	}
	if readyPod.Name != "" {
		availableFinal = append(availableFinal, readyPod)
	}

	podNamesFinal := dbcommons.GetPodNames(availableFinal)
	log.Info("Final "+m.Name+" Pods After Deleting (or) Adding Extra Pods ( Including The Ready Pod ) ", "Pod Names", podNamesFinal)
	log.Info(m.Name+" Replicas Available", "Count", len(podNamesFinal))
	log.Info(m.Name+" Replicas Required", "Count", replicasReq)

	return requeueN, nil
}

// #############################################################################
//
//	Create the requested POD replicas
//	m = SingleInstanceDatabase
//	n = CloneFromDatabase
//
// #############################################################################
func (r *SingleInstanceDatabaseReconciler) deletePods(ctx context.Context, req ctrl.Request, m *dbapi.SingleInstanceDatabase, available []corev1.Pod,
	readyPod corev1.Pod, replicasFound int, replicasRequired int) (ctrl.Result, error) {
	log := r.Log.WithValues("deletePods", req.NamespacedName)

	var err error
	if len(available) == 0 {
		// As list of pods not avaiable . fetch them ( len(available) == 0 ; Usecase where deletion of all pods required )
		var readyPodToBeDeleted corev1.Pod
		readyPodToBeDeleted, replicasFound, available, _, err = dbcommons.FindPods(r, "",
			"", m.Name, m.Namespace, ctx, req)
		if err != nil {
			log.Error(err, err.Error())
			return requeueY, err
		}
		// Append readyPod to avaiable for deleting all pods
		if readyPodToBeDeleted.Name != "" {
			available = append(available, readyPodToBeDeleted)
		}
	}

	// For deleting all pods , call with readyPod as nil ( corev1.Pod{} ) and append readyPod to available while calling deletePods()
	//  if Found > Required , Delete Extra Pods
	if replicasFound > len(available) {
		// if available does not contain readyPOD, add it
		available = append(available, readyPod)
	}

	noDeleted := 0
	for _, availablePod := range available {
		if readyPod.Name == availablePod.Name && m.Spec.Replicas != 0 {
			continue
		}
		if replicasRequired == (len(available) - noDeleted) {
			break
		}
		r.Log.Info("Deleting Pod : ", "POD.NAME", availablePod.Name)
		var delOpts *client.DeleteOptions = &client.DeleteOptions{}
		if replicasRequired == 0 {
			var gracePeriodSeconds int64 = 0
			policy := metav1.DeletePropagationForeground
			delOpts.GracePeriodSeconds = &gracePeriodSeconds
			delOpts.PropagationPolicy = &policy
		}
		err := r.Delete(ctx, &availablePod, delOpts)
		noDeleted += 1
		if err != nil {
			r.Log.Error(err, "Failed to delete existing POD", "POD.Name", availablePod.Name)
			// Don't requeue
		} else {
			m.Status.Replicas -= 1
		}
	}

	return requeueN, nil
}

// #############################################################################
//
//	ValidateDBReadiness and return the ready POD
//
// #############################################################################
func (r *SingleInstanceDatabaseReconciler) validateDBReadiness(sidb *dbapi.SingleInstanceDatabase,
	ctx context.Context, req ctrl.Request) (ctrl.Result, corev1.Pod, error) {

	log := r.Log.WithValues("validateDBReadiness", req.NamespacedName)

	log.Info("Validating readiness for database")

	sidbReadyPod, _, available, _, err := dbcommons.FindPods(r, sidb.Spec.Image.Version,
		sidb.Spec.Image.PullFrom, sidb.Name, sidb.Namespace, ctx, req)
	if err != nil {
		r.Log.Error(err, err.Error())
		return requeueY, sidbReadyPod, err
	}

	if sidbReadyPod.Name == "" {
		sidb.Status.Status = dbcommons.StatusPending
		log.Info("no pod currently in ready state")
		if ok, _ := dbcommons.IsAnyPodWithStatus(available, corev1.PodFailed); ok {
			eventReason := "Database Failed"
			eventMsg := "pod creation failed"
			r.Recorder.Eventf(sidb, corev1.EventTypeNormal, eventReason, eventMsg)
		} else if ok, _ := dbcommons.IsAnyPodWithStatus(available, corev1.PodRunning); ok {

			out, err := dbcommons.ExecCommand(r, r.Config, available[0].Name, sidb.Namespace, "",
				ctx, req, false, "bash", "-c", dbcommons.GetCheckpointFileCMD)
			if err != nil {
				r.Log.Info(err.Error())
			}

			if out != "" {
				log.Info("Database initialzied")
				eventReason := "Database Unhealthy"
				eventMsg := "datafiles exists"
				r.Recorder.Eventf(sidb, corev1.EventTypeNormal, eventReason, eventMsg)
				sidb.Status.DatafilesCreated = "true"
				sidb.Status.Status = dbcommons.StatusNotReady
				r.updateORDSStatus(sidb, ctx, req)
			} else {
				log.Info("Database Creating....", "Name", sidb.Name)
				sidb.Status.Status = dbcommons.StatusCreating
			}

		} else {
			log.Info("Database Pending....", "Name", sidb.Name)
		}
		log.Info("no pod currently in ready state")
		return requeueY, sidbReadyPod, nil
	}

	if sidb.Spec.CreateAs == "clone" {
		// Required since clone creates the datafiles under primary database SID folder
		r.Log.Info("Creating the SID directory link for clone database", "name", sidb.Spec.Sid)
		_, err := dbcommons.ExecCommand(r, r.Config, sidbReadyPod.Name, sidbReadyPod.Namespace, "",
			ctx, req, false, "bash", "-c", dbcommons.CreateSIDlinkCMD)
		if err != nil {
			r.Log.Info(err.Error())
		}
	}

	version, err := dbcommons.GetDatabaseVersion(sidbReadyPod, r, r.Config, ctx, req)
	if err != nil {
		return requeueY, sidbReadyPod, err
	}
	dbMajorVersion, err := strconv.Atoi(strings.Split(version, ".")[0])
	if err != nil {
		r.Log.Error(err, err.Error())
		return requeueY, sidbReadyPod, err
	}
	r.Log.Info("DB Major Version is " + strconv.Itoa(dbMajorVersion))
	// Validating that free edition of the database is only supported from database 23c onwards
	if sidb.Spec.Edition == "free" && dbMajorVersion < 23 {
		errMsg := "the Oracle Database Free is only available from version 23c onwards"
		r.Recorder.Eventf(sidb, corev1.EventTypeWarning, "Spec Error", errMsg)
		sidb.Status.Status = dbcommons.StatusError
		return requeueY, sidbReadyPod, errors.New(errMsg)
	}

	available = append(available, sidbReadyPod)
	podNamesFinal := dbcommons.GetPodNames(available)
	r.Log.Info("Final "+sidb.Name+" Pods After Deleting (or) Adding Extra Pods ( Including The Ready Pod ) ", "Pod Names", podNamesFinal)
	r.Log.Info(sidb.Name+" Replicas Available", "Count", len(podNamesFinal))
	r.Log.Info(sidb.Name+" Replicas Required", "Count", sidb.Spec.Replicas)
<<<<<<< HEAD

	eventReason := "Database Ready"
	eventMsg := "database open on pod " + sidbReadyPod.Name + " scheduled on node " + sidbReadyPod.Status.HostIP
	r.Recorder.Eventf(sidb, corev1.EventTypeNormal, eventReason, eventMsg)

=======

	eventReason := "Database Ready"
	eventMsg := "database open on pod " + sidbReadyPod.Name + " scheduled on node " + sidbReadyPod.Status.HostIP
	r.Recorder.Eventf(sidb, corev1.EventTypeNormal, eventReason, eventMsg)

>>>>>>> 9838a8ec
	sidb.Status.CreatedAs = sidb.Spec.CreateAs

	return requeueN, sidbReadyPod, nil

}

// #############################################################################
//
//	Function for deleting the Oracle Wallet
//
// #############################################################################
func (r *SingleInstanceDatabaseReconciler) deleteWallet(m *dbapi.SingleInstanceDatabase, ctx context.Context, req ctrl.Request) (ctrl.Result, error) {

	// Wallet not supported for Express/Free Database
	if m.Spec.Edition == "express" || m.Spec.Edition == "free" {
		return requeueN, nil
	}

	// No Wallet for Pre-built db
	if m.Spec.Image.PrebuiltDB {
		return requeueN, nil
	}

	// Deleting the secret and then deleting the wallet
	// If the secret is not found it means that the secret and wallet both are deleted, hence no need to requeue
	if m.Spec.AdminPassword.KeepSecret != nil && !*m.Spec.AdminPassword.KeepSecret {
		r.Log.Info("Querying the database secret ...")
		secret := &corev1.Secret{}
		err := r.Get(ctx, types.NamespacedName{Name: m.Spec.AdminPassword.SecretName, Namespace: m.Namespace}, secret)
		if err == nil {
			err := r.Delete(ctx, secret)
			if err == nil {
				r.Log.Info("Deleted the secret : " + m.Spec.AdminPassword.SecretName)
			}
		}
	}

	// Getting the ready pod for the database
	readyPod, _, _, _, err := dbcommons.FindPods(r, m.Spec.Image.Version,
		m.Spec.Image.PullFrom, m.Name, m.Namespace, ctx, req)
	if err != nil {
		r.Log.Error(err, err.Error())
		return requeueY, err
	}

	// Deleting the wallet
	_, err = dbcommons.ExecCommand(r, r.Config, readyPod.Name, readyPod.Namespace, "",
		ctx, req, false, "bash", "-c", dbcommons.WalletDeleteCMD)
	if err != nil {
		r.Log.Error(err, err.Error())
		return requeueY, nil
	}
	r.Log.Info("Wallet Deleted !!")
	return requeueN, nil
}

// #############################################################################
//
//	Updating clientWallet when TCPS is enabled
//
// #############################################################################
func (r *SingleInstanceDatabaseReconciler) updateClientWallet(m *dbapi.SingleInstanceDatabase,
	readyPod corev1.Pod, ctx context.Context, req ctrl.Request) error {
	// Updation of tnsnames.ora in clientWallet for HOST and PORT fields
	extSvc := &corev1.Service{}
	extSvcName := m.Name + "-ext"
	getExtSvcErr := r.Get(ctx, types.NamespacedName{Name: extSvcName, Namespace: m.Namespace}, extSvc)

	if getExtSvcErr == nil {
		var host string
		var port int32
		if m.Spec.LoadBalancer {
			if len(extSvc.Status.LoadBalancer.Ingress) > 0 {
				host = extSvc.Status.LoadBalancer.Ingress[0].Hostname
				if host == "" {
					host = extSvc.Status.LoadBalancer.Ingress[0].IP
				}
				port = extSvc.Spec.Ports[len(extSvc.Spec.Ports)-1].Port
			}
		} else {
			host = dbcommons.GetNodeIp(r, ctx, req)
			if host != "" {
				port = extSvc.Spec.Ports[len(extSvc.Spec.Ports)-1].NodePort
			}
		}

		r.Log.Info("Updating the client wallet...")
		_, err := dbcommons.ExecCommand(r, r.Config, readyPod.Name, readyPod.Namespace, "",
			ctx, req, false, "bash", "-c", fmt.Sprintf(dbcommons.ClientWalletUpdate, host, port))
		if err != nil {
			r.Log.Error(err, err.Error())
			return err
		}

	} else {
		r.Log.Info("Unable to get the service while updating the clientWallet", "Service.Namespace", extSvc.Namespace, "Service.Name", extSvcName)
		return getExtSvcErr
	}
	return nil
}

// #############################################################################
//
//	Configuring TCPS
//
// #############################################################################
func (r *SingleInstanceDatabaseReconciler) configTcps(m *dbapi.SingleInstanceDatabase,
	readyPod corev1.Pod, ctx context.Context, req ctrl.Request) (ctrl.Result, error) {
	eventReason := "Configuring TCPS"

	if (m.Spec.EnableTCPS) &&
		((!m.Status.IsTcpsEnabled) || // TCPS Enabled from a TCP state
			(m.Spec.TcpsTlsSecret != "" && m.Status.TcpsTlsSecret == "") || // TCPS Secret is added in spec
			(m.Spec.TcpsTlsSecret == "" && m.Status.TcpsTlsSecret != "") || // TCPS Secret is removed in spec
			(m.Spec.TcpsTlsSecret != "" && m.Status.TcpsTlsSecret != "" && m.Spec.TcpsTlsSecret != m.Status.TcpsTlsSecret)) { //TCPS secret is changed

		// Set status to Updating, except when an error has been thrown from configTCPS script
		if m.Status.Status != dbcommons.StatusError {
			m.Status.Status = dbcommons.StatusUpdating
		}
		r.Status().Update(ctx, m)

		eventMsg := "Enabling TCPS in the database..."
		r.Recorder.Eventf(m, corev1.EventTypeNormal, eventReason, eventMsg)

		var TcpsCommand = dbcommons.EnableTcpsCMD
		if m.Spec.TcpsTlsSecret != "" { // case when tls secret is either added or changed
			TcpsCommand = "export TCPS_CERTS_LOCATION=" + dbcommons.TlsCertsLocation + " && " + dbcommons.EnableTcpsCMD

			// Checking for tls-secret mount in pods
			out, err := dbcommons.ExecCommand(r, r.Config, readyPod.Name, readyPod.Namespace, "",
				ctx, req, false, "bash", "-c", fmt.Sprintf(dbcommons.PodMountsCmd, dbcommons.TlsCertsLocation))
			r.Log.Info("Mount Check Output")
			r.Log.Info(out)
			if err != nil {
				r.Log.Error(err, err.Error())
				return requeueY, nil
			}

			if (m.Status.TcpsTlsSecret != "") || // case when TCPS Secret is changed
				(!strings.Contains(out, dbcommons.TlsCertsLocation)) { // if mount is not there in pod
				// call deletePods() with zero pods in avaiable and nil readyPod to delete all pods
				result, err := r.deletePods(ctx, req, m, []corev1.Pod{}, corev1.Pod{}, 0, 0)
				if result.Requeue {
					return result, err
				}
				m.Status.TcpsTlsSecret = "" // to avoid reconciled pod deletions, in case of TCPS secret change and it fails
			}
		}

		// Enable TCPS
		out, err := dbcommons.ExecCommand(r, r.Config, readyPod.Name, readyPod.Namespace, "",
			ctx, req, false, "bash", "-c", TcpsCommand)
		if err != nil {
			r.Log.Error(err, err.Error())
			eventMsg = "Error encountered in enabling TCPS!"
			r.Recorder.Eventf(m, corev1.EventTypeNormal, eventReason, eventMsg)
			m.Status.Status = dbcommons.StatusError
			r.Status().Update(ctx, m)
			return requeueY, nil
		}
		r.Log.Info("enableTcps Output : \n" + out)
		// Updating the Status and publishing the event
		m.Status.CertCreationTimestamp = time.Now().Format(time.RFC3339)
		m.Status.IsTcpsEnabled = true
		m.Status.ClientWalletLoc = fmt.Sprintf(dbcommons.ClientWalletLocation, m.Spec.Sid)
		// m.Spec.TcpsTlsSecret can be empty or non-empty
		// Store secret name in case of tls-secret addition or change, otherwise would be ""
		if m.Spec.TcpsTlsSecret != "" {
			m.Status.TcpsTlsSecret = m.Spec.TcpsTlsSecret
		} else {
			m.Status.TcpsTlsSecret = ""
		}

		r.Status().Update(ctx, m)

		eventMsg = "TCPS Enabled."
		r.Recorder.Eventf(m, corev1.EventTypeNormal, eventReason, eventMsg)

		requeueDuration, _ := time.ParseDuration(m.Spec.TcpsCertRenewInterval)
		requeueDuration += func() time.Duration { requeueDuration, _ := time.ParseDuration("1s"); return requeueDuration }()
		futureRequeue = ctrl.Result{Requeue: true, RequeueAfter: requeueDuration}

		// update clientWallet
		err = r.updateClientWallet(m, readyPod, ctx, req)
		if err != nil {
			r.Log.Error(err, "Error in updating tnsnames.ora in clientWallet...")
			return requeueY, nil
		}
	} else if !m.Spec.EnableTCPS && m.Status.IsTcpsEnabled {
		// Disable TCPS
		m.Status.Status = dbcommons.StatusUpdating
		r.Status().Update(ctx, m)

		eventMsg := "Disabling TCPS in the database..."
		r.Recorder.Eventf(m, corev1.EventTypeNormal, eventReason, eventMsg)

		out, err := dbcommons.ExecCommand(r, r.Config, readyPod.Name, readyPod.Namespace, "",
			ctx, req, false, "bash", "-c", dbcommons.DisableTcpsCMD)
		if err != nil {
			r.Log.Error(err, err.Error())
			return requeueY, nil
		}
		r.Log.Info("disable TCPS Output : \n" + out)
		// Updating the Status and publishing the event
		m.Status.CertCreationTimestamp = ""
		m.Status.IsTcpsEnabled = false
		m.Status.ClientWalletLoc = ""
		m.Status.TcpsTlsSecret = ""

		r.Status().Update(ctx, m)

		eventMsg = "TCPS Disabled."
		r.Recorder.Eventf(m, corev1.EventTypeNormal, eventReason, eventMsg)

	} else if m.Spec.EnableTCPS && m.Status.IsTcpsEnabled && m.Spec.TcpsCertRenewInterval != "" {
		// Cert Renewal Logic
		certCreationTimestamp, _ := time.Parse(time.RFC3339, m.Status.CertCreationTimestamp)
		duration := time.Since(certCreationTimestamp)
		allowdDuration, _ := time.ParseDuration(m.Spec.TcpsCertRenewInterval)
		if duration > allowdDuration {
			m.Status.Status = dbcommons.StatusUpdating
			r.Status().Update(ctx, m)

			out, err := dbcommons.ExecCommand(r, r.Config, readyPod.Name, readyPod.Namespace, "",
				ctx, req, false, "bash", "-c", fmt.Sprintf(dbcommons.EnableTcpsCMD))
			if err != nil {
				r.Log.Error(err, err.Error())
				return requeueY, nil
			}
			r.Log.Info("Cert Renewal Output : \n" + out)
			// Updating the Status and publishing the event
			m.Status.CertCreationTimestamp = time.Now().Format(time.RFC3339)
			r.Status().Update(ctx, m)

			eventMsg := "TCPS Certificates Renewed at time %s,"
			r.Recorder.Eventf(m, corev1.EventTypeNormal, eventReason, eventMsg, time.Now().Format(time.RFC3339))

			requeueDuration, _ := time.ParseDuration(m.Spec.TcpsCertRenewInterval)
			requeueDuration += func() time.Duration { requeueDuration, _ := time.ParseDuration("1s"); return requeueDuration }()
			futureRequeue = ctrl.Result{Requeue: true, RequeueAfter: requeueDuration}
		}
		if m.Status.CertRenewInterval != m.Spec.TcpsCertRenewInterval {
			requeueDuration, _ := time.ParseDuration(m.Spec.TcpsCertRenewInterval)
			requeueDuration += func() time.Duration { requeueDuration, _ := time.ParseDuration("1s"); return requeueDuration }()
			futureRequeue = ctrl.Result{Requeue: true, RequeueAfter: requeueDuration}

			m.Status.CertRenewInterval = m.Spec.TcpsCertRenewInterval
		}
		// update clientWallet
		err := r.updateClientWallet(m, readyPod, ctx, req)
		if err != nil {
			r.Log.Error(err, "Error in updating tnsnames.ora clientWallet...")
			return requeueY, nil
		}
	} else if m.Spec.EnableTCPS && m.Status.IsTcpsEnabled && m.Spec.TcpsCertRenewInterval == "" {
		// update clientWallet
		err := r.updateClientWallet(m, readyPod, ctx, req)
		if err != nil {
			r.Log.Error(err, "Error in updating tnsnames.ora clientWallet...")
			return requeueY, nil
		}
	}
	return requeueN, nil
}

// #############################################################################
//
//	Execute Datapatch
//
// #############################################################################
func (r *SingleInstanceDatabaseReconciler) runDatapatch(m *dbapi.SingleInstanceDatabase,
	readyPod corev1.Pod, ctx context.Context, req ctrl.Request) (ctrl.Result, error) {

	// Datapatch not supported for XE Database
	if m.Spec.Edition == "express" || m.Spec.Edition == "free" {
		eventReason := "Datapatch Check"
		eventMsg := "datapatch not supported for " + m.Spec.Edition + " edition"
		r.Recorder.Eventf(m, corev1.EventTypeNormal, eventReason, eventMsg)
		r.Log.Info(eventMsg)
		return requeueN, nil
	}

	m.Status.Status = dbcommons.StatusPatching
	eventReason := "Datapatch Executing"
	eventMsg := "datapatch begins execution"
	r.Recorder.Eventf(m, corev1.EventTypeNormal, eventReason, eventMsg)
	r.Status().Update(ctx, m)

	//RUN DATAPATCH
	out, err := dbcommons.ExecCommand(r, r.Config, readyPod.Name, readyPod.Namespace, "",
		ctx, req, false, "bash", "-c", dbcommons.RunDatapatchCMD)
	if err != nil {
		r.Log.Error(err, err.Error())
		return requeueY, err
	}
	r.Log.Info("Datapatch output")
	r.Log.Info(out)

	// Get Sqlpatch Description
	out, err = dbcommons.ExecCommand(r, r.Config, readyPod.Name, readyPod.Namespace, "", ctx, req, false, "bash", "-c",
		fmt.Sprintf("echo -e  \"%s\"  | sqlplus -s / as sysdba ", dbcommons.GetSqlpatchDescriptionSQL))
	releaseUpdate := ""
	if err == nil {
		r.Log.Info("GetSqlpatchDescriptionSQL Output")
		r.Log.Info(out)
		SqlpatchDescriptions, _ := dbcommons.StringToLines(out)
		if len(SqlpatchDescriptions) > 0 {
			releaseUpdate = SqlpatchDescriptions[0]
		}
	}

	eventReason = "Datapatch Done"
	if strings.Contains(out, "Datapatch execution has failed.") {
		eventMsg = "datapatch execution failed"
		r.Recorder.Eventf(m, corev1.EventTypeWarning, eventReason, eventMsg)
		return requeueN, errors.New(eventMsg)
	}

	m.Status.DatafilesPatched = "true"
	status, versionFrom, versionTo, _ := dbcommons.GetSqlpatchStatus(r, r.Config, readyPod, ctx, req)
	if versionTo != "" {
		eventMsg = "data files patched from release update " + versionFrom + " to " + versionTo + ", " + status + ": " + releaseUpdate
	} else {
		eventMsg = "datapatch execution completed"
	}
	r.Recorder.Eventf(m, corev1.EventTypeNormal, eventReason, eventMsg)

	return requeueN, nil
}

// #############################################################################
//
//	Update Init Parameters
//
// #############################################################################
func (r *SingleInstanceDatabaseReconciler) updateInitParameters(m *dbapi.SingleInstanceDatabase,
	readyPod corev1.Pod, ctx context.Context, req ctrl.Request) (ctrl.Result, error) {
	log := r.Log.WithValues("updateInitParameters", req.NamespacedName)

	if m.Spec.InitParams == nil {
		return requeueN, nil
	}
	if m.Status.InitParams == *m.Spec.InitParams {
		return requeueN, nil
	}

	if (m.Spec.InitParams.PgaAggregateTarget != 0 && (m.Spec.InitParams.PgaAggregateTarget != m.Status.InitParams.PgaAggregateTarget)) || (m.Spec.InitParams.SgaTarget != 0 && (m.Spec.InitParams.SgaTarget != m.Status.InitParams.SgaTarget)) {
		log.Info("Executing alter sga pga command", "pga_size", m.Spec.InitParams.PgaAggregateTarget, "sga_size", m.Spec.InitParams.SgaTarget)
		out, err := dbcommons.ExecCommand(r, r.Config, readyPod.Name, readyPod.Namespace, "",
			ctx, req, false, "bash", "-c", fmt.Sprintf(dbcommons.AlterSgaPgaCMD, m.Spec.InitParams.SgaTarget,
				m.Spec.InitParams.PgaAggregateTarget, dbcommons.SQLPlusCLI))
		if err != nil {
			log.Error(err, err.Error())
			return requeueY, err
		}
		// Notify the user about unsucessfull init-parameter value change
		if strings.Contains(out, "ORA-") {
			eventReason := "Invalid init-param value"
			eventMsg := "Unable to change the init-param as specified. Error log: \n" + out
			r.Recorder.Eventf(m, corev1.EventTypeWarning, eventReason, eventMsg)
		}
		log.Info("AlterSgaPgaCpuCMD Output:" + out)
	}

	if (m.Spec.InitParams.CpuCount != 0) && (m.Status.InitParams.CpuCount != m.Spec.InitParams.CpuCount) {
		log.Info("Executing alter cpu count command", "cpuCount", m.Spec.InitParams.CpuCount)
		out, err := dbcommons.ExecCommand(r, r.Config, readyPod.Name, readyPod.Namespace, "", ctx, req, false,
			"bash", "-c", fmt.Sprintf(dbcommons.AlterCpuCountCMD, m.Spec.InitParams.CpuCount, dbcommons.SQLPlusCLI))
		if err != nil {
			log.Error(err, err.Error())
			return requeueY, err
		}
		if strings.Contains(out, "ORA-") {
			eventReason := "Invalid init-param value"
			eventMsg := "Unable to change the init-param as specified. Error log: \n" + out
			r.Recorder.Eventf(m, corev1.EventTypeWarning, eventReason, eventMsg)
		}
		log.Info("AlterCpuCountCMD Output:" + out)
	}

	if (m.Spec.InitParams.Processes != 0) && (m.Status.InitParams.Processes != m.Spec.InitParams.Processes) {
		log.Info("Executing alter processes command", "processes", m.Spec.InitParams.Processes)
		// Altering 'Processes' needs database to be restarted
		out, err := dbcommons.ExecCommand(r, r.Config, readyPod.Name, readyPod.Namespace, "",
			ctx, req, false, "bash", "-c", fmt.Sprintf(dbcommons.AlterProcessesCMD, m.Spec.InitParams.Processes, dbcommons.SQLPlusCLI,
				dbcommons.SQLPlusCLI))
		if err != nil {
			log.Error(err, err.Error())
			return requeueY, err
		}
		log.Info("AlterProcessesCMD Output:" + out)
	}
	return requeueN, nil
}

// #############################################################################
//
//	Update DB config params like FLASHBACK , FORCELOGGING , ARCHIVELOG
//
// #############################################################################
func (r *SingleInstanceDatabaseReconciler) updateDBConfig(m *dbapi.SingleInstanceDatabase,
	readyPod corev1.Pod, ctx context.Context, req ctrl.Request) (ctrl.Result, error) {

	log := r.Log.WithValues("updateDBConfig", req.NamespacedName)

	m.Status.Status = dbcommons.StatusUpdating
	r.Status().Update(ctx, m)
	var forceLoggingStatus bool
	var flashBackStatus bool
	var archiveLogStatus bool
	var changeArchiveLog bool // True if switching ArchiveLog mode change is needed

	//#################################################################################################
	//                  CHECK FLASHBACK , ARCHIVELOG , FORCELOGGING
	//#################################################################################################

	flashBackStatus, archiveLogStatus, forceLoggingStatus, result := dbcommons.CheckDBConfig(readyPod, r, r.Config, ctx, req, m.Spec.Edition)
	if result.Requeue {
		m.Status.Status = dbcommons.StatusNotReady
		return result, nil
	}

	//#################################################################################################
	//                  TURNING FLASHBACK , ARCHIVELOG , FORCELOGGING TO TRUE
	//#################################################################################################

	if m.Spec.ArchiveLog != nil && *m.Spec.ArchiveLog && !archiveLogStatus {

		out, err := dbcommons.ExecCommand(r, r.Config, readyPod.Name, readyPod.Namespace, "",
			ctx, req, false, "bash", "-c", dbcommons.CreateDBRecoveryDestCMD)
		if err != nil {
			log.Error(err, err.Error())
			return requeueY, err
		}
		log.Info("CreateDbRecoveryDest Output")
		log.Info(out)

		out, err = dbcommons.ExecCommand(r, r.Config, readyPod.Name, readyPod.Namespace, "", ctx, req, false, "bash", "-c",
			fmt.Sprintf("echo -e  \"%s\"  | %s", dbcommons.SetDBRecoveryDestSQL, dbcommons.SQLPlusCLI))
		if err != nil {
			log.Error(err, err.Error())
			return requeueY, err
		}
		log.Info("SetDbRecoveryDest Output")
		log.Info(out)

		out, err = dbcommons.ExecCommand(r, r.Config, readyPod.Name, readyPod.Namespace, "", ctx, req, false, "bash", "-c",
			fmt.Sprintf(dbcommons.ArchiveLogTrueCMD, dbcommons.SQLPlusCLI))
		if err != nil {
			log.Error(err, err.Error())
			return requeueY, err
		}
		log.Info("ArchiveLogTrue Output")
		log.Info(out)

	}

	if m.Spec.ForceLogging != nil && *m.Spec.ForceLogging && !forceLoggingStatus {
		out, err := dbcommons.ExecCommand(r, r.Config, readyPod.Name, readyPod.Namespace, "", ctx, req, false, "bash", "-c",
			fmt.Sprintf("echo -e  \"%s\"  | %s", dbcommons.ForceLoggingTrueSQL, dbcommons.SQLPlusCLI))
		if err != nil {
			log.Error(err, err.Error())
			return requeueY, err
		}
		log.Info("ForceLoggingTrue Output")
		log.Info(out)

	}
	if m.Spec.FlashBack != nil && *m.Spec.FlashBack && !flashBackStatus {
		_, archiveLogStatus, _, result := dbcommons.CheckDBConfig(readyPod, r, r.Config, ctx, req, m.Spec.Edition)
		if result.Requeue {
			m.Status.Status = dbcommons.StatusNotReady
			return result, nil
		}
		if archiveLogStatus {
			out, err := dbcommons.ExecCommand(r, r.Config, readyPod.Name, readyPod.Namespace, "", ctx, req, false, "bash", "-c",
				fmt.Sprintf("echo -e  \"%s\"  | %s", dbcommons.FlashBackTrueSQL, dbcommons.SQLPlusCLI))
			if err != nil {
				log.Error(err, err.Error())
				m.Status.Status = dbcommons.StatusNotReady
				return requeueY, err
			}
			log.Info("FlashBackTrue Output")
			log.Info(out)

		} else {
			// Occurs when flashback is attempted to be turned on without turning on archiving first
			eventReason := "Database Check"
			eventMsg := "enable ArchiveLog to turn on Flashback"
			r.Recorder.Eventf(m, corev1.EventTypeWarning, eventReason, eventMsg)
			log.Info(eventMsg)

			changeArchiveLog = true
		}
	}

	//#################################################################################################
	//                  TURNING FLASHBACK , ARCHIVELOG , FORCELOGGING TO FALSE
	//#################################################################################################

	if m.Spec.FlashBack != nil && !*m.Spec.FlashBack && flashBackStatus {
		out, err := dbcommons.ExecCommand(r, r.Config, readyPod.Name, readyPod.Namespace, "", ctx, req, false, "bash", "-c",
			fmt.Sprintf("echo -e  \"%s\"  | %s", dbcommons.FlashBackFalseSQL, dbcommons.SQLPlusCLI))
		if err != nil {
			log.Error(err, err.Error())
			return requeueY, err
		}
		log.Info("FlashBackFalse Output")
		log.Info(out)
	}
	if m.Spec.ArchiveLog != nil && !*m.Spec.ArchiveLog && archiveLogStatus {
		flashBackStatus, _, _, result := dbcommons.CheckDBConfig(readyPod, r, r.Config, ctx, req, m.Spec.Edition)
		if result.Requeue {
			m.Status.Status = dbcommons.StatusNotReady
			return result, nil
		}
		if !flashBackStatus {

			out, err := dbcommons.ExecCommand(r, r.Config, readyPod.Name, readyPod.Namespace, "", ctx, req, false, "bash", "-c",
				fmt.Sprintf(dbcommons.ArchiveLogFalseCMD, dbcommons.SQLPlusCLI))
			if err != nil {
				log.Error(err, err.Error())
				m.Status.Status = dbcommons.StatusNotReady
				return requeueY, err
			}
			log.Info("ArchiveLogFalse Output")
			log.Info(out)

		} else {
			// Occurs when archiving is attempted to be turned off without turning off flashback first
			eventReason := "Database Check"
			eventMsg := "turn off Flashback to disable ArchiveLog"
			r.Recorder.Eventf(m, corev1.EventTypeWarning, eventReason, eventMsg)
			log.Info(eventMsg)

			changeArchiveLog = true
		}
	}
	if m.Spec.ForceLogging != nil && !*m.Spec.ForceLogging && forceLoggingStatus {
		out, err := dbcommons.ExecCommand(r, r.Config, readyPod.Name, readyPod.Namespace, "", ctx, req, false, "bash", "-c",
			fmt.Sprintf("echo -e  \"%s\"  | %s", dbcommons.ForceLoggingFalseSQL, dbcommons.SQLPlusCLI))
		if err != nil {
			log.Error(err, err.Error())
			return requeueY, err
		}
		log.Info("ForceLoggingFalse Output")
		log.Info(out)
	}

	//#################################################################################################
	//                  CHECK FLASHBACK , ARCHIVELOG , FORCELOGGING
	//#################################################################################################

	flashBackStatus, archiveLogStatus, forceLoggingStatus, result = dbcommons.CheckDBConfig(readyPod, r, r.Config, ctx, req, m.Spec.Edition)
	if result.Requeue {
		m.Status.Status = dbcommons.StatusNotReady
		return result, nil
	}

	log.Info("Flashback", "Status :", flashBackStatus)
	log.Info("ArchiveLog", "Status :", archiveLogStatus)
	log.Info("ForceLog", "Status :", forceLoggingStatus)

	m.Status.ArchiveLog = strconv.FormatBool(archiveLogStatus)
	m.Status.ForceLogging = strconv.FormatBool(forceLoggingStatus)

	// If Flashback has turned from OFF to ON in this reconcile ,
	// Needs to restart the Non Ready Pods ( Delete old ones and create new ones )
	if m.Status.FlashBack == strconv.FormatBool(false) && flashBackStatus {

		// 	// call FindPods() to fetch pods all version/images of the same SIDB kind
		readyPod, replicasFound, available, _, err := dbcommons.FindPods(r, "", "", m.Name, m.Namespace, ctx, req)
		if err != nil {
			log.Error(err, err.Error())
			return requeueY, err
		}
		// delete non ready Pods as flashback needs restart of pods to make sure failover works in sidbs with multiple replicas
		_, err = r.deletePods(ctx, req, m, available, readyPod, replicasFound, 1)
		if err != nil {
			log.Error(err, err.Error())
			return requeueY, err
		}
		return requeueN, err
	}

	m.Status.FlashBack = strconv.FormatBool(flashBackStatus)

	if !changeArchiveLog && ((m.Spec.FlashBack != nil && (flashBackStatus != *m.Spec.FlashBack)) ||
		(m.Spec.ArchiveLog != nil && (archiveLogStatus != *m.Spec.ArchiveLog)) || (m.Spec.ForceLogging != nil && (forceLoggingStatus != *m.Spec.ForceLogging))) {
		return requeueY, nil
	}
	return requeueN, nil
}

// #############################################################################
//
// # Update Single instance database resource status
//
// #############################################################################
func (r *SingleInstanceDatabaseReconciler) updateSidbStatus(sidb *dbapi.SingleInstanceDatabase, sidbReadyPod corev1.Pod, ctx context.Context, req ctrl.Request) error {

	log := r.Log.WithValues("updateSidbStatus", req.NamespacedName)

	flashBackStatus, archiveLogStatus, forceLoggingStatus, result := dbcommons.CheckDBConfig(sidbReadyPod, r, r.Config, ctx, req, sidb.Spec.Edition)
	if result.Requeue {
		sidb.Status.Status = dbcommons.StatusNotReady
		return fmt.Errorf("could not check the database conifg of %s", sidb.Name)
	}

	log.Info("flashBack", "Status :", flashBackStatus, "Reconcile Step : ", "updateSidbStatus")
	log.Info("ArchiveLog", "Status :", archiveLogStatus, "Reconcile Step : ", "updateSidbStatus")
	log.Info("forceLogging", "Status :", forceLoggingStatus, "Reconcile Step : ", "updateSidbStatus")

	sidb.Status.ArchiveLog = strconv.FormatBool(archiveLogStatus)
	sidb.Status.ForceLogging = strconv.FormatBool(forceLoggingStatus)
	sidb.Status.FlashBack = strconv.FormatBool(flashBackStatus)

	cpu_count, pga_aggregate_target, processes, sga_target, err := dbcommons.CheckDBInitParams(sidbReadyPod, r, r.Config, ctx, req)
	if err != nil {
		return err
	}
	sidbInitParams := dbapi.SingleInstanceDatabaseInitParams{
		SgaTarget:          sga_target,
		PgaAggregateTarget: pga_aggregate_target,
		Processes:          processes,
		CpuCount:           cpu_count,
	}
	// log.Info("GetInitParamsSQL Output:" + out)

	sidb.Status.InitParams = sidbInitParams
	// sidb.Status.InitParams = sidb.Spec.InitParams

	// Get database role and update the status
	sidbRole, err := dbcommons.GetDatabaseRole(sidbReadyPod, r, r.Config, ctx, req)
	if err != nil {
		return err
	}
	log.Info("Database "+sidb.Name, "Database Role : ", sidbRole)
	sidb.Status.Role = sidbRole

	// Get database version and update the status
	version, err := dbcommons.GetDatabaseVersion(sidbReadyPod, r, r.Config, ctx, req)
	if err != nil {
		return err
	}
	log.Info("Database "+sidb.Name, "Database Version : ", version)
	sidb.Status.ReleaseUpdate = version

	dbMajorVersion, err := strconv.Atoi(strings.Split(sidb.Status.ReleaseUpdate, ".")[0])
	if err != nil {
		r.Log.Error(err, err.Error())
		return err
	}
	log.Info("Database "+sidb.Name, "Database Major Version : ", dbMajorVersion)

	// Checking if OEM is supported in the provided Database version
	if dbMajorVersion >= 23 {
		sidb.Status.OemExpressUrl = dbcommons.ValueUnavailable
	} else {
		sidb.Status.OemExpressUrl = oemExpressUrl
	}

	if sidb.Status.Role == "PRIMARY" && sidb.Status.DatafilesPatched != "true" {
		eventReason := "Datapatch Pending"
		eventMsg := "datapatch execution pending"
		r.Recorder.Eventf(sidb, corev1.EventTypeNormal, eventReason, eventMsg)
	}

	// update status to Ready after all operations succeed
	sidb.Status.Status = dbcommons.StatusReady

	r.Status().Update(ctx, sidb)

	return nil
}

// #############################################################################
//
//	Update ORDS Status
//
// #############################################################################
func (r *SingleInstanceDatabaseReconciler) updateORDSStatus(m *dbapi.SingleInstanceDatabase, ctx context.Context, req ctrl.Request) {

	if m.Status.OrdsReference == "" {
		return
	}
	n := &dbapi.OracleRestDataService{}
	err := r.Get(ctx, types.NamespacedName{Namespace: req.Namespace, Name: m.Status.OrdsReference}, n)
	if err != nil {
		return
	}

	if n.Status.OrdsInstalled {
		// Update Status to Healthy/Unhealthy when SIDB turns Healthy/Unhealthy after ORDS is Installed
		n.Status.Status = m.Status.Status
		r.Status().Update(ctx, n)
		return
	}
}

// #############################################################################
//
//	Manage Finalizer to cleanup before deletion of SingleInstanceDatabase
//
// #############################################################################
func (r *SingleInstanceDatabaseReconciler) manageSingleInstanceDatabaseDeletion(req ctrl.Request, ctx context.Context,
	m *dbapi.SingleInstanceDatabase) (ctrl.Result, error) {
	log := r.Log.WithValues("manageSingleInstanceDatabaseDeletion", req.NamespacedName)

	// Check if the SingleInstanceDatabase instance is marked to be deleted, which is
	// indicated by the deletion timestamp being set.
	isSingleInstanceDatabaseMarkedToBeDeleted := m.GetDeletionTimestamp() != nil
	if isSingleInstanceDatabaseMarkedToBeDeleted {
		if controllerutil.ContainsFinalizer(m, singleInstanceDatabaseFinalizer) {
			// Run finalization logic for singleInstanceDatabaseFinalizer. If the
			// finalization logic fails, don't remove the finalizer so
			// that we can retry during the next reconciliation.
			result, err := r.cleanupSingleInstanceDatabase(req, ctx, m)
			if result.Requeue {
				return result, err
			}

			// Remove SingleInstanceDatabaseFinalizer. Once all finalizers have been
			// removed, the object will be deleted.
			controllerutil.RemoveFinalizer(m, singleInstanceDatabaseFinalizer)
			err = r.Update(ctx, m)
			if err != nil {
				log.Error(err, err.Error())
				return requeueY, err
			}
			log.Info("Successfully Removed SingleInstanceDatabase Finalizer")
		}
		return requeueY, errors.New("deletion pending")
	}

	// Add finalizer for this CR
	if !controllerutil.ContainsFinalizer(m, singleInstanceDatabaseFinalizer) {
		controllerutil.AddFinalizer(m, singleInstanceDatabaseFinalizer)
		err := r.Update(ctx, m)
		if err != nil {
			log.Error(err, err.Error())
			return requeueY, err
		}
	}
	return requeueN, nil
}

// #############################################################################
//
//	Finalization logic for singleInstanceDatabaseFinalizer
//
// #############################################################################
func (r *SingleInstanceDatabaseReconciler) cleanupSingleInstanceDatabase(req ctrl.Request, ctx context.Context,
	m *dbapi.SingleInstanceDatabase) (ctrl.Result, error) {
	log := r.Log.WithValues("cleanupSingleInstanceDatabase", req.NamespacedName)
	// Cleanup steps that the operator needs to do before the CR can be deleted.

	if m.Status.OrdsReference != "" {
		eventReason := "Cannot cleanup"
		eventMsg := "uninstall ORDS to clean this SIDB"
		r.Recorder.Eventf(m, corev1.EventTypeNormal, eventReason, eventMsg)
		m.Status.Status = dbcommons.StatusError
		return requeueY, nil
	}

	if m.Status.DgBroker != nil {
		eventReason := "Cannot Delete"
		eventMsg := "database cannot be deleted as it is present in a DataGuard Broker configuration"
		r.Recorder.Eventf(m, corev1.EventTypeWarning, eventReason, eventMsg)
		return requeueY, errors.New(eventMsg)
	}

	// call deletePods() with zero pods in avaiable and nil readyPod to delete all pods
	result, err := r.deletePods(ctx, req, m, []corev1.Pod{}, corev1.Pod{}, 0, 0)
	if result.Requeue {
		return result, err
	}

	for {
		podList := &corev1.PodList{}
		listOpts := []client.ListOption{client.InNamespace(req.Namespace), client.MatchingLabels(dbcommons.GetLabelsForController("", req.Name))}

		if err := r.List(ctx, podList, listOpts...); err != nil {
			log.Error(err, "Failed to list pods of "+req.Name, "Namespace", req.Namespace)
			return requeueY, err
		}
		if len(podList.Items) == 0 {
			break
		}
		var podNames = ""
		for _, pod := range podList.Items {
			podNames += pod.Name + " "
		}
	}

	log.Info("Successfully cleaned up SingleInstanceDatabase")
	return requeueN, nil
}

// #############################################################################################
//
//	Manage conversion of singleinstancedatabase from PHYSICAL_STANDBY To SNAPSHOT_STANDBY
//
// #############################################################################################
func (r *SingleInstanceDatabaseReconciler) manageConvPhysicalToSnapshot(ctx context.Context, req ctrl.Request) (ctrl.Result, error) {
	log := r.Log.WithValues("manageConvPhysicalToSnapshot", req.NamespacedName)
	var singleInstanceDatabase dbapi.SingleInstanceDatabase
	if err := r.Get(ctx, types.NamespacedName{Namespace: req.Namespace, Name: req.Name}, &singleInstanceDatabase); err != nil {
		if apierrors.IsNotFound(err) {
			log.Info("requested resource not found")
			return requeueY, nil
		}
		log.Error(err, err.Error())
		return requeueY, err
	}

	sidbReadyPod, err := GetDatabaseReadyPod(r, &singleInstanceDatabase, ctx, req)
	if err != nil {
		return requeueY, err
	}
	if sidbReadyPod.Name == "" {
		log.Info("No ready Pod for the requested singleinstancedatabase")
		return requeueY, nil
	}

	if singleInstanceDatabase.Spec.ConvertToSnapshotStandby {
		// Convert a PHYSICAL_STANDBY -> SNAPSHOT_STANDBY
		singleInstanceDatabase.Status.Status = dbcommons.StatusUpdating
		r.Status().Update(ctx, &singleInstanceDatabase)
		if err := convertPhysicalStdToSnapshotStdDB(r, &singleInstanceDatabase, &sidbReadyPod, ctx, req); err != nil {
			switch err {
			case ErrNotPhysicalStandby:
				r.Recorder.Event(&singleInstanceDatabase, corev1.EventTypeWarning, "Conversion to Snapshot Standby Not allowed", "Database not in physical standby role")
				log.Info("Conversion to Snapshot Standby not allowed as database not in physical standby role")
				return requeueY, nil
			case ErrDBNotConfiguredWithDG:
				// cannot convert to snapshot database
				r.Recorder.Event(&singleInstanceDatabase, corev1.EventTypeWarning, "Conversion to Snapshot Standby Not allowed", "Database is not configured with dataguard")
				log.Info("Conversion to Snapshot Standby not allowed as requested database is not configured with dataguard")
				return requeueY, nil
			case ErrFSFOEnabledForDGConfig:
				r.Recorder.Event(&singleInstanceDatabase, corev1.EventTypeWarning, "Conversion to Snapshot Standby Not allowed", "Database is a FastStartFailover target")
				log.Info("Conversion to Snapshot Standby Not allowed as database is a FastStartFailover target")
				return requeueY, nil
			case ErrAdminPasswordSecretNotFound:
				r.Recorder.Event(&singleInstanceDatabase, corev1.EventTypeWarning, "Admin Password", "Database admin password secret not found")
				log.Info("Database admin password secret not found")
				return requeueY, nil
			default:
				log.Error(err, err.Error())
				return requeueY, nil
			}
		}
		log.Info(fmt.Sprintf("Database %s converted to snapshot standby", singleInstanceDatabase.Name))
		singleInstanceDatabase.Status.ConvertToSnapshotStandby = true
		singleInstanceDatabase.Status.Status = dbcommons.StatusReady
		// Get database role and update the status
		sidbRole, err := dbcommons.GetDatabaseRole(sidbReadyPod, r, r.Config, ctx, req)
		if err != nil {
			return requeueN, err
		}
		log.Info("Database "+singleInstanceDatabase.Name, "Database Role : ", sidbRole)
		singleInstanceDatabase.Status.Role = sidbRole
		r.Status().Update(ctx, &singleInstanceDatabase)
	} else {
		// Convert a SNAPSHOT_STANDBY -> PHYSICAL_STANDBY
		singleInstanceDatabase.Status.Status = dbcommons.StatusUpdating
		r.Status().Update(ctx, &singleInstanceDatabase)
		if err := convertSnapshotStdToPhysicalStdDB(r, &singleInstanceDatabase, &sidbReadyPod, ctx, req); err != nil {
			switch err {
			default:
				r.Log.Error(err, err.Error())
				return requeueY, nil
			}
		}
		singleInstanceDatabase.Status.ConvertToSnapshotStandby = false
		singleInstanceDatabase.Status.Status = dbcommons.StatusReady
		// Get database role and update the status
		sidbRole, err := dbcommons.GetDatabaseRole(sidbReadyPod, r, r.Config, ctx, req)
		if err != nil {
			return requeueN, err
		}
		log.Info("Database "+singleInstanceDatabase.Name, "Database Role : ", sidbRole)
		singleInstanceDatabase.Status.Role = sidbRole
		r.Status().Update(ctx, &singleInstanceDatabase)
	}

	return requeueN, nil
}

func convertPhysicalStdToSnapshotStdDB(r *SingleInstanceDatabaseReconciler, singleInstanceDatabase *dbapi.SingleInstanceDatabase, sidbReadyPod *corev1.Pod, ctx context.Context, req ctrl.Request) error {
	log := r.Log.WithValues("convertPhysicalStdToSnapshotStdDB", req.NamespacedName)
	log.Info(fmt.Sprintf("Checking the role %s database i.e %s", singleInstanceDatabase.Name, singleInstanceDatabase.Status.Role))
	if singleInstanceDatabase.Status.Role != "PHYSICAL_STANDBY" {
		return ErrNotPhysicalStandby
	}

	var dataguardBroker dbapi.DataguardBroker
	log.Info(fmt.Sprintf("Checking if the database %s is configured with dgbroker or not ?", singleInstanceDatabase.Name))
	if singleInstanceDatabase.Status.DgBroker != nil {
		if err := r.Get(ctx, types.NamespacedName{Namespace: singleInstanceDatabase.Namespace, Name: *singleInstanceDatabase.Status.DgBroker}, &dataguardBroker); err != nil {
			if apierrors.IsNotFound(err) {
				log.Info("Resource not found")
				return errors.New("Dataguardbroker resource not found")
			}
			return err
		}
		log.Info(fmt.Sprintf("database %s is configured with dgbroker %s", singleInstanceDatabase.Name, *singleInstanceDatabase.Status.DgBroker))
		if fastStartFailoverStatus, _ := strconv.ParseBool(dataguardBroker.Status.FastStartFailover); fastStartFailoverStatus {
			// not allowed to convert to snapshot standby
			return ErrFSFOEnabledForDGConfig
		}
	} else {
		// cannot convert to snapshot database
		return ErrDBNotConfiguredWithDG
	}

	// get singleinstancedatabase ready pod
	// execute the dgmgrl command for conversion to snapshot database
	// Exception handling
	// Get Admin password for current primary database
	var adminPasswordSecret corev1.Secret
	if err := r.Get(context.TODO(), types.NamespacedName{Name: singleInstanceDatabase.Spec.AdminPassword.SecretName, Namespace: singleInstanceDatabase.Namespace}, &adminPasswordSecret); err != nil {
		return err
	}
	var adminPassword string = string(adminPasswordSecret.Data[singleInstanceDatabase.Spec.AdminPassword.SecretKey])

	// Connect to 'primarySid' db using dgmgrl and switchover to 'targetSidbSid' db to make 'targetSidbSid' db primary
	if _, err := dbcommons.ExecCommand(r, r.Config, sidbReadyPod.Name, sidbReadyPod.Namespace, "", ctx, req, true, "bash", "-c", fmt.Sprintf(dbcommons.CreateAdminPasswordFile, adminPassword)); err != nil {
		return err
	}

	out, err := dbcommons.ExecCommand(r, r.Config, sidbReadyPod.Name, sidbReadyPod.Namespace, "", ctx, req, true, "bash", "-c", fmt.Sprintf("dgmgrl sys@%s \"convert database %s to snapshot standby;\" < admin.pwd", dataguardBroker.Status.PrimaryDatabase, singleInstanceDatabase.Status.Sid))
	if err != nil {
		return err
	}
	log.Info(fmt.Sprintf("Convert to snapshot standby command output \n %s", out))

	out, err = dbcommons.ExecCommand(r, r.Config, sidbReadyPod.Name, sidbReadyPod.Namespace, "", ctx, req, true, "bash", "-c", fmt.Sprintf("echo -e  \"alter pluggable database %s open;\"  | %s", singleInstanceDatabase.Status.Pdbname, dbcommons.SQLPlusCLI))
	if err != nil {
		return err
	}
	log.Info(fmt.Sprintf("Open pluggable databases output \n %s", out))

	return nil
}

func convertSnapshotStdToPhysicalStdDB(r *SingleInstanceDatabaseReconciler, singleInstanceDatabase *dbapi.SingleInstanceDatabase, sidbReadyPod *corev1.Pod, ctx context.Context, req ctrl.Request) error {
	log := r.Log.WithValues("convertSnapshotStdToPhysicalStdDB", req.NamespacedName)

	var dataguardBroker dbapi.DataguardBroker
	if err := r.Get(ctx, types.NamespacedName{Namespace: singleInstanceDatabase.Namespace, Name: *singleInstanceDatabase.Status.DgBroker}, &dataguardBroker); err != nil {
		if apierrors.IsNotFound(err) {
			return errors.New("dataguardbroker resource not found")
		}
		return err
	}

	var adminPasswordSecret corev1.Secret
	if err := r.Get(context.TODO(), types.NamespacedName{Name: singleInstanceDatabase.Spec.AdminPassword.SecretName, Namespace: singleInstanceDatabase.Namespace}, &adminPasswordSecret); err != nil {
		if apierrors.IsNotFound(err) {
			return ErrAdminPasswordSecretNotFound
		}
		return err
	}
	var adminPassword string = string(adminPasswordSecret.Data[singleInstanceDatabase.Spec.AdminPassword.SecretKey])

	// Connect to 'primarySid' db using dgmgrl and switchover to 'targetSidbSid' db to make 'targetSidbSid' db primary
	_, err := dbcommons.ExecCommand(r, r.Config, sidbReadyPod.Name, sidbReadyPod.Namespace, "", ctx, req, true, "bash", "-c",
		fmt.Sprintf(dbcommons.CreateAdminPasswordFile, adminPassword))
	if err != nil {
		return err
	}
	log.Info("Converting snapshot standby to physical standby")
	out, err := dbcommons.ExecCommand(r, r.Config, sidbReadyPod.Name, sidbReadyPod.Namespace, "", ctx, req, true, "bash", "-c", fmt.Sprintf("dgmgrl sys@%s \"convert database %s to physical standby;\" < admin.pwd", dataguardBroker.Status.PrimaryDatabase, singleInstanceDatabase.Status.Sid))
	if err != nil {
		log.Error(err, err.Error())
		return err
	}
	log.Info(fmt.Sprintf("Database %s converted to physical standby \n %s", singleInstanceDatabase.Name, out))
	log.Info("opening the PDB for the database")
	out, err = dbcommons.ExecCommand(r, r.Config, sidbReadyPod.Name, sidbReadyPod.Namespace, "", ctx, req, true, "bash", "-c", fmt.Sprintf("echo -e  \"alter pluggable database %s open;\"  | %s", singleInstanceDatabase.Status.Pdbname, dbcommons.SQLPlusCLI))
	if err != nil {
		r.Log.Error(err, err.Error())
		return err
	}
	log.Info(fmt.Sprintf("PDB open command output %s", out))

	return nil
}

// #############################################################################
//
//	SetupWithManager sets up the controller with the Manager
//
// #############################################################################
func (r *SingleInstanceDatabaseReconciler) SetupWithManager(mgr ctrl.Manager) error {
	return ctrl.NewControllerManagedBy(mgr).
		For(&dbapi.SingleInstanceDatabase{}).
		Owns(&corev1.Pod{}). //Watch for deleted pods of SingleInstanceDatabase Owner
		WithEventFilter(dbcommons.ResourceEventHandler()).
		WithOptions(controller.Options{MaxConcurrentReconciles: 100}). //ReconcileHandler is never invoked concurrently with the same object.
		Complete(r)
}

// #############################################################################
//
//	Check primary database status
//
// #############################################################################
func CheckPrimaryDatabaseStatus(p *dbapi.SingleInstanceDatabase) error {

	if p.Status.Status != dbcommons.StatusReady {
		return fmt.Errorf("referred primary database %v is NOT READY", p.Name)
	}
	return nil
}

// #############################################################################
//
//	Check if refered database is the primary database
//
// #############################################################################
func CheckDatabaseRoleAsPrimary(p *dbapi.SingleInstanceDatabase) error {

	if strings.ToUpper(p.Status.Role) != "PRIMARY" {
		return fmt.Errorf("referred database %v is not in PRIMARY role", p.Name)
	}
	return nil
}

// #############################################################################
//
//	Get ready pod for the singleinstancedatabase resource
//
// #############################################################################
func GetDatabaseReadyPod(r client.Reader, d *dbapi.SingleInstanceDatabase, ctx context.Context, req ctrl.Request) (corev1.Pod, error) {

	dbReadyPod, _, _, _, err := dbcommons.FindPods(r, d.Spec.Image.Version,
		d.Spec.Image.PullFrom, d.Name, d.Namespace, ctx, req)

	return dbReadyPod, err
}

// #############################################################################
//
//	Get admin password for singleinstancedatabase
//
// #############################################################################
func GetDatabaseAdminPassword(r client.Reader, d *dbapi.SingleInstanceDatabase, ctx context.Context) (string, error) {

	adminPasswordSecret := &corev1.Secret{}
	adminPassword := ""
	err := r.Get(ctx, types.NamespacedName{Name: d.Spec.AdminPassword.SecretName, Namespace: d.Namespace}, adminPasswordSecret)
	if err != nil {
		return adminPassword, err
	}
	adminPassword = string(adminPasswordSecret.Data[d.Spec.AdminPassword.SecretKey])
	return adminPassword, nil
}

// #############################################################################
//
//	Validate primary singleinstancedatabase admin password
//
// #############################################################################
func ValidatePrimaryDatabaseAdminPassword(r *SingleInstanceDatabaseReconciler, p *dbapi.SingleInstanceDatabase,
	adminPassword string, ctx context.Context, req ctrl.Request) error {

	dbReadyPod, err := GetDatabaseReadyPod(r, p, ctx, req)
	if err != nil {
		return err
	}

	out, err := dbcommons.ExecCommand(r, r.Config, dbReadyPod.Name, dbReadyPod.Namespace, "", ctx, req, true, "bash", "-c",
		fmt.Sprintf("echo -e  \"%s\"  | %s", fmt.Sprintf(dbcommons.ValidateAdminPassword, adminPassword), dbcommons.GetSqlClient(p.Spec.Edition)))
	if err != nil {
		return err
	}

	if strings.Contains(out, "USER is \"SYS\"") {
		r.Log.Info("validated Admin password successfully")
	} else {
		if strings.Contains(out, "ORA-01017") {
			r.Log.Info("Invalid primary database password, Logon denied")
		}
		return fmt.Errorf("primary database admin password validation failed")
	}

	return nil
}

// #############################################################################
//
//	Validate refered primary database db params are all enabled
//
// #############################################################################
func ValidateDatabaseConfiguration(p *dbapi.SingleInstanceDatabase) error {
	var missingModes []string
	if p.Status.ArchiveLog == "false" {
		missingModes = append(missingModes, "ArchiveLog")
	}
	if p.Status.FlashBack == "false" {
		missingModes = append(missingModes, "FlashBack")
	}
	if p.Status.ForceLogging == "false" {
		missingModes = append(missingModes, "ForceLogging")
	}
	if p.Status.ArchiveLog == "false" || p.Status.FlashBack == "false" || p.Status.ForceLogging == "false" {
		return fmt.Errorf("%v modes are not enabled in the primary database %v", strings.Join(missingModes, ","), p.Name)
	}
	return nil
}

// #############################################################################
//
//	Validate refered primary database for standby sidb creation
//
// #############################################################################
func ValidatePrimaryDatabaseForStandbyCreation(r *SingleInstanceDatabaseReconciler, stdby *dbapi.SingleInstanceDatabase,
	primary *dbapi.SingleInstanceDatabase, ctx context.Context, req ctrl.Request) error {

	log := r.Log.WithValues("ValidatePrimaryDatabase", req.NamespacedName)

	if stdby.Status.DatafilesCreated == "true" {
		return nil
	}

	log.Info(fmt.Sprintf("Checking primary database %s status...", primary.Name))
	err := CheckPrimaryDatabaseStatus(primary)
	if err != nil {
		stdby.Status.Status = dbcommons.StatusPending
		return err
	}

	log.Info("Checking for referred database role...")
	err = CheckDatabaseRoleAsPrimary(primary)
	if err != nil {
		stdby.Status.Status = dbcommons.StatusError
		return err
	}

	r.Recorder.Eventf(stdby, corev1.EventTypeNormal, "Validation", "Primary database is ready")

	adminPassword, err := GetDatabaseAdminPassword(r, stdby, ctx)
	if err != nil {
		stdby.Status.Status = dbcommons.StatusError
		return err
	}

	log.Info(fmt.Sprintf("Validating admin password for the primary Database %s...", primary.Name))
	err = ValidatePrimaryDatabaseAdminPassword(r, primary, adminPassword, ctx, req)
	if err != nil {
		stdby.Status.Status = dbcommons.StatusError
		return err
	}

	log.Info(fmt.Sprintf("Validating primary database %s configuration...", primary.Name))
	err = ValidateDatabaseConfiguration(primary)
	if err != nil {
		r.Recorder.Eventf(stdby, corev1.EventTypeWarning, "Spec Error", err.Error())
		stdby.Status.Status = dbcommons.StatusError
		return err
	}

	r.Recorder.Eventf(stdby, corev1.EventTypeNormal, "Validation", "Successfully validated the primary database admin password and configuration")

	return nil
}

// #############################################################################
//
//	Get total database pods for singleinstancedatabase
//
// #############################################################################
func GetTotalDatabasePods(r client.Reader, d *dbapi.SingleInstanceDatabase, ctx context.Context, req ctrl.Request) (int, error) {
	_, totalPods, _, _, err := dbcommons.FindPods(r, d.Spec.Image.Version,
		d.Spec.Image.PullFrom, d.Name, d.Namespace, ctx, req)

	return totalPods, err
}

// #############################################################################
//
//	Set tns names for primary database for dataguard configuraion
//
// #############################################################################
func SetupTnsNamesPrimaryForDG(r *SingleInstanceDatabaseReconciler, p *dbapi.SingleInstanceDatabase, s *dbapi.SingleInstanceDatabase,
	primaryReadyPod corev1.Pod, ctx context.Context, req ctrl.Request) error {

	out, err := dbcommons.ExecCommand(r, r.Config, primaryReadyPod.Name, primaryReadyPod.Namespace, "",
		ctx, req, false, "bash", "-c", fmt.Sprintf("cat /opt/oracle/oradata/dbconfig/%s/tnsnames.ora", strings.ToUpper(p.Spec.Sid)))
	if err != nil {
		return fmt.Errorf("error obtaining the contents of tnsnames.ora in the primary database %v", p.Name)
	}
	r.Log.Info("tnsnames.ora content is as follows:")
	r.Log.Info(out)

	if strings.Contains(out, "(SERVICE_NAME = "+strings.ToUpper(s.Spec.Sid)+")") {
		r.Log.Info("TNS ENTRY OF " + s.Spec.Sid + " ALREADY EXISTS ON PRIMARY Database ")
	} else {
		tnsnamesEntry := dbcommons.StandbyTnsnamesEntry
		tnsnamesEntry = strings.ReplaceAll(tnsnamesEntry, "##STANDBYDATABASE_SID##", s.Spec.Sid)
		tnsnamesEntry = strings.ReplaceAll(tnsnamesEntry, "##STANDBYDATABASE_SERVICE_EXPOSED##", s.Name)

		out, err = dbcommons.ExecCommand(r, r.Config, primaryReadyPod.Name, primaryReadyPod.Namespace, "", ctx, req, false, "bash", "-c",
			fmt.Sprintf("echo -e  \"%s\"  | cat >> /opt/oracle/oradata/dbconfig/%s/tnsnames.ora ", tnsnamesEntry, strings.ToUpper(p.Spec.Sid)))
		if err != nil {
			return fmt.Errorf("unable to set tnsnames.ora in the primary database %v", p.Name)
		}
		r.Log.Info("Modifying tnsnames.ora Output")
		r.Log.Info(out)

	}
	return nil
}

// #############################################################################
//
//	Restarting listners in database
//
// #############################################################################
func RestartListenerInDatabase(r *SingleInstanceDatabaseReconciler, primaryReadyPod corev1.Pod, ctx context.Context, req ctrl.Request) error {
	r.Log.Info("Restarting listener in the database through pod", "primary database pod name", primaryReadyPod.Name)
	out, err := dbcommons.ExecCommand(r, r.Config, primaryReadyPod.Name, primaryReadyPod.Namespace, "",
		ctx, req, false, "bash", "-c", "lsnrctl stop && lsnrctl start")
	if err != nil {
		return fmt.Errorf("unable to restart listener in the database through pod %v", primaryReadyPod.Name)
	}
	r.Log.Info("Listener restart output")
	r.Log.Info(out)
	return nil
}

// #############################################################################
//
//	Setup primary listener for dataguard configuration
//
// #############################################################################
func SetupListenerPrimaryForDG(r *SingleInstanceDatabaseReconciler, p *dbapi.SingleInstanceDatabase, s *dbapi.SingleInstanceDatabase,
	primaryReadyPod corev1.Pod, ctx context.Context, req ctrl.Request) error {

	out, err := dbcommons.ExecCommand(r, r.Config, primaryReadyPod.Name, primaryReadyPod.Namespace, "",
		ctx, req, false, "bash", "-c", fmt.Sprintf("cat /opt/oracle/oradata/dbconfig/%s/listener.ora ", strings.ToUpper(p.Spec.Sid)))
	if err != nil {
		return fmt.Errorf("unable to obtain contents of listener.ora in primary database %v", p.Name)
	}
	r.Log.Info("listener.ora Output")
	r.Log.Info(out)

	if strings.Contains(out, strings.ToUpper(p.Spec.Sid)+"_DGMGRL") {
		r.Log.Info("LISTENER.ORA ALREADY HAS " + p.Spec.Sid + "_DGMGRL ENTRY IN SID_LIST_LISTENER ")
	} else {
		out, err = dbcommons.ExecCommand(r, r.Config, primaryReadyPod.Name, primaryReadyPod.Namespace, "", ctx, req, false, "bash", "-c",
			fmt.Sprintf("echo -e  \"%s\"  | cat > /opt/oracle/oradata/dbconfig/%s/listener.ora ", dbcommons.ListenerEntry, strings.ToUpper(p.Spec.Sid)))
		if err != nil {
			return fmt.Errorf("unable to modify listener.ora in the primary database %v", p.Name)
		}
		r.Log.Info("Modifying listener.ora Output")
		r.Log.Info(out)

		err = RestartListenerInDatabase(r, primaryReadyPod, ctx, req)
		if err != nil {
			return err
		}

	}
	return nil
}

// #############################################################################
//
//	Setup init parameters of primary database for dataguard configuration
//
// #############################################################################
func SetupInitParamsPrimaryForDG(r *SingleInstanceDatabaseReconciler, primaryReadyPod corev1.Pod, ctx context.Context, req ctrl.Request) error {
	r.Log.Info("Running StandbyDatabasePrerequisitesSQL in the primary database")
	out, err := dbcommons.ExecCommand(r, r.Config, primaryReadyPod.Name, primaryReadyPod.Namespace, "", ctx, req, false, "bash", "-c",
		fmt.Sprintf("echo -e  \"%s\"  | %s", dbcommons.StandbyDatabasePrerequisitesSQL, dbcommons.SQLPlusCLI))
	if err != nil {
		return fmt.Errorf("unable to run StandbyDatabasePrerequisitesSQL in primary database")
	}
	r.Log.Info("StandbyDatabasePrerequisites Output")
	r.Log.Info(out)
	return nil
}

// #############################################################################
//
//	Setup primary database for standby singleinstancedatabase
//
// #############################################################################
func SetupPrimaryDatabase(r *SingleInstanceDatabaseReconciler, stdby *dbapi.SingleInstanceDatabase,
	primary *dbapi.SingleInstanceDatabase, ctx context.Context, req ctrl.Request) error {

	log := r.Log.WithValues("SetupPrimaryDatabase", req.NamespacedName)

	totalStandbyPods, err := GetTotalDatabasePods(r, stdby, ctx, req)
	if err != nil {
		return err
	}
	// NO need to setup primary database if standby database pods are initialized
	if totalStandbyPods > 0 {
		return nil
	}

	primaryDbReadyPod, err := GetDatabaseReadyPod(r, primary, ctx, req)
	if err != nil {
		return err
	}

	log.Info("Setting up tnsnames.ora in primary database", "primaryDatabase", primary.Name)
	err = SetupTnsNamesPrimaryForDG(r, primary, stdby, primaryDbReadyPod, ctx, req)
	if err != nil {
		return err
	}

	log.Info("Setting up listener.ora in primary database", "primaryDatabase", primary.Name)
	err = SetupListenerPrimaryForDG(r, primary, stdby, primaryDbReadyPod, ctx, req)
	if err != nil {
		return err
	}

	log.Info("Setting up some InitParams for DG in primary database", "primaryDatabase", primary.Name)
	err = SetupInitParamsPrimaryForDG(r, primaryDbReadyPod, ctx, req)
	if err != nil {
		return err
	}

	return nil

}

// #############################################################################
//
//	Get all pdbs in a singleinstancedatabase
//
// #############################################################################
func GetAllPdbInDatabase(r *SingleInstanceDatabaseReconciler, dbReadyPod corev1.Pod, ctx context.Context, req ctrl.Request) ([]string, error) {
	var pdbs []string
	out, err := dbcommons.ExecCommand(r, r.Config, dbReadyPod.Name, dbReadyPod.Namespace, "",
		ctx, req, false, "bash", "-c", fmt.Sprintf("echo -e  \"%s\"  | sqlplus -s / as sysdba", dbcommons.GetPdbsSQL))
	if err != nil {
		r.Log.Error(err, err.Error())
		return pdbs, err
	}
	r.Log.Info("GetPdbsSQL Output")
	r.Log.Info(out)

	pdbs, _ = dbcommons.StringToLines(out)
	return pdbs, nil
}

// #############################################################################
//
//	Setup tnsnames.ora for all the pdb list in the singleinstancedatabase
//
// #############################################################################
func SetupTnsNamesForPDBListInDatabase(r *SingleInstanceDatabaseReconciler, d *dbapi.SingleInstanceDatabase,
	dbReadyPod corev1.Pod, ctx context.Context, req ctrl.Request, pdbList []string) error {
	for _, pdb := range pdbList {
		if pdb == "" {
			continue
		}

		// Get the Tnsnames.ora entries
		out, err := dbcommons.ExecCommand(r, r.Config, dbReadyPod.Name, dbReadyPod.Namespace, "",
			ctx, req, false, "bash", "-c", fmt.Sprintf("cat /opt/oracle/oradata/dbconfig/%s/tnsnames.ora", strings.ToUpper(d.Spec.Sid)))
		if err != nil {
			return err
		}
		r.Log.Info("tnsnames.ora Output")
		r.Log.Info(out)

		if strings.Contains(out, "(SERVICE_NAME = "+strings.ToUpper(pdb)+")") {
			r.Log.Info("TNS ENTRY OF " + strings.ToUpper(pdb) + " ALREADY EXISTS ON SIDB ")
		} else {
			tnsnamesEntry := dbcommons.PDBTnsnamesEntry
			tnsnamesEntry = strings.ReplaceAll(tnsnamesEntry, "##PDB_NAME##", strings.ToUpper(pdb))

			// Add Tnsnames.ora For pdb on Standby Database
			out, err = dbcommons.ExecCommand(r, r.Config, dbReadyPod.Name, dbReadyPod.Namespace, "", ctx, req, false, "bash", "-c",
				fmt.Sprintf("echo -e  \"%s\"  | cat >> /opt/oracle/oradata/dbconfig/%s/tnsnames.ora ", tnsnamesEntry, strings.ToUpper(d.Spec.Sid)))
			if err != nil {
				return err
			}
			r.Log.Info("Modifying tnsnames.ora for Pdb Output")
			r.Log.Info(out)

		}
	}

	return nil
}

// #############################################################################
//
//	Setup tnsnames.ora in standby database for primary singleinstancedatabase
//
// #############################################################################
func SetupPrimaryDBTnsNamesInStandby(r *SingleInstanceDatabaseReconciler, s *dbapi.SingleInstanceDatabase,
	dbReadyPod corev1.Pod, ctx context.Context, req ctrl.Request) error {

	out, err := dbcommons.ExecCommand(r, r.Config, dbReadyPod.Name, dbReadyPod.Namespace, "", ctx, req, false, "bash", "-c",
		fmt.Sprintf("echo -e  \"%s\"  | cat >> /opt/oracle/oradata/dbconfig/%s/tnsnames.ora ", dbcommons.PrimaryTnsnamesEntry, strings.ToUpper(s.Spec.Sid)))
	if err != nil {
		return err
	}
	r.Log.Info("Modifying tnsnames.ora Output")
	r.Log.Info(out)

	return nil
}

// #############################################################################
//
//	Enabling flashback in singleinstancedatabase
//
// #############################################################################
func EnableFlashbackInDatabase(r *SingleInstanceDatabaseReconciler, dbReadyPod corev1.Pod, ctx context.Context, req ctrl.Request) error {
	out, err := dbcommons.ExecCommand(r, r.Config, dbReadyPod.Name, dbReadyPod.Namespace, "", ctx, req, false, "bash", "-c",
		fmt.Sprintf("echo -e  \"%s\"  | %s", dbcommons.FlashBackTrueSQL, dbcommons.GetSqlClient("enterprise")))
	if err != nil {
		return err
	}
	r.Log.Info("FlashBackTrue Output")
	r.Log.Info(out)
	return nil
}

// #############################################################################
//
//	setup standby database
//
// #############################################################################
func SetupStandbyDatabase(r *SingleInstanceDatabaseReconciler, stdby *dbapi.SingleInstanceDatabase,
	primary *dbapi.SingleInstanceDatabase, ctx context.Context, req ctrl.Request) error {

	primaryReadyPod, err := GetDatabaseReadyPod(r, primary, ctx, req)
	if err != nil {
		return err
	}
	r.Log.Info("Primary DB Name: " + primaryReadyPod.Name)

	stdbyReadyPod, err := GetDatabaseReadyPod(r, stdby, ctx, req)
	if err != nil {
		return err
	}

	r.Log.Info("Getting the list of all pdbs in primary database")
	pdbListPrimary, err := GetAllPdbInDatabase(r, primaryReadyPod, ctx, req)
	if err != nil {
		return err
	}

	r.Log.Info("Setting up tnsnames in standby database for the pdbs of primary database")
	err = SetupTnsNamesForPDBListInDatabase(r, stdby, stdbyReadyPod, ctx, req, pdbListPrimary)
	if err != nil {
		return err
	}

	r.Log.Info("Setting up tnsnames entry for primary database in standby database")
	err = SetupPrimaryDBTnsNamesInStandby(r, stdby, stdbyReadyPod, ctx, req)
	if err != nil {
		return err
	}

	r.Log.Info("Setting up listener in the standby database")
	err = SetupListenerPrimaryForDG(r, stdby, primary, stdbyReadyPod, ctx, req)
	if err != nil {
		return err
	}

	flashBackStatus, _, _, result := dbcommons.CheckDBConfig(stdbyReadyPod, r, r.Config, ctx, req, stdby.Spec.Edition)
	if result.Requeue {
		return fmt.Errorf("error in obtaining the Database Config status")
	}
	if !flashBackStatus {
		r.Log.Info("Setting up flashback mode in the standby database")
		err = EnableFlashbackInDatabase(r, stdbyReadyPod, ctx, req)
		if err != nil {
			return err
		}
	}

	return nil
}

// #############################################################################
//
//	Create oracle hostname environment variable object to be passed to sidb
//
// #############################################################################
func CreateOracleHostnameEnvVarObj(sidb *dbapi.SingleInstanceDatabase, referedPrimaryDatabase *dbapi.SingleInstanceDatabase) corev1.EnvVar {
	dbMajorVersion, err := strconv.Atoi(strings.Split(referedPrimaryDatabase.Status.ReleaseUpdate, ".")[0])
	if err != nil {
		// r.Log.Error(err, err.Error())
		return corev1.EnvVar{
			Name:  "ORACLE_HOSTNAME",
			Value: "",
		}
	}
	if dbMajorVersion >= 23 {
		return corev1.EnvVar{
			Name:  "ORACLE_HOSTNAME",
			Value: sidb.Name,
		}
	} else {
		return corev1.EnvVar{
			Name: "ORACLE_HOSTNAME",
			ValueFrom: &corev1.EnvVarSource{
				FieldRef: &corev1.ObjectFieldSelector{
					FieldPath: "status.podIP",
				},
			},
		}
	}
}<|MERGE_RESOLUTION|>--- conflicted
+++ resolved
@@ -223,11 +223,6 @@
 	}
 
 	sidbRole, err := dbcommons.GetDatabaseRole(readyPod, r, r.Config, ctx, req)
-<<<<<<< HEAD
-
-	if sidbRole == "PRIMARY" {
-=======
->>>>>>> 9838a8ec
 
 	if sidbRole == "PRIMARY" {
 		// Update DB config
@@ -252,12 +247,7 @@
 		}
 
 	} else {
-<<<<<<< HEAD
-		// Database is in role of standby
-		if !singleInstanceDatabase.Status.DgBrokerConfigured {
-=======
 		if singleInstanceDatabase.Status.DgBroker == nil {
->>>>>>> 9838a8ec
 			err = SetupStandbyDatabase(r, singleInstanceDatabase, referredPrimaryDatabase, ctx, req)
 			if err != nil {
 				return requeueY, err
@@ -490,10 +480,6 @@
 	m.Status.Pdbname = m.Spec.Pdbname
 	m.Status.Persistence = m.Spec.Persistence
 	m.Status.PrebuiltDB = m.Spec.Image.PrebuiltDB
-<<<<<<< HEAD
-
-	if m.Spec.CreateAs == "clone" {
-=======
 	if m.Spec.CreateAs == "truecache" {
 		// Fetch the Primary database reference, required for all iterations
 		err = r.Get(ctx, types.NamespacedName{Namespace: req.Namespace, Name: m.Spec.PrimaryDatabaseRef}, rp)
@@ -508,7 +494,6 @@
 	}
 	if m.Spec.CreateAs == "clone" {
 
->>>>>>> 9838a8ec
 		// Once a clone database has created , it has no link with its reference
 		if m.Status.DatafilesCreated == "true" ||
 			!dbcommons.IsSourceDatabaseOnCluster(m.Spec.PrimaryDatabaseRef) {
@@ -1182,37 +1167,6 @@
 				}(),
 
 				Resources: func() corev1.ResourceRequirements {
-<<<<<<< HEAD
-					if m.Spec.Resources.Requests != nil && m.Spec.Resources.Limits != nil {
-						return corev1.ResourceRequirements{
-							Requests: corev1.ResourceList{
-								"cpu":    resource.MustParse(m.Spec.Resources.Requests.Cpu),
-								"memory": resource.MustParse(m.Spec.Resources.Requests.Memory),
-							},
-							Limits: corev1.ResourceList{
-								"cpu":    resource.MustParse(m.Spec.Resources.Limits.Cpu),
-								"memory": resource.MustParse(m.Spec.Resources.Requests.Memory),
-							},
-						}
-					} else if m.Spec.Resources.Requests != nil {
-						return corev1.ResourceRequirements{
-							Requests: corev1.ResourceList{
-								"cpu":    resource.MustParse(m.Spec.Resources.Requests.Cpu),
-								"memory": resource.MustParse(m.Spec.Resources.Requests.Memory),
-							},
-						}
-					} else if m.Spec.Resources.Limits != nil {
-						return corev1.ResourceRequirements{
-							Limits: corev1.ResourceList{
-								"cpu":    resource.MustParse(m.Spec.Resources.Limits.Cpu),
-								"memory": resource.MustParse(m.Spec.Resources.Requests.Memory),
-							},
-						}
-					} else {
-						return corev1.ResourceRequirements{}
-					}
-
-=======
 					var resourceReqRequests corev1.ResourceList = corev1.ResourceList{}
 					var resourceReqLimits corev1.ResourceList = corev1.ResourceList{}
 
@@ -1234,7 +1188,6 @@
 						Requests: resourceReqRequests,
 						Limits:   resourceReqLimits,
 					}
->>>>>>> 9838a8ec
 				}(),
 			}},
 
@@ -1411,7 +1364,6 @@
 // #############################################################################
 //
 //	Stake a claim for Persistent Volume for customScript Volume
-<<<<<<< HEAD
 //
 // #############################################################################
 
@@ -1452,185 +1404,6 @@
 			return requeueN, nil
 		}
 	}
-	if pvcDeleted || err != nil && apierrors.IsNotFound(err) {
-		// Define a new PVC
-
-		// get accessMode and storage of pv mentioned to be used in pvc spec
-		pv := &corev1.PersistentVolume{}
-		pvName := m.Spec.Persistence.ScriptsVolumeName
-		// Get retrieves an obj ( a struct pointer ) for the given object key from the Kubernetes Cluster.
-		pvErr := r.Get(ctx, types.NamespacedName{Name: pvName, Namespace: m.Namespace}, pv)
-		if pvErr != nil {
-			log.Error(pvErr, "Failed to get PV")
-			return requeueY, pvErr
-		}
-
-		volumeQty := pv.Spec.Capacity[corev1.ResourceStorage]
-
-		AccessMode := pv.Spec.AccessModes[0]
-		Storage := int(volumeQty.Value())
-		StorageClass := ""
-
-		log.Info(fmt.Sprintf("PV storage: %v\n", Storage))
-		log.Info(fmt.Sprintf("PV AccessMode: %v\n", AccessMode))
-
-		pvc := &corev1.PersistentVolumeClaim{
-			TypeMeta: metav1.TypeMeta{
-				Kind: "PersistentVolumeClaim",
-			},
-			ObjectMeta: metav1.ObjectMeta{
-				Name:      pvcName,
-				Namespace: m.Namespace,
-				Labels: map[string]string{
-					"app": m.Name,
-				},
-			},
-			Spec: corev1.PersistentVolumeClaimSpec{
-				AccessModes: func() []corev1.PersistentVolumeAccessMode {
-					var accessMode []corev1.PersistentVolumeAccessMode
-					accessMode = append(accessMode, corev1.PersistentVolumeAccessMode(AccessMode))
-					return accessMode
-				}(),
-				Resources: corev1.VolumeResourceRequirements{
-					Requests: map[corev1.ResourceName]resource.Quantity{
-						// Requests describes the minimum amount of compute resources required
-						"storage": *resource.NewQuantity(int64(Storage), resource.BinarySI),
-					},
-				},
-				StorageClassName: &StorageClass,
-				VolumeName:       pvName,
-			},
-		}
-
-		// Set SingleInstanceDatabase instance as the owner and controller
-		ctrl.SetControllerReference(m, pvc, r.Scheme)
-
-		log.Info("Creating a new PVC", "PVC.Namespace", pvc.Namespace, "PVC.Name", pvc.Name)
-		err = r.Create(ctx, pvc)
-		if err != nil {
-			log.Error(err, "Failed to create new PVC", "PVC.Namespace", pvc.Namespace, "PVC.Name", pvc.Name)
-			return requeueY, err
-		}
-		return requeueN, nil
-	} else if err != nil {
-		log.Error(err, "Failed to get PVC")
-		return requeueY, err
-	}
-
-	return requeueN, nil
-}
-
-// #############################################################################
-//
-//	Stake a claim for Persistent Volume for Datafiles Volume
-//
-// #############################################################################
-func (r *SingleInstanceDatabaseReconciler) createOrReplacePVCforDatafilesVol(ctx context.Context, req ctrl.Request,
-	m *dbapi.SingleInstanceDatabase) (ctrl.Result, error) {
-
-	log := r.Log.WithValues("createPVC Datafiles-Vol", req.NamespacedName)
-
-	// Don't create PVC if persistence is not chosen
-	if m.Spec.Persistence.Size == "" {
-=======
-//
-// #############################################################################
-
-func (r *SingleInstanceDatabaseReconciler) createOrReplacePVCforCustomScriptsVol(ctx context.Context, req ctrl.Request,
-	m *dbapi.SingleInstanceDatabase) (ctrl.Result, error) {
-
-	log := r.Log.WithValues("createPVC CustomScripts Vol", req.NamespacedName)
-
-	// if customScriptsVolumeName is not present or it is same than DatafilesVolumeName
-	if m.Spec.Persistence.ScriptsVolumeName == "" || m.Spec.Persistence.ScriptsVolumeName == m.Spec.Persistence.DatafilesVolumeName {
->>>>>>> 9838a8ec
-		return requeueN, nil
-	}
-
-	pvcDeleted := false
-	pvcName := string(m.Name) + "-" + string(m.Spec.Persistence.ScriptsVolumeName)
-	// Check if the PVC already exists using r.Get, if not create a new one using r.Create
-	pvc := &corev1.PersistentVolumeClaim{}
-	// Get retrieves an obj ( a struct pointer ) for the given object key from the Kubernetes Cluster.
-<<<<<<< HEAD
-	err := r.Get(ctx, types.NamespacedName{Name: m.Name, Namespace: m.Namespace}, pvc)
-
-	if err == nil {
-		if *pvc.Spec.StorageClassName != m.Spec.Persistence.StorageClass ||
-			(m.Spec.Persistence.DatafilesVolumeName != "" && pvc.Spec.VolumeName != m.Spec.Persistence.DatafilesVolumeName) ||
-			pvc.Spec.AccessModes[0] != corev1.PersistentVolumeAccessMode(m.Spec.Persistence.AccessMode) {
-			// PV change use cases which would trigger recreation of SIDB pods are :-
-			// 1. Change in storage class
-			// 2. Change in volume name
-			// 3. Change in volume access mode
-
-			// deleting singleinstancedatabase resource
-=======
-	err := r.Get(ctx, types.NamespacedName{Name: pvcName, Namespace: m.Namespace}, pvc)
-
-	if err == nil {
-		if m.Spec.Persistence.ScriptsVolumeName != "" && pvc.Spec.VolumeName != m.Spec.Persistence.ScriptsVolumeName {
-			// call deletePods() with zero pods in avaiable and nil readyPod to delete all pods
->>>>>>> 9838a8ec
-			result, err := r.deletePods(ctx, req, m, []corev1.Pod{}, corev1.Pod{}, 0, 0)
-			if result.Requeue {
-				return result, err
-			}
-
-			// deleting persistent volume claim
-			log.Info("Deleting PVC", " name ", pvc.Name)
-			err = r.Delete(ctx, pvc)
-			if err != nil {
-				r.Log.Error(err, "Failed to delete Pvc", "Pvc.Name", pvc.Name)
-				return requeueN, err
-			}
-			pvcDeleted = true
-
-		} else if pvc.Spec.Resources.Requests["storage"] != resource.MustParse(m.Spec.Persistence.Size) {
-			// check the storage class of the pvc
-			// if the storage class doesn't support resize the throw an error event and try expanding via deleting and recreating the pv and pods
-			if pvc.Spec.StorageClassName == nil || *pvc.Spec.StorageClassName == "" {
-				r.Recorder.Eventf(m, corev1.EventTypeWarning, "PVC not resizable", "Cannot resize pvc as storage class is either nil or default")
-				return requeueN, fmt.Errorf("cannot resize pvc as storage class is either nil or default")
-			}
-
-			storageClassName := *pvc.Spec.StorageClassName
-			storageClass := &storagev1.StorageClass{}
-			err := r.Get(ctx, types.NamespacedName{Name: storageClassName}, storageClass)
-			if err != nil {
-				return requeueY, fmt.Errorf("error while fetching the storage class")
-			}
-
-			if storageClass.AllowVolumeExpansion == nil || !*storageClass.AllowVolumeExpansion {
-				r.Recorder.Eventf(m, corev1.EventTypeWarning, "PVC not resizable", "The storage class doesn't support volume expansion")
-				return requeueN, fmt.Errorf("the storage class %s doesn't support volume expansion", storageClassName)
-			}
-
-			newPVCSize := resource.MustParse(m.Spec.Persistence.Size)
-			newPVCSizeAdd := &newPVCSize
-			if newPVCSizeAdd.Cmp(pvc.Spec.Resources.Requests["storage"]) < 0 {
-				r.Recorder.Eventf(m, corev1.EventTypeWarning, "Cannot Resize PVC", "Forbidden: field can not be less than previous value")
-				return requeueN, fmt.Errorf("Resizing PVC to lower size volume not allowed")
-			}
-
-			// Expanding the persistent volume claim
-			pvc.Spec.Resources.Requests["storage"] = resource.MustParse(m.Spec.Persistence.Size)
-			log.Info("Updating PVC", "pvc", pvc.Name, "volume", pvc.Spec.VolumeName)
-			r.Recorder.Eventf(m, corev1.EventTypeNormal, "Updating PVC - volume expansion", "Resizing the pvc for storage expansion")
-			err = r.Update(ctx, pvc)
-			if err != nil {
-				log.Error(err, "Error while updating the PVCs")
-				return requeueY, fmt.Errorf("error while updating the PVCs")
-			}
-
-		} else {
-
-			log.Info("Found Existing PVC", "Name", pvc.Name)
-			return requeueN, nil
-
-		}
-	}
-
 	if pvcDeleted || err != nil && apierrors.IsNotFound(err) {
 		// Define a new PVC
 
@@ -2642,19 +2415,11 @@
 	r.Log.Info("Final "+sidb.Name+" Pods After Deleting (or) Adding Extra Pods ( Including The Ready Pod ) ", "Pod Names", podNamesFinal)
 	r.Log.Info(sidb.Name+" Replicas Available", "Count", len(podNamesFinal))
 	r.Log.Info(sidb.Name+" Replicas Required", "Count", sidb.Spec.Replicas)
-<<<<<<< HEAD
 
 	eventReason := "Database Ready"
 	eventMsg := "database open on pod " + sidbReadyPod.Name + " scheduled on node " + sidbReadyPod.Status.HostIP
 	r.Recorder.Eventf(sidb, corev1.EventTypeNormal, eventReason, eventMsg)
 
-=======
-
-	eventReason := "Database Ready"
-	eventMsg := "database open on pod " + sidbReadyPod.Name + " scheduled on node " + sidbReadyPod.Status.HostIP
-	r.Recorder.Eventf(sidb, corev1.EventTypeNormal, eventReason, eventMsg)
-
->>>>>>> 9838a8ec
 	sidb.Status.CreatedAs = sidb.Spec.CreateAs
 
 	return requeueN, sidbReadyPod, nil
