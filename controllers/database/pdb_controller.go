--- conflicted
+++ resolved
@@ -432,12 +432,8 @@
 /*
 ************************************************
   - Issue a REST API Call to the ORDS container
-<<<<<<< HEAD
-    /***********************************************
-=======
 
 ***********************************************
->>>>>>> 9838a8ec
 */
 func (r *PDBReconciler) callAPI(ctx context.Context, req ctrl.Request, pdb *dbapi.PDB, url string, payload map[string]string, action string) (string, error) {
 	log := r.Log.WithValues("callAPI", req.NamespacedName)
@@ -626,12 +622,8 @@
 /*
 ************************************************
   - Create a PDB
-<<<<<<< HEAD
-    /***********************************************
-=======
 
 ***********************************************
->>>>>>> 9838a8ec
 */
 func (r *PDBReconciler) createPDB(ctx context.Context, req ctrl.Request, pdb *dbapi.PDB) error {
 
@@ -772,12 +764,8 @@
 /*
 ************************************************
   - Clone a PDB
-<<<<<<< HEAD
-    /***********************************************
-=======
 
 ***********************************************
->>>>>>> 9838a8ec
 */
 func (r *PDBReconciler) clonePDB(ctx context.Context, req ctrl.Request, pdb *dbapi.PDB) error {
 
@@ -826,11 +814,6 @@
 		values["tempSize"] = pdb.Spec.TempSize
 	}
 
-<<<<<<< HEAD
-	//url := "https://"+ pdb.Spec.CDBNamespace + "." + pdb.Spec.CDBResName + "-ords:" + strconv.Itoa(cdb.Spec.ORDSPort) + "/ords/_/db-api/latest/database/pdbs/" + pdb.Spec.SrcPDBName + "/"
-	//url := "https://" + pdb.Spec.CDBResName + "-ords:" + strconv.Itoa(cdb.Spec.ORDSPort) + "/ords/_/db-api/latest/database/pdbs/" + pdb.Spec.SrcPDBName + "/"
-=======
->>>>>>> 9838a8ec
 	url := "https://" + pdb.Spec.CDBResName + "-ords." + pdb.Spec.CDBNamespace + ":" + strconv.Itoa(cdb.Spec.ORDSPort) + "/ords/_/db-api/latest/database/pdbs/" + pdb.Spec.SrcPDBName + "/"
 
 	pdb.Status.Phase = pdbPhaseClone
@@ -865,12 +848,8 @@
 /*
 ************************************************
   - Plug a PDB
-<<<<<<< HEAD
-    /***********************************************
-=======
 
 ***********************************************
->>>>>>> 9838a8ec
 */
 func (r *PDBReconciler) plugPDB(ctx context.Context, req ctrl.Request, pdb *dbapi.PDB) error {
 
@@ -961,12 +940,8 @@
 /*
 ************************************************
   - Unplug a PDB
-<<<<<<< HEAD
-    /***********************************************
-=======
 
 ***********************************************
->>>>>>> 9838a8ec
 */
 func (r *PDBReconciler) unplugPDB(ctx context.Context, req ctrl.Request, pdb *dbapi.PDB) error {
 
@@ -1299,10 +1274,7 @@
 					return err
 				}
 
-<<<<<<< HEAD
-=======
 				var errclose error
->>>>>>> 9838a8ec
 				pdbName := pdb.Spec.PDBName
 				if pdb.Status.OpenMode == "READ WRITE" {
 					valuesclose := map[string]string{
@@ -1310,29 +1282,12 @@
 						"modifyOption": "IMMEDIATE",
 						"getScript":    "FALSE"}
 					url := "https://" + pdb.Spec.CDBResName + "-ords." + pdb.Spec.CDBNamespace + ":" + strconv.Itoa(cdb.Spec.ORDSPort) + "/ords/_/db-api/latest/database/pdbs/" + pdbName + "/status"
-<<<<<<< HEAD
-					_, errclose := r.callAPI(ctx, req, pdb, url, valuesclose, "POST")
-=======
 					_, errclose = NewCallApi(r, ctx, req, pdb, url, valuesclose, "POST")
->>>>>>> 9838a8ec
 					if errclose != nil {
 						log.Info("Warning error closing pdb continue anyway")
 					}
 				}
 
-<<<<<<< HEAD
-				valuesdrop := map[string]string{
-					"action":    "INCLUDING",
-					"getScript": "FALSE"}
-				url := "https://" + pdb.Spec.CDBResName + "-ords." + pdb.Spec.CDBNamespace + ":" + strconv.Itoa(cdb.Spec.ORDSPort) + "/ords/_/db-api/latest/database/pdbs/" + pdbName + "/"
-
-				log.Info("Call Delete()")
-				_, errdelete := r.callAPI(ctx, req, pdb, url, valuesdrop, "DELETE")
-				if errdelete != nil {
-					log.Error(errdelete, "Fail to delete pdb :"+pdb.Name, "err", err.Error())
-					return errdelete
-				}
-=======
 				if errclose == nil {
 					valuesdrop := map[string]string{
 						"action":    "INCLUDING",
@@ -1347,7 +1302,6 @@
 					}
 				}
 
->>>>>>> 9838a8ec
 			} /* END OF ASSERTIVE SECTION */
 
 			log.Info("Marked to be deleted")
