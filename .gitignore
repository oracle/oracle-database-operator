--- conflicted
+++ resolved
@@ -1,17 +1,13 @@
-operator.tgz
-cover.out
-bin
-testbin/*
-onpremtest/*
-ords/*zip
-.gitattributes
-.vscode
-<<<<<<< HEAD
-.gitlab-ci.yml
-
-=======
-.DS_Store
->>>>>>> 9838a8ec
-# development
-.idea
-.local
+operator.tgz
+cover.out
+bin
+testbin/*
+onpremtest/*
+ords/*zip
+.gitattributes
+.vscode
+.gitlab-ci.yml
+.DS_Store
+# development
+.idea
+.local