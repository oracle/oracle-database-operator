--- conflicted
+++ resolved
@@ -42,21 +42,6 @@
 	"archive/zip"
 	"io"
 	"io/ioutil"
-<<<<<<< HEAD
-	"math"
-	"time"
-
-	"github.com/go-logr/logr"
-	"github.com/oracle/oci-go-sdk/v51/common"
-	"github.com/oracle/oci-go-sdk/v51/database"
-	"github.com/oracle/oci-go-sdk/v51/secrets"
-	"sigs.k8s.io/controller-runtime/pkg/client"
-
-	"k8s.io/apimachinery/pkg/types"
-
-	dbv1alpha1 "github.com/oracle/oracle-database-operator/apis/database/v1alpha1"
-=======
->>>>>>> d754d7ea
 )
 
 // ExtractWallet extracts the wallet and returns a map object which holds the byte values of the unzipped files.
