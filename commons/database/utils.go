/*
** Copyright (c) 2022 Oracle and/or its affiliates.
**
** The Universal Permissive License (UPL), Version 1.0
**
** Subject to the condition set forth below, permission is hereby granted to any
** person obtaining a copy of this software, associated documentation and/or data
** (collectively the "Software"), free of charge and under any and all copyright
** rights in the Software, and any and all patent rights owned or freely
** licensable by each licensor hereunder covering either (i) the unmodified
** Software as contributed to or provided by such licensor, or (ii) the Larger
** Works (as defined below), to deal in both
**
** (a) the Software, and
** (b) any piece of software and/or hardware listed in the lrgrwrks.txt file if
** one is included with the Software (each a "Larger Work" to which the Software
** is contributed by such licensors),
**
** without restriction, including without limitation the rights to copy, create
** derivative works of, display, perform, and distribute the Software and make,
** use, sell, offer for sale, import, export, have made, and have sold the
** Software and the Larger Work(s), and to sublicense the foregoing rights on
** either these or other terms.
**
** This license is subject to the following condition:
** The above copyright notice and either this complete permission notice or at
** a minimum a reference to the UPL must be included in all copies or
** substantial portions of the Software.
**
** THE SOFTWARE IS PROVIDED "AS IS", WITHOUT WARRANTY OF ANY KIND, EXPRESS OR
** IMPLIED, INCLUDING BUT NOT LIMITED TO THE WARRANTIES OF MERCHANTABILITY,
** FITNESS FOR A PARTICULAR PURPOSE AND NONINFRINGEMENT. IN NO EVENT SHALL THE
** AUTHORS OR COPYRIGHT HOLDERS BE LIABLE FOR ANY CLAIM, DAMAGES OR OTHER
** LIABILITY, WHETHER IN AN ACTION OF CONTRACT, TORT OR OTHERWISE, ARISING FROM,
** OUT OF OR IN CONNECTION WITH THE SOFTWARE OR THE USE OR OTHER DEALINGS IN THE
** SOFTWARE.
 */

package commons

import (
	"bufio"
	"bytes"
	"context"
	"errors"
	"fmt"
	"math/rand"
	"os"
	"strconv"
	"strings"
	"time"
	"unicode"

	corev1 "k8s.io/api/core/v1"
	metav1 "k8s.io/apimachinery/pkg/apis/meta/v1"

	apierrors "k8s.io/apimachinery/pkg/api/errors"
	"k8s.io/apimachinery/pkg/types"
	"k8s.io/apimachinery/pkg/util/wait"
	"k8s.io/client-go/kubernetes"
	"k8s.io/client-go/kubernetes/scheme"
	"k8s.io/client-go/rest"
	"k8s.io/client-go/tools/remotecommand"
	ctrl "sigs.k8s.io/controller-runtime"
	"sigs.k8s.io/controller-runtime/pkg/client"
	"sigs.k8s.io/controller-runtime/pkg/event"
	ctrllog "sigs.k8s.io/controller-runtime/pkg/log"
	"sigs.k8s.io/controller-runtime/pkg/predicate"
)

// To requeue after 15 secs allowing graceful state changes
var requeueY ctrl.Result = ctrl.Result{Requeue: true, RequeueAfter: 15 * time.Second}
var requeueN ctrl.Result = ctrl.Result{}

var ErrNoReadyPod = errors.New("SingleInstanceDatabase has no ready pod currently")

// Filter events that trigger reconcilation
func ResourceEventHandler() predicate.Predicate {
	return predicate.Funcs{
		DeleteFunc: func(e event.DeleteEvent) bool {
			// Evaluates to false if the object has been confirmed deleted.
			return !e.DeleteStateUnknown
		},
		UpdateFunc: func(e event.UpdateEvent) bool {
			oldPodObject, oldOk := e.ObjectOld.(*corev1.Pod)
			newPodObject, newOk := e.ObjectNew.(*corev1.Pod)

			// Handling the Pod Ready Status Changes .
			if oldOk && newOk {
				oldStatus, newStatus := "", ""
				for _, condition := range oldPodObject.Status.Conditions {
					if condition.Type == "Ready" {
						oldStatus = string(condition.Status)
						break
					}
				}
				for _, condition := range newPodObject.Status.Conditions {
					if condition.Type == "Ready" {
						newStatus = string(condition.Status)
						break
					}
				}
				// If Pod Ready Status Changed , reconcile
				if oldStatus != newStatus {
					return true
				}

			}
			// Ignore updates to CR status in which case metadata.Generation does not change
			// Reconcile if object Deletion Timestamp Set
			return e.ObjectOld.GetGeneration() != e.ObjectNew.GetGeneration() ||
				e.ObjectOld.GetDeletionTimestamp() != nil || e.ObjectNew.GetDeletionTimestamp() != nil
		},
	}
}

// getLabelsForController returns the labels for selecting the resources
func GetLabelsForController(version string, name string) map[string]string {
	if version != "" {
		return map[string]string{"app": name, "version": version}
	} else {
		return map[string]string{"app": name}
	}
}

// getPodNames returns the pod names of the array of pods passed in
func GetPodNames(pods []corev1.Pod) []string {
	var podNames []string
	for _, pod := range pods {
		podNames = append(podNames, pod.Name)
	}
	return podNames
}

// Poll up to timeout seconds for Object to change state
// Returns an error if the object never changes the state
func WaitForStatusChange(r client.Reader, objName string, namespace string,
	ctx context.Context, req ctrl.Request, timeout time.Duration, object string, statusChange string) error {
	return wait.PollImmediate(time.Second, timeout, IsStatusChanged(r, objName, namespace, ctx, req, object, statusChange))
}

// returns a func() that returns true if an object is confirmed to be created or deleted . else false
func IsStatusChanged(r client.Reader, objName string, namespace string,
	ctx context.Context, req ctrl.Request, object string, statusChange string) wait.ConditionFunc {
	return func() (bool, error) {
		log := ctrllog.FromContext(ctx).WithValues("IsStatusChanged", req.NamespacedName)
		log.Info("", " Waiting for ", object, " ", statusChange, " Name : ", objName)
		var obj client.Object
		if object == "pod" {
			obj = &corev1.Pod{}
		}
		if object == "pvc" {
			obj = &corev1.PersistentVolumeClaim{}
		}
		if object == "svc" {
			obj = &corev1.Service{}
		}
		err := r.Get(ctx, types.NamespacedName{Name: objName, Namespace: namespace}, obj)

		if object == "pod" {
			if statusChange == "deletion" {
				if err != nil && apierrors.IsNotFound(err) {
					log.Error(err, "Pod Already Deleted", "SingleInstanceDatabase.Namespace", namespace, "Pod.Name", objName)
					// No need to wait if Pod already Deleted
					return true, nil

				} else if err != nil {
					log.Error(err, "Failed to get the Pod Details")
					// return the false,err that reconciler failed to get pods
					return false, err

				}
				log.Info("Found the Pod ", "Name :", objName)
				if deletionTimeStamp := obj.GetDeletionTimestamp(); deletionTimeStamp != nil {
					// Pod Found and Status changed . Return true,nil as No wait required
					return true, nil
				} else {
					// Pod Found and Status not changed . Return false,nil as wait required till the status changes
					return false, nil
				}
			}
			if statusChange == "creation" {
				if err != nil && apierrors.IsNotFound(err) {
					log.Info("Creating new POD", "SingleInstanceDatabase.Namespace", namespace, "Obj.Name", objName)
					// wait as Pod is being created
					return false, nil

				} else if err != nil {
					log.Error(err, "Failed to get the Pod Details")
					// return the false,err that reconciler failed to get pod
					return false, err

				}
				log.Info("POD Created ", "Name :", objName)
				return true, nil
			}
		}
		if object == "pvc" {
			if err != nil && apierrors.IsNotFound(err) {
				log.Info("Creating new PVC", "SingleInstanceDatabase.Namespace", namespace, "Obj.Name", objName)
				// wait as Pvc is being created
				return false, nil

			} else if err != nil {
				log.Error(err, "Failed to get the pvc Details")
				// return the false,err that reconciler failed to get pvc
				return false, err

			}
			log.Info("PVC Created ", "Name :", objName)
			return true, nil
		}
		if object == "svc" {
			if err != nil && apierrors.IsNotFound(err) {
				log.Info("Creating new Service", "SingleInstanceDatabase.Namespace", namespace, "Obj.Name", objName)
				// wait as Service is being created
				return false, nil

			} else if err != nil {
				log.Error(err, "Failed to get the Service Details")
				// return the false,err that reconciler failed to get Service
				return false, err

			}
			log.Info("Service Created ", "Name :", objName)
			return true, nil
		}
		return false, nil

	}

}

// Execs into podName and executes command
func ExecCommand(r client.Reader, config *rest.Config, podName string, namespace string, containerName string,
	ctx context.Context, req ctrl.Request, nologCommand bool, command ...string) (string, error) {

	log := ctrllog.FromContext(ctx).WithValues("ExecCommand", req.NamespacedName)
	if !nologCommand {
		log.Info("Executing Command :")
		log.Info(strings.Join(command, " "))
	}
	if config == nil {
		log.Info("r.Config nil")
		return "Error", nil
	}
	var (
		execOut bytes.Buffer
		execErr bytes.Buffer
	)
	pod := &corev1.Pod{}
	err := r.Get(ctx, types.NamespacedName{Name: podName, Namespace: namespace}, pod)
	if err != nil {
		return "", fmt.Errorf("could not find pod to execute command: %v", err)
	}
	client, err := kubernetes.NewForConfig(config)
	if err != nil {
		log.Error(err, "config error")
	}
	rc := client.CoreV1().RESTClient()
	if rc == nil {
		return "RESTClient Error", nil
	}
	rcreq := rc.Post().Resource("pods").Name(podName).Namespace(namespace).SubResource("exec")
	rcreq.VersionedParams(&corev1.PodExecOptions{
		Command:   command,
		Stdout:    true,
		Stderr:    true,
		Container: containerName,
	}, scheme.ParameterCodec)
	exec, err := remotecommand.NewSPDYExecutor(config, "POST", rcreq.URL())
	if err != nil {
		return "", fmt.Errorf("failed to init executor: %v", err)
	}
	err = exec.Stream(remotecommand.StreamOptions{
		Stdout: &execOut,
		Stderr: &execErr,
		Tty:    false,
	})
	if err != nil {
		return "", err
	}
	if execErr.Len() > 0 {
		return "", fmt.Errorf("stderr: %v", execErr.String())
	}
	return execOut.String(), nil
}

// returns a randomString
func GenerateRandomString(n int) string {
	var letters = []rune("abcdefghijklmnopqrstuvwxyz0123456789")

	s := make([]rune, n)
	for i := range s {
		s[i] = letters[rand.Intn(len(letters))]
	}
	return string(s)
}

// retuns Ready Pod,No of replicas ( Only running and Pending Pods) ,available pods , Total No of Pods of a particular CRD
func FindPods(r client.Reader, version string, image string, name string, namespace string, ctx context.Context,
	req ctrl.Request) (corev1.Pod, int, []corev1.Pod, []corev1.Pod, error) {

	log := ctrllog.FromContext(ctx).WithValues("FindPods", req.NamespacedName)

	// "available" stores list of pods which can be deleted while scaling down i.e the pods other than one of Ready Pods
	// There are multiple ready pods possible in OracleRestDataService , while others have atmost one readyPod
	var available []corev1.Pod
	var podsMarkedToBeDeleted []corev1.Pod
	var readyPod corev1.Pod // To Store the Ready Pod ( Pod that Passed Readiness Probe . Will be shown as 1/1 Running )

	podList := &corev1.PodList{}
	listOpts := []client.ListOption{client.InNamespace(namespace), client.MatchingLabels(GetLabelsForController(version, name))}

	// List retrieves list of objects for a given namespace and list options.
	if err := r.List(ctx, podList, listOpts...); err != nil {
		log.Error(err, "Failed to list pods of "+name, "Namespace", namespace, "Name", name)
		return readyPod, 0, available, podsMarkedToBeDeleted, err
	}

	// r.List() lists all the pods in running, pending,terminating stage matching listOpts . so filter them
	// Fetch the Running and Pending Pods

	for _, pod := range podList.Items {
		// Return pods having Image = image (or) if image = ""(Needed in case when called findpods with "" image)
		if pod.Spec.Containers[0].Image == image || image == "" {
			if pod.ObjectMeta.DeletionTimestamp != nil {
				podsMarkedToBeDeleted = append(podsMarkedToBeDeleted, pod)
				continue
			}
			if pod.Status.Phase == corev1.PodRunning || pod.Status.Phase == corev1.PodPending {
				if len(pod.Status.ContainerStatuses) > 0 && pod.Status.ContainerStatuses[0].Ready && readyPod.Name == "" {
					readyPod = pod
				} else {
					available = append(available, pod)
				}
			}
		}
	}
	podNames := GetPodNames(available)
	replicasFound := len(podNames)

	if readyPod.Name != "" {
		replicasFound = replicasFound + 1 // if one of the pods is ready , its not there in "available" , So do a "+1"
		log.Info("Ready Pod ", "Name :", readyPod.Name)
	} else {
		log.Info("No " + name + " Pod is Ready ")
	}

	log.Info(name+" Pods Available ( Other Than Ready Pod )", " Names :", podNames)
	log.Info("Total No Of "+name+" PODS", "Count", replicasFound)

	return readyPod, replicasFound, available, podsMarkedToBeDeleted, nil
}

// returns flashBackStatus,archiveLogStatus,forceLoggingStatus of Primary Pod
func CheckDBConfig(readyPod corev1.Pod, r client.Reader, config *rest.Config,
	ctx context.Context, req ctrl.Request, edition string) (bool, bool, bool, ctrl.Result) {

	log := ctrllog.FromContext(ctx).WithValues("CheckDBParams", req.NamespacedName)

	var forceLoggingStatus bool
	var flashBackStatus bool
	var archiveLogStatus bool
	if readyPod.Name == "" {
		log.Info("No Pod is Ready")
		// As No pod is ready now , turn on mode when pod is ready . so requeue the request
		return false, false, false, requeueY

	} else {
		out, err := ExecCommand(r, config, readyPod.Name, readyPod.Namespace, "", ctx, req, false, "bash", "-c",
			fmt.Sprintf("echo -e  \"%s\"  | %s", CheckModesSQL, SQLPlusCLI))
		if err != nil {
			log.Error(err, "Error in ExecCommand()")
			return false, false, false, requeueY
		} else {
			log.Info("CheckModes Output")
			log.Info(out)

			if strings.Contains(out, "log_mode:NOARCHIVELOG") {
				archiveLogStatus = false
			}
			if strings.Contains(out, "log_mode:ARCHIVELOG") {
				archiveLogStatus = true
			}
			if strings.Contains(out, "flashback_on:NO") {
				flashBackStatus = false
			}
			if strings.Contains(out, "flashback_on:YES") {
				flashBackStatus = true
			}
			if strings.Contains(out, "force_logging:NO") {
				forceLoggingStatus = false
			}
			if strings.Contains(out, "force_logging:YES") {
				forceLoggingStatus = true
			}
		}
		log.Info("FlashBackStatus ", "Status :", flashBackStatus)
		log.Info("ArchiveLogStatus ", "Status :", archiveLogStatus)
		log.Info("ForceLoggingStatus ", "Status :", forceLoggingStatus)
	}

	return flashBackStatus, archiveLogStatus, forceLoggingStatus, requeueN
}

func CheckDBInitParams(sidbReadyPod corev1.Pod, r client.Reader, config *rest.Config,
	ctx context.Context, req ctrl.Request) (int, int, int, int, error) {
	log := ctrllog.FromContext(ctx).WithValues("CheckDBParams", req.NamespacedName)

	if sidbReadyPod.Name == "" {
		log.Info("No Pod is Ready")
		// As No pod is ready now , turn on mode when pod is ready . so requeue the request
		return -1, -1, -1, -1, fmt.Errorf("no pod is ready")
	}

	log.Info("Check database init params")

	out, err := ExecCommand(r, config, sidbReadyPod.Name, sidbReadyPod.Namespace, "",
		ctx, req, false, "bash", "-c", fmt.Sprintf("echo -e  \"%s\"  | sqlplus -s / as sysdba", GetInitParamsSQL))
	if err != nil {
		log.Error(err, err.Error())
		return -1, -1, -1, -1, err
	}
	if strings.Contains(out, "no rows selected") {
		return -1, -1, -1, -1, errors.New("cannot fetch values for database init params")
	}
	if strings.Contains(out, "ORA-") {
		return -1, -1, -1, -1, fmt.Errorf("error while getting database init params\n%s", out)
	}
	log.Info(fmt.Sprintf("Database initParams are \n%s", out))
	initParams := strings.Split(out, "\n")
	initParams = initParams[3:]
	log.Info(fmt.Sprintf("%v", initParams))
	log.Info(fmt.Sprintf("length of initParams is %v", len(initParams)))
	log.Info("After parsing init param are " + strings.Join(initParams, ","))

	log.Info("Parsing cpuCount")
	log.Info(strings.Fields(initParams[0])[1])
	cpu_count, err := strconv.Atoi(strings.Fields(initParams[0])[1])
	if err != nil {
		return -1, -1, -1, -1, err
	}
	log.Info("After parsing cpuCount", "cpuCount", cpu_count)

	log.Info("Parsing pga_aggregate_target_value")
	log.Info(strings.Fields(initParams[1])[1])
	pga_aggregate_target_value := strings.Fields(initParams[1])[1]
	pga_aggregate_target, err := strconv.Atoi(pga_aggregate_target_value[0 : len(pga_aggregate_target_value)-1])
	if err != nil {
		return -1, -1, -1, -1, err
	}
	log.Info("After parsing pga_aggregate_target_value", "pga_aggregate_target_value", pga_aggregate_target)

	log.Info("Parsing processes")
	log.Info(strings.Fields(initParams[2])[1])
	processes, err := strconv.Atoi(strings.Fields(initParams[2])[1])
	if err != nil {
		return -1, -1, -1, -1, err
	}
	log.Info("After parsing processes", "processes", processes)

	log.Info("parsing sga_target_value")
	log.Info(strings.Fields(initParams[3])[1])
	sga_target_value := strings.Fields(initParams[3])[1]
	sga_target, err := strconv.Atoi(sga_target_value[0 : len(sga_target_value)-1])
	if err != nil {
		return -1, -1, -1, -1, err
	}
	log.Info("After parsing sgaTarget", "sgaTarget", sga_target)

	return cpu_count, pga_aggregate_target, processes, sga_target, nil
}

// CHECKS IF SID IN DATABASES SLICE , AND ITS DGROLE
func IsDatabaseFound(sid string, databases []string, dgrole string) (bool, bool) {
	found := false
	isdgrole := false
	for i := 0; i < len(databases); i++ {
		splitstr := strings.Split(databases[i], ":")
		if strings.EqualFold(sid, splitstr[0]) {
			found = true
			if strings.EqualFold(dgrole, splitstr[1]) {
				isdgrole = true
			}
			break
		}
	}
	return found, isdgrole
}

// Returns a Primary Database in "databases" slice
func GetPrimaryDatabase(databases []string) string {
	primary := ""
	for i := 0; i < len(databases); i++ {
		splitstr := strings.Split(databases[i], ":")
		if strings.ToUpper(splitstr[1]) == "PRIMARY" {
			primary = splitstr[0]
			break
		}
	}
	return primary
}

// Returns Database version
func GetDatabaseVersion(readyPod corev1.Pod, r client.Reader,
	config *rest.Config, ctx context.Context, req ctrl.Request) (string, error) {

	log := ctrllog.FromContext(ctx).WithValues("GetDatabaseVersion", req.NamespacedName)

	// ## FIND DATABASES PRESENT IN DG CONFIGURATION
	out, err := ExecCommand(r, config, readyPod.Name, readyPod.Namespace, "", ctx, req, false, "bash", "-c",
		fmt.Sprintf("echo -e  \"%s\"  | %s", GetVersionSQL, SQLPlusCLI))
	if err != nil {
		return "", err
	}
	log.Info("GetDatabaseVersion Output")
	log.Info(out)
	if strings.Contains(out, "no rows selected") {
		return "", errors.New("cannot fetch database version")
	}
	if strings.Contains(out, "ORA-") {
		return "", errors.New("error while trying to get the database version " + out)
	}

	out1 := strings.Replace(out, " ", "_", -1)
	// filtering output and storing databses in dg configuration in  "databases" slice
	out2 := strings.Fields(out1)
	// first 2 values in the slice will be column name(VERSION) and a seperator(--------------) . so the version would be out2[2]
	version := out2[2]
	return version, nil
}

// Fetch role by quering the DB
func GetDatabaseRole(readyPod corev1.Pod, r client.Reader,
	config *rest.Config, ctx context.Context, req ctrl.Request) (string, error) {

	log := ctrllog.FromContext(ctx).WithValues("GetDatabaseRole", req.NamespacedName)

	out, err := ExecCommand(r, config, readyPod.Name, readyPod.Namespace, "", ctx, req, false, "bash", "-c",
		fmt.Sprintf("echo -e  \"%s\"  | %s", GetDatabaseRoleCMD, SQLPlusCLI))
	if err != nil {
		return "", err
	}
	log.Info(out)
	if !strings.Contains(out, "no rows selected") && !strings.Contains(out, "ORA-") {
		out = strings.Replace(out, " ", "_", -1)
		// filtering output and storing databse_role in  "database_role"
		databaseRole := strings.ToUpper(strings.Fields(out)[2])

		// first 2 values in the slice will be column name(DATABASE_ROLE) and a seperator(--------------) .
		return databaseRole, nil
	}
	return "", errors.New("database role is nil")
}

func GetDatabaseOpenMode(readyPod corev1.Pod, r client.Reader,
	config *rest.Config, ctx context.Context, req ctrl.Request, edition string) (string, error) {
	log := ctrllog.FromContext(ctx).WithValues("GetDatabaseOpenMode", req.NamespacedName)

	out, err := ExecCommand(r, config, readyPod.Name, readyPod.Namespace, "", ctx, req, false, "bash", "-c",
		fmt.Sprintf("echo -e \"%s\" | %s", GetDBOpenMode, SQLPlusCLI))
	if err != nil {
		return "", err
<<<<<<< HEAD
	}
	log.Info(out)
	if !strings.Contains(out, "no rows selected") && !strings.Contains(out, "ORA-") {
		out1 := strings.Replace(out, " ", "_", -1)
		// filtering output and storing databse_role in  "database_role"
		databaseOpenMode := strings.Fields(out1)[2]
		// first 2 values in the slice will be column name(DATABASE_ROLE) and a seperator(--------------) .
		return databaseOpenMode, nil
	}
=======
	}
	log.Info(out)
	if !strings.Contains(out, "no rows selected") && !strings.Contains(out, "ORA-") {
		out1 := strings.Replace(out, " ", "_", -1)
		// filtering output and storing databse_role in  "database_role"
		databaseOpenMode := strings.Fields(out1)[2]
		// first 2 values in the slice will be column name(DATABASE_ROLE) and a seperator(--------------) .
		return databaseOpenMode, nil
	}
>>>>>>> 9838a8ec
	return "", errors.New("database open mode is nil")
}

// Returns true if any of the pod in 'pods' is with pod.Status.Phase == phase
func IsAnyPodWithStatus(pods []corev1.Pod, phase corev1.PodPhase) (bool, corev1.Pod) {
	anyPodWithPhase := false
	var podWithPhase corev1.Pod
	for _, pod := range pods {
		if pod.Status.Phase == phase {
			anyPodWithPhase = true
			podWithPhase = pod
			break
		}
	}
	return anyPodWithPhase, podWithPhase
}

// Convert "sqlplus -s " output to array of lines
func StringToLines(s string) (lines []string, err error) {
	scanner := bufio.NewScanner(strings.NewReader(s))
	i := 0
	for scanner.Scan() {
		// store from line 3 as line 0 would be blank, line 1 - column_name , line 2 - seperator (----)
		if i > 2 {
			lines = append(lines, scanner.Text())
		}
		i++
	}
	err = scanner.Err()
	return
}

// Get Node Ip to display in ConnectionString
// Returns Node External Ip if exists ; else InternalIP
func GetNodeIp(r client.Reader, ctx context.Context, req ctrl.Request) string {

	log := ctrllog.FromContext(ctx).WithValues("GetNodeIp", req.NamespacedName)

	//new workflow
	nl := &corev1.NodeList{}
	err := r.List(ctx, nl)
	nodeip := ""
	if err != nil {
		log.Error(err, err.Error())
		return nodeip
	}

	for _, address := range nl.Items[0].Status.Addresses {
		if address.Type == "ExternalIP" {
			nodeip = address.Address
			break
		}
	}
	if nodeip == "" {
		for _, address := range nl.Items[0].Status.Addresses {
			if address.Type == "InternalIP" {
				nodeip = address.Address
				break
			}
		}
	}

	log.Info("Node IP obtained ! ", "nodeip: ", nodeip)

	return nodeip
}

// GetSidPdbEdition to display sid, pdbname, edition in ConnectionString
func GetSidPdbEdition(r client.Reader, config *rest.Config, ctx context.Context, req ctrl.Request) (string, string, string, error) {

	log := ctrllog.FromContext(ctx).WithValues("GetSidbPdbEdition", req.NamespacedName)

	readyPod, _, _, _, err := FindPods(r, "", "", req.Name, req.Namespace, ctx, req)
	if err != nil {
		log.Error(err, err.Error())
		return "", "", "", fmt.Errorf("error while fetching ready pod %s : \n %s", readyPod.Name, err.Error())
	}
	if readyPod.Name != "" {
		out, err := ExecCommand(r, config, readyPod.Name, readyPod.Namespace, "",
			ctx, req, false, "bash", "-c", GetSidPdbEditionCMD)
		if err != nil {
			log.Error(err, err.Error())
			return "", "", "", err
		}
		log.Info("GetSidPdbEditionCMD output \n" + out)
		splitstr := strings.Split((strings.TrimSpace(out)), ",")
		return splitstr[0], splitstr[1], splitstr[2], nil
	}
	// err = errors.New("ready pod name is nil")
	log.Error(err, ErrNoReadyPod.Error())
	return "", "", "", ErrNoReadyPod
}

// Get Datapatch Status
func GetSqlpatchStatus(r client.Reader, config *rest.Config, readyPod corev1.Pod, ctx context.Context, req ctrl.Request) (string, string, string, error) {
	log := ctrllog.FromContext(ctx).WithValues("getSqlpatchStatus", req.NamespacedName)

	// GET SQLPATCH STATUS ( INITIALIZE ==> END ==> SUCCESS (or) WITH ERRORS )
	out, err := ExecCommand(r, config, readyPod.Name, readyPod.Namespace, "",
		ctx, req, false, "bash", "-c", fmt.Sprintf("echo -e  \"%s\"  | sqlplus -s / as sysdba", GetSqlpatchStatusSQL))
	if err != nil {
		log.Error(err, err.Error())
		return "", "", "", err
	}
	log.Info("GetSqlpatchStatusSQL Output")
	log.Info(out)
	sqlpatchStatuses, err := StringToLines(out)
	if err != nil {
		log.Error(err, err.Error())
		return "", "", "", err
	}
	if len(sqlpatchStatuses) == 0 {
		return "", "", "", nil
	}
	//GET SQLPATCH VERSIONS (SOURCE & TARGET)
	out, err = ExecCommand(r, config, readyPod.Name, readyPod.Namespace, "",
		ctx, req, false, "bash", "-c", fmt.Sprintf("echo -e  \"%s\"  | sqlplus -s / as sysdba", GetSqlpatchVersionSQL))
	if err != nil {
		log.Error(err, err.Error())
		return "", "", "", err
	}
	log.Info("GetSqlpatchVersionSQL Output")
	log.Info(out)

	sqlpatchVersions, err := StringToLines(out)
	if err != nil {
		log.Error(err, err.Error())
		return "", "", "", err
	}
	splitstr := strings.Split(sqlpatchVersions[0], ":")
	return sqlpatchStatuses[0], splitstr[0], splitstr[1], nil
}

// Is Source Database On same Cluster
func IsSourceDatabaseOnCluster(cloneFrom string) bool {
	if strings.Contains(cloneFrom, ":") && strings.Contains(cloneFrom, "/") {
		return false
	}
	return true
}

// Apex password validation function
func ApexPasswordValidator(pwd string) bool {
	var (
		hasMinLen  = false
		hasUpper   = false
		hasLower   = false
		hasNumber  = false
		hasSpecial = false
	)
	if len(pwd) > 7 {
		hasMinLen = true
	}

	for _, c := range pwd {
		switch {
		case unicode.IsUpper(c):
			hasUpper = true
		case unicode.IsLower(c):
			hasLower = true
		case unicode.IsNumber(c):
			hasNumber = true
		case unicode.IsPunct(c):
			hasSpecial = true
		}
	}

	return hasMinLen && hasUpper && hasLower && hasNumber && hasSpecial
}

func GetSqlClient(edition string) string {
	if edition == "express" {
		return "su -p oracle -c \"sqlplus -s / as sysdba\""
	}
	return "sqlplus -s / as sysdba"
}

// Function for patching the K8s service with the payload.
// Patch strategy used: Strategic Merge Patch
func PatchService(config *rest.Config, namespace string, ctx context.Context, req ctrl.Request, svcName string, payload string) error {
	log := ctrllog.FromContext(ctx).WithValues("patchService", req.NamespacedName)
	client, err := kubernetes.NewForConfig(config)
	if err != nil {
		log.Error(err, "config error")
	}

	// Trying to patch the service resource using Strategic Merge strategy
	log.Info("Patching the service", "Service", svcName)
	_, err = client.CoreV1().Services(namespace).Patch(ctx, svcName, types.MergePatchType, []byte(payload), metav1.PatchOptions{})
	return err
}

func GetWatchNamespaces() map[string]bool {
	// Fetching the allowed namespaces from env variables
	var watchNamespaceEnvVar = "WATCH_NAMESPACE"
	ns, _ := os.LookupEnv(watchNamespaceEnvVar)
	ns = strings.TrimSpace(ns)
	namespaces := make(map[string]bool)
	if len(ns) == 0 {
		return namespaces
	}
	namespacesArr := strings.Split(ns, ",")
	// put slice values into map
	for _, s := range namespacesArr {
		namespaces[s] = true
	}
	return namespaces
}<|MERGE_RESOLUTION|>--- conflicted
+++ resolved
@@ -562,7 +562,6 @@
 		fmt.Sprintf("echo -e \"%s\" | %s", GetDBOpenMode, SQLPlusCLI))
 	if err != nil {
 		return "", err
-<<<<<<< HEAD
 	}
 	log.Info(out)
 	if !strings.Contains(out, "no rows selected") && !strings.Contains(out, "ORA-") {
@@ -572,17 +571,6 @@
 		// first 2 values in the slice will be column name(DATABASE_ROLE) and a seperator(--------------) .
 		return databaseOpenMode, nil
 	}
-=======
-	}
-	log.Info(out)
-	if !strings.Contains(out, "no rows selected") && !strings.Contains(out, "ORA-") {
-		out1 := strings.Replace(out, " ", "_", -1)
-		// filtering output and storing databse_role in  "database_role"
-		databaseOpenMode := strings.Fields(out1)[2]
-		// first 2 values in the slice will be column name(DATABASE_ROLE) and a seperator(--------------) .
-		return databaseOpenMode, nil
-	}
->>>>>>> 9838a8ec
 	return "", errors.New("database open mode is nil")
 }
 
