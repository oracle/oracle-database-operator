--- conflicted
+++ resolved
@@ -50,11 +50,8 @@
 
 const SQLPlusCLI string = "sqlplus -s / as sysdba"
 
-<<<<<<< HEAD
-=======
 const SQLCLI string = "sql -s / as sysdba"
 
->>>>>>> 9838a8ec
 const GetVersionSQL string = "SELECT VERSION_FULL FROM V\\$INSTANCE;"
 
 const CheckModesSQL string = "SELECT 'log_mode:' || log_mode AS log_mode ,'flashback_on:' || flashback_on AS flashback_on ,'force_logging:' || force_logging AS force_logging FROM v\\$database;"
