/*
** Copyright (c) 2022 Oracle and/or its affiliates.
**
** The Universal Permissive License (UPL), Version 1.0
**
** Subject to the condition set forth below, permission is hereby granted to any
** person obtaining a copy of this software, associated documentation and/or data
** (collectively the "Software"), free of charge and under any and all copyright
** rights in the Software, and any and all patent rights owned or freely
** licensable by each licensor hereunder covering either (i) the unmodified
** Software as contributed to or provided by such licensor, or (ii) the Larger
** Works (as defined below), to deal in both
**
** (a) the Software, and
** (b) any piece of software and/or hardware listed in the lrgrwrks.txt file if
** one is included with the Software (each a "Larger Work" to which the Software
** is contributed by such licensors),
**
** without restriction, including without limitation the rights to copy, create
** derivative works of, display, perform, and distribute the Software and make,
** use, sell, offer for sale, import, export, have made, and have sold the
** Software and the Larger Work(s), and to sublicense the foregoing rights on
** either these or other terms.
**
** This license is subject to the following condition:
** The above copyright notice and either this complete permission notice or at
** a minimum a reference to the UPL must be included in all copies or
** substantial portions of the Software.
**
** THE SOFTWARE IS PROVIDED "AS IS", WITHOUT WARRANTY OF ANY KIND, EXPRESS OR
** IMPLIED, INCLUDING BUT NOT LIMITED TO THE WARRANTIES OF MERCHANTABILITY,
** FITNESS FOR A PARTICULAR PURPOSE AND NONINFRINGEMENT. IN NO EVENT SHALL THE
** AUTHORS OR COPYRIGHT HOLDERS BE LIABLE FOR ANY CLAIM, DAMAGES OR OTHER
** LIABILITY, WHETHER IN AN ACTION OF CONTRACT, TORT OR OTHERWISE, ARISING FROM,
** OUT OF OR IN CONNECTION WITH THE SOFTWARE OR THE USE OR OTHER DEALINGS IN THE
** SOFTWARE.
 */

package common

import (
	"context"
	"encoding/json"
	"errors"
	"fmt"
	"time"

	"github.com/go-logr/logr"
	"github.com/oracle/oci-go-sdk/v65/common"
	"github.com/oracle/oci-go-sdk/v65/core"
	"github.com/oracle/oci-go-sdk/v65/database"
	"github.com/oracle/oci-go-sdk/v65/workrequests"

	"k8s.io/client-go/tools/record"
	"k8s.io/client-go/util/retry"
	"sigs.k8s.io/controller-runtime/pkg/client"

	databasev1alpha1 "github.com/oracle/oracle-database-operator/apis/database/v1alpha1"
	"github.com/oracle/oracle-database-operator/commons/annotations"

	corev1 "k8s.io/api/core/v1"
	"k8s.io/apimachinery/pkg/types"
)

func CreateAndGetDbcsId(logger logr.Logger, kubeClient client.Client, dbClient database.DatabaseClient, dbcs *databasev1alpha1.DbcsSystem, nwClient core.VirtualNetworkClient, wrClient workrequests.WorkRequestClient) (string, error) {

	//var provisionedDbcsSystemId string
	ctx := context.TODO()
	// Get DB System Details
	dbcsDetails := database.LaunchDbSystemDetails{}
	// Get the admin password from OCI key
	sshPublicKeys, err := getPublicSSHKey(kubeClient, dbcs)
	if err != nil {
		return "", err
	}
	// Get Db SystemOption
	dbSystemReq := GetDBSystemopts(dbcs)
	licenceModel := getLicenceModel(dbcs)

	if dbcs.Spec.DbSystem.ClusterName != "" {
		dbcsDetails.ClusterName = &dbcs.Spec.DbSystem.ClusterName
	}

	if dbcs.Spec.DbSystem.TimeZone != "" {
		dbcsDetails.TimeZone = &dbcs.Spec.DbSystem.TimeZone
	}
	// Get DB Home Details
	dbHomeReq, err := GetDbHomeDetails(kubeClient, dbClient, dbcs)
	if err != nil {
		return "", err
	}
	//tenancyOcid, _ := provider.TenancyOCID()
	dbcsDetails.AvailabilityDomain = common.String(dbcs.Spec.DbSystem.AvailabilityDomain)
	dbcsDetails.CompartmentId = common.String(dbcs.Spec.DbSystem.CompartmentId)
	dbcsDetails.SubnetId = common.String(dbcs.Spec.DbSystem.SubnetId)
	dbcsDetails.Shape = common.String(dbcs.Spec.DbSystem.Shape)
<<<<<<< HEAD
        dbcsDetails.Domain = common.String(dbcs.Spec.DbSystem.Domain)
=======
	dbcsDetails.Domain = common.String(dbcs.Spec.DbSystem.Domain)
>>>>>>> cd48f8bd
	if dbcs.Spec.DbSystem.DisplayName != "" {
		dbcsDetails.DisplayName = common.String(dbcs.Spec.DbSystem.DisplayName)
	}
	dbcsDetails.SshPublicKeys = []string{sshPublicKeys}
	dbcsDetails.Hostname = common.String(dbcs.Spec.DbSystem.HostName)
	dbcsDetails.CpuCoreCount = common.Int(dbcs.Spec.DbSystem.CpuCoreCount)
	//dbcsDetails.SourceDbSystemId = common.String(r.tenancyOcid)
	dbcsDetails.NodeCount = common.Int(GetNodeCount(dbcs))
	dbcsDetails.InitialDataStorageSizeInGB = common.Int(GetInitialStorage(dbcs))
	dbcsDetails.DbSystemOptions = &dbSystemReq
	dbcsDetails.DbHome = &dbHomeReq
	dbcsDetails.DatabaseEdition = GetDBEdition(dbcs)
	dbcsDetails.DiskRedundancy = GetDBbDiskRedundancy(dbcs)
	dbcsDetails.LicenseModel = database.LaunchDbSystemDetailsLicenseModelEnum(licenceModel)
	if len(dbcs.Spec.DbSystem.Tags) != 0 {
		dbcsDetails.FreeformTags = dbcs.Spec.DbSystem.Tags
	}

	req := database.LaunchDbSystemRequest{LaunchDbSystemDetails: dbcsDetails}

	// Send the request using the service client
	resp, err := dbClient.LaunchDbSystem(ctx, req)
	if err != nil {
		return " ", err
	}

	dbcs.Spec.Id = resp.DbSystem.Id
	// Change the phase to "Provisioning"
	if statusErr := SetLifecycleState(kubeClient, dbClient, dbcs, databasev1alpha1.Provision, nwClient, wrClient); statusErr != nil {
		return "", statusErr
	}
	// Check the State
	_, err = CheckResourceState(logger, dbClient, *resp.DbSystem.Id, string(databasev1alpha1.Provision), string(databasev1alpha1.Available))
	if err != nil {
		return "", err
	}

	return *resp.DbSystem.Id, nil
}

// Sync the DbcsSystem Database details

// Get admin password from Secret then OCI valut secret
func GetAdminPassword(kubeClient client.Client, dbcs *databasev1alpha1.DbcsSystem) (string, error) {
	if dbcs.Spec.DbSystem.DbAdminPaswordSecret != "" {
		// Get the Admin Secret
		adminSecret := &corev1.Secret{}
		err := kubeClient.Get(context.TODO(), types.NamespacedName{
			Namespace: dbcs.GetNamespace(),
			Name:      dbcs.Spec.DbSystem.DbAdminPaswordSecret,
		}, adminSecret)

		if err != nil {
			return "", err
		}

		// Get the admin password
		key := "admin-password"
		if val, ok := adminSecret.Data[key]; ok {
			return string(val), nil
		} else {
			msg := "secret item not found: admin-password"
			return "", errors.New(msg)
		}
	}
	return "", errors.New("should provide either a Secret name or a Valut Secret ID")
}

// Get admin password from Secret then OCI valut secret
func GetTdePassword(kubeClient client.Client, dbcs *databasev1alpha1.DbcsSystem) (string, error) {
	if dbcs.Spec.DbSystem.TdeWalletPasswordSecret != "" {
		// Get the Admin Secret
		tdeSecret := &corev1.Secret{}
		err := kubeClient.Get(context.TODO(), types.NamespacedName{
			Namespace: dbcs.GetNamespace(),
			Name:      dbcs.Spec.DbSystem.TdeWalletPasswordSecret,
		}, tdeSecret)

		if err != nil {
			return "", err
		}

		// Get the admin password
		key := "tde-password"
		if val, ok := tdeSecret.Data[key]; ok {
			return string(val), nil
		} else {
			msg := "secret item not found: tde-password"
			return "", errors.New(msg)
		}
	}
	return "", errors.New("should provide either a Secret name or a Valut Secret ID")
}

// Get admin password from Secret then OCI valut secret
func getPublicSSHKey(kubeClient client.Client, dbcs *databasev1alpha1.DbcsSystem) (string, error) {
	if dbcs.Spec.DbSystem.SshPublicKeys[0] != "" {
		// Get the Admin Secret
		sshkeysecret := &corev1.Secret{}
		err := kubeClient.Get(context.TODO(), types.NamespacedName{
			Namespace: dbcs.GetNamespace(),
			Name:      dbcs.Spec.DbSystem.SshPublicKeys[0],
		}, sshkeysecret)

		if err != nil {
			return "", err
		}

		// Get the admin password`
		key := "publickey"
		if val, ok := sshkeysecret.Data[key]; ok {
			return string(val), nil
		} else {
			msg := "secret item not found: "
			return "", errors.New(msg)
		}
	}
	return "", errors.New("should provide either a Secret name or a Valut Secret ID")
}

// Delete DbcsSystem System
func DeleteDbcsSystemSystem(dbClient database.DatabaseClient, Id string) error {

	dbcsId := Id

	dbcsReq := database.TerminateDbSystemRequest{
		DbSystemId: &dbcsId,
	}

	_, err := dbClient.TerminateDbSystem(context.TODO(), dbcsReq)
	if err != nil {
		return err
	}

	return nil
}

// SetLifecycleState set status.state of the reosurce.
func SetLifecycleState(kubeClient client.Client, dbClient database.DatabaseClient, dbcs *databasev1alpha1.DbcsSystem, state databasev1alpha1.LifecycleState, nwClient core.VirtualNetworkClient, wrClient workrequests.WorkRequestClient) error {
	return retry.RetryOnConflict(retry.DefaultRetry, func() error {
		dbcs.Status.State = state
		// Set the status
		if statusErr := SetDBCSStatus(dbClient, dbcs, nwClient, wrClient); statusErr != nil {
			return statusErr
		}
		if err := kubeClient.Status().Update(context.TODO(), dbcs); err != nil {
			return err
		}

		return nil
	})
}

// SetDBCSSystem LifeCycle state when state is provisioning

func SetDBCSDatabaseLifecycleState(logger logr.Logger, kubeClient client.Client, dbClient database.DatabaseClient, dbcs *databasev1alpha1.DbcsSystem, nwClient core.VirtualNetworkClient, wrClient workrequests.WorkRequestClient) error {

	dbcsId := *dbcs.Spec.Id

	dbcsReq := database.GetDbSystemRequest{
		DbSystemId: &dbcsId,
	}

	resp, err := dbClient.GetDbSystem(context.TODO(), dbcsReq)
	if err != nil {
		return err
	}

	// Return if the desired lifecycle state is the same as the current lifecycle state
	if string(dbcs.Status.State) == string(resp.LifecycleState) {
		return nil
	} else if string(resp.LifecycleState) == string(databasev1alpha1.Available) {
		// Change the phase to "Available"
		if statusErr := SetLifecycleState(kubeClient, dbClient, dbcs, databasev1alpha1.Available, nwClient, wrClient); statusErr != nil {
			return statusErr
		}
	} else if string(resp.LifecycleState) == string(databasev1alpha1.Provision) {
		// Change the phase to "Provisioning"
		if statusErr := SetLifecycleState(kubeClient, dbClient, dbcs, databasev1alpha1.Provision, nwClient, wrClient); statusErr != nil {
			return statusErr
		}
		// Check the State
		_, err = CheckResourceState(logger, dbClient, *resp.DbSystem.Id, string(databasev1alpha1.Provision), string(databasev1alpha1.Available))
		if err != nil {
			return err
		}
	} else if string(resp.LifecycleState) == string(databasev1alpha1.Update) {
		// Change the phase to "Updating"
		if statusErr := SetLifecycleState(kubeClient, dbClient, dbcs, databasev1alpha1.Update, nwClient, wrClient); statusErr != nil {
			return statusErr
		}
		// Check the State
		_, err = CheckResourceState(logger, dbClient, *resp.DbSystem.Id, string(databasev1alpha1.Update), string(databasev1alpha1.Available))
		if err != nil {
			return err
		}
	} else if string(resp.LifecycleState) == string(databasev1alpha1.Failed) {
		// Change the phase to "Updating"
		if statusErr := SetLifecycleState(kubeClient, dbClient, dbcs, databasev1alpha1.Failed, nwClient, wrClient); statusErr != nil {
			return statusErr
		}
		return fmt.Errorf("DbSystem is in Failed State")
	} else if string(resp.LifecycleState) == string(databasev1alpha1.Terminated) {
		// Change the phase to "Terminated"
		if statusErr := SetLifecycleState(kubeClient, dbClient, dbcs, databasev1alpha1.Terminate, nwClient, wrClient); statusErr != nil {
			return statusErr
		}
	}
	return nil
}

func GetDbSystemId(logger logr.Logger, dbClient database.DatabaseClient, dbcs *databasev1alpha1.DbcsSystem) error {
	dbcsId := *dbcs.Spec.Id

	dbcsReq := database.GetDbSystemRequest{
		DbSystemId: &dbcsId,
	}

	response, err := dbClient.GetDbSystem(context.TODO(), dbcsReq)
	if err != nil {
		return err
	}

	dbcs.Spec.DbSystem.CompartmentId = *response.CompartmentId
	if response.DisplayName != nil {
		dbcs.Spec.DbSystem.DisplayName = *response.DisplayName
	}

	if response.Hostname != nil {
		dbcs.Spec.DbSystem.HostName = *response.Hostname
	}
	if response.CpuCoreCount != nil {
		dbcs.Spec.DbSystem.CpuCoreCount = *response.CpuCoreCount
	}
	dbcs.Spec.DbSystem.NodeCount = response.NodeCount
	if response.ClusterName != nil {
		dbcs.Spec.DbSystem.ClusterName = *response.ClusterName
	}
	//dbcs.Spec.DbSystem.DbUniqueName = *response.DbUniqueName
	if string(response.DbSystem.DatabaseEdition) != "" {
		dbcs.Spec.DbSystem.DbEdition = string(response.DatabaseEdition)
	}
	if string(response.DiskRedundancy) != "" {
		dbcs.Spec.DbSystem.DiskRedundancy = string(response.DiskRedundancy)
	}

	//dbcs.Spec.DbSystem.DbVersion = *response.

	if response.BackupSubnetId != nil {
		dbcs.Spec.DbSystem.BackupSubnetId = *response.BackupSubnetId
	}
	dbcs.Spec.DbSystem.Shape = *response.Shape
	dbcs.Spec.DbSystem.SshPublicKeys = []string(response.SshPublicKeys)
	if response.FaultDomains != nil {
		dbcs.Spec.DbSystem.FaultDomains = []string(response.FaultDomains)
	}
	dbcs.Spec.DbSystem.SubnetId = *response.SubnetId
	dbcs.Spec.DbSystem.AvailabilityDomain = *response.AvailabilityDomain

	err = PopulateDBDetails(logger, dbClient, dbcs)
	if err != nil {
		logger.Info("Error Occurred while collecting the DB details")
		return err
	}
	return nil
}

func PopulateDBDetails(logger logr.Logger, dbClient database.DatabaseClient, dbcs *databasev1alpha1.DbcsSystem) error {

	listDbHomeRsp, err := GetListDbHomeRsp(logger, dbClient, dbcs)
	if err != nil {
		logger.Info("Error Occurred while getting List of DBHomes")
		return err
	}
	dbHomeId := listDbHomeRsp.Items[0].Id
	listDBRsp, err := GetListDatabaseRsp(logger, dbClient, dbcs, *dbHomeId)
	if err != nil {
		logger.Info("Error Occurred while getting List of Databases")
		return err
	}

	dbcs.Spec.DbSystem.DbName = *listDBRsp.Items[0].DbName
	dbcs.Spec.DbSystem.DbUniqueName = *listDBRsp.Items[0].DbUniqueName
	dbcs.Spec.DbSystem.DbVersion = *listDbHomeRsp.Items[0].DbVersion

	return nil
}

func GetListDbHomeRsp(logger logr.Logger, dbClient database.DatabaseClient, dbcs *databasev1alpha1.DbcsSystem) (database.ListDbHomesResponse, error) {

	dbcsId := *dbcs.Spec.Id
	CompartmentId := dbcs.Spec.DbSystem.CompartmentId

	dbHomeReq := database.ListDbHomesRequest{
		DbSystemId:    &dbcsId,
		CompartmentId: &CompartmentId,
	}

	response, err := dbClient.ListDbHomes(context.TODO(), dbHomeReq)
	if err != nil {
		return database.ListDbHomesResponse{}, err
	}

	return response, nil
}

func GetListDatabaseRsp(logger logr.Logger, dbClient database.DatabaseClient, dbcs *databasev1alpha1.DbcsSystem, dbHomeId string) (database.ListDatabasesResponse, error) {

	CompartmentId := dbcs.Spec.DbSystem.CompartmentId

	dbReq := database.ListDatabasesRequest{
		DbHomeId:      &dbHomeId,
		CompartmentId: &CompartmentId,
	}

	response, err := dbClient.ListDatabases(context.TODO(), dbReq)
	if err != nil {
		return database.ListDatabasesResponse{}, err
	}

	return response, nil
}

func UpdateDbcsSystemIdInst(log logr.Logger, dbClient database.DatabaseClient, dbcs *databasev1alpha1.DbcsSystem, kubeClient client.Client, nwClient core.VirtualNetworkClient, wrClient workrequests.WorkRequestClient) error {
	//logger := log.WithName("UpdateDbcsSystemInstance")

	updateFlag := false
	updateDbcsDetails := database.UpdateDbSystemDetails{}
	oldSpec, err := dbcs.GetLastSuccessfulSpec()
	if err != nil {
		return err
	}

	if dbcs.Spec.DbSystem.CpuCoreCount > 0 && dbcs.Spec.DbSystem.CpuCoreCount != oldSpec.DbSystem.CpuCoreCount {
		updateDbcsDetails.CpuCoreCount = common.Int(dbcs.Spec.DbSystem.CpuCoreCount)
		updateFlag = true
	}
	if dbcs.Spec.DbSystem.Shape != "" && dbcs.Spec.DbSystem.Shape != oldSpec.DbSystem.Shape {
		updateDbcsDetails.Shape = common.String(dbcs.Spec.DbSystem.Shape)
		updateFlag = true
	}

	if dbcs.Spec.DbSystem.LicenseModel != "" && dbcs.Spec.DbSystem.LicenseModel != oldSpec.DbSystem.LicenseModel {
		licenceModel := getLicenceModel(dbcs)
		updateDbcsDetails.LicenseModel = database.UpdateDbSystemDetailsLicenseModelEnum(licenceModel)
		updateFlag = true
	}

	if dbcs.Spec.DbSystem.InitialDataStorageSizeInGB != 0 && dbcs.Spec.DbSystem.InitialDataStorageSizeInGB != oldSpec.DbSystem.InitialDataStorageSizeInGB {
		updateDbcsDetails.DataStorageSizeInGBs = &dbcs.Spec.DbSystem.InitialDataStorageSizeInGB
		updateFlag = true
	}

	if updateFlag {
		updateDbcsRequest := database.UpdateDbSystemRequest{
			DbSystemId:            common.String(*dbcs.Spec.Id),
			UpdateDbSystemDetails: updateDbcsDetails,
		}

		if _, err := dbClient.UpdateDbSystem(context.TODO(), updateDbcsRequest); err != nil {
			return err
		}

		// Change the phase to "Provisioning"
		if statusErr := SetLifecycleState(kubeClient, dbClient, dbcs, databasev1alpha1.Update, nwClient, wrClient); statusErr != nil {
			return statusErr
		}
		// Check the State
		_, err = CheckResourceState(log, dbClient, *dbcs.Spec.Id, "UPDATING", "AVAILABLE")
		if err != nil {
			return err
		}

	}

	return nil
}

func UpdateDbcsSystemId(kubeClient client.Client, dbcs *databasev1alpha1.DbcsSystem) error {
	payload := []annotations.PatchValue{{
		Op:    "replace",
		Path:  "/spec/details",
		Value: dbcs.Spec,
	}}
	payloadBytes, err := json.Marshal(payload)
	if err != nil {
		return err
	}

	patch := client.RawPatch(types.JSONPatchType, payloadBytes)
	return kubeClient.Patch(context.TODO(), dbcs, patch)
}

func CheckResourceState(logger logr.Logger, dbClient database.DatabaseClient, Id string, currentState string, expectedState string) (string, error) {
	// The database OCID is not available when the provisioning is onging.
	// Retry until the new DbcsSystem is ready.
	// Retry up to 18 times every 10 seconds.

	var state string
	var err error
	for {
		state, err = GetResourceState(logger, dbClient, Id)
		if err != nil {
			logger.Info("Error occurred while collecting the resource life cycle state")
			return "", err
		}
		if string(state) == expectedState {
			break
		} else if string(state) == currentState {
			logger.Info("DB System current state is still:" + string(state) + ". Sleeping for 60 seconds.")
			time.Sleep(60 * time.Second)
			continue
		} else {
			msg := "DB System current state " + string(state) + " is not matching " + expectedState
			logger.Info(msg)
			return "", errors.New(msg)
		}
	}

	return "", nil
}

func GetResourceState(logger logr.Logger, dbClient database.DatabaseClient, Id string) (string, error) {

	dbcsId := Id
	dbcsReq := database.GetDbSystemRequest{
		DbSystemId: &dbcsId,
	}

	response, err := dbClient.GetDbSystem(context.TODO(), dbcsReq)
	if err != nil {
		return "", err
	}

	state := string(response.LifecycleState)

	return state, nil
}

func SetDBCSStatus(dbClient database.DatabaseClient, dbcs *databasev1alpha1.DbcsSystem, nwClient core.VirtualNetworkClient, wrClient workrequests.WorkRequestClient) error {

<<<<<<< HEAD
         if dbcs.Spec.Id == nil {
                dbcs.Status.State = "FAILED"
                return nil
        }
=======
	if dbcs.Spec.Id == nil {
		dbcs.Status.State = "FAILED"
		return nil
	}
>>>>>>> cd48f8bd

	dbcsId := *dbcs.Spec.Id

	dbcsReq := database.GetDbSystemRequest{
		DbSystemId: &dbcsId,
	}

	resp, err := dbClient.GetDbSystem(context.TODO(), dbcsReq)
	if err != nil {
		return err
	}

	dbcs.Status.AvailabilityDomain = *resp.AvailabilityDomain
	dbcs.Status.CpuCoreCount = *resp.CpuCoreCount
	dbcs.Status.DataStoragePercentage = resp.DataStoragePercentage
	dbcs.Status.DataStorageSizeInGBs = resp.DataStorageSizeInGBs
	dbcs.Status.DbEdition = string(resp.DatabaseEdition)
	dbcs.Status.DisplayName = *resp.DisplayName
	dbcs.Status.LicenseModel = string(resp.LicenseModel)
	dbcs.Status.RecoStorageSizeInGB = resp.RecoStorageSizeInGB
	dbcs.Status.NodeCount = *resp.NodeCount
	dbcs.Status.StorageManagement = string(resp.DbSystemOptions.StorageManagement)
	dbcs.Status.Shape = resp.Shape
	dbcs.Status.Id = resp.Id
	dbcs.Status.SubnetId = *resp.SubnetId
	dbcs.Status.TimeZone = *resp.TimeZone
	dbcs.Status.LicenseModel = string(resp.LicenseModel)
	dbcs.Status.Network.ScanDnsName = resp.ScanDnsName
	dbcs.Status.Network.ListenerPort = resp.ListenerPort
	dbcs.Status.Network.HostName = *resp.Hostname
	dbcs.Status.Network.DomainName = *resp.Domain

	sname, vcnId, err := getSubnetName(*resp.SubnetId, nwClient)

	if err == nil {
		dbcs.Status.Network.SubnetName = sname
		vcnName, err := getVcnName(vcnId, nwClient)

		if err == nil {
			dbcs.Status.Network.VcnName = vcnName
		}

	}

	// Work Request Ststaus
	dbWorkRequest := databasev1alpha1.DbWorkrequests{}

	dbWorks, err := getWorkRequest(*resp.OpcRequestId, wrClient, dbcs)
	if err == nil {
		for _, dbWork := range dbWorks {
			//status := checkValue(dbcs, dbWork.Id)
			//	if status != 0 {
			dbWorkRequest.OperationId = dbWork.Id
			dbWorkRequest.OperationType = dbWork.OperationType
			dbWorkRequest.PercentComplete = fmt.Sprint(*dbWork.PercentComplete) //strconv.FormatFloat(dbWork.PercentComplete, 'E', -1, 32)
			if dbWork.TimeAccepted != nil {
				dbWorkRequest.TimeAccepted = dbWork.TimeAccepted.String()
			}
			if dbWork.TimeFinished != nil {
				dbWorkRequest.TimeFinished = dbWork.TimeFinished.String()
			}
			if dbWork.TimeStarted != nil {
				dbWorkRequest.TimeStarted = dbWork.TimeStarted.String()
			}

			if dbWorkRequest != (databasev1alpha1.DbWorkrequests{}) {
				status := checkValue(dbcs, dbWork.Id)
				if status == 0 {
					dbcs.Status.WorkRequests = append(dbcs.Status.WorkRequests, dbWorkRequest)
					dbWorkRequest = databasev1alpha1.DbWorkrequests{}
				} else {
					setValue(dbcs, dbWorkRequest)
				}
			}
			//}
		}
	}

	// DB Home Status
	dbcs.Status.DbInfo = dbcs.Status.DbInfo[:0]
	dbStatus := databasev1alpha1.DbStatus{}

	dbHomes, err := getDbHomeList(dbClient, dbcs)

	if err == nil {
		for _, dbHome := range dbHomes {
			dbDetails, err := getDList(dbClient, dbcs, dbHome.Id)
			for _, dbDetail := range dbDetails {
				if err == nil {
					dbStatus.Id = dbDetail.Id
					dbStatus.DbHomeId = *dbDetail.DbHomeId
					dbStatus.DbName = *dbDetail.DbName
					dbStatus.DbUniqueName = *dbDetail.DbUniqueName
					dbStatus.DbWorkload = *dbDetail.DbWorkload
				}
				dbcs.Status.DbInfo = append(dbcs.Status.DbInfo, dbStatus)
				dbStatus = databasev1alpha1.DbStatus{}
			}
		}
	}
	return nil
}

func getDbHomeList(dbClient database.DatabaseClient, dbcs *databasev1alpha1.DbcsSystem) ([]database.DbHomeSummary, error) {

	var items []database.DbHomeSummary
	dbcsId := *dbcs.Spec.Id

	dbcsReq := database.ListDbHomesRequest{
		DbSystemId:    &dbcsId,
		CompartmentId: &dbcs.Spec.DbSystem.CompartmentId,
	}

	resp, err := dbClient.ListDbHomes(context.TODO(), dbcsReq)
	if err != nil {
		return items, err
	}

	return resp.Items, nil
}

func getDList(dbClient database.DatabaseClient, dbcs *databasev1alpha1.DbcsSystem, dbHomeId *string) ([]database.DatabaseSummary, error) {

	dbcsId := *dbcs.Spec.Id
	var items []database.DatabaseSummary
	dbcsReq := database.ListDatabasesRequest{
		SystemId:      &dbcsId,
		CompartmentId: &dbcs.Spec.DbSystem.CompartmentId,
		DbHomeId:      dbHomeId,
	}

	resp, err := dbClient.ListDatabases(context.TODO(), dbcsReq)
	if err != nil {
		return items, err
	}

	return resp.Items, nil
}

func getSubnetName(subnetId string, nwClient core.VirtualNetworkClient) (*string, *string, error) {

	req := core.GetSubnetRequest{SubnetId: common.String(subnetId)}

	// Send the request using the service client
	resp, err := nwClient.GetSubnet(context.Background(), req)

	if err != nil {
		return nil, nil, err
	}
	// Retrieve value from the response.

	return resp.DisplayName, resp.VcnId, nil
}

func getVcnName(vcnId *string, nwClient core.VirtualNetworkClient) (*string, error) {

	req := core.GetVcnRequest{VcnId: common.String(*vcnId)}

	// Send the request using the service client
	resp, err := nwClient.GetVcn(context.Background(), req)

	if err != nil {
		return nil, err
	}
	// Retrieve value from the response.

	return resp.DisplayName, nil
}

// =========== validate Specs ============
func ValidateSpex(logger logr.Logger, kubeClient client.Client, dbClient database.DatabaseClient, dbcs *databasev1alpha1.DbcsSystem, nwClient core.VirtualNetworkClient, eRecord record.EventRecorder) error {

	//var str1 string
	var eventMsg string
	var eventErr string = "Spec Error"
	lastSuccSpec, err := dbcs.GetLastSuccessfulSpec()
	if err != nil {
		return err
	}
	// Check if last Successful update nil or not
	if lastSuccSpec == nil {
		if dbcs.Spec.DbSystem.DbVersion != "" {
			_, err = GetDbLatestVersion(dbClient, dbcs, "")
			if err != nil {
				eventMsg = "DBCS CRD resource  " + GetFmtStr(dbcs.Name) + " DbVersion " + GetFmtStr(dbcs.Spec.DbSystem.DbVersion) + " is not matching available DB releases."
				eRecord.Eventf(dbcs, corev1.EventTypeWarning, eventErr, eventMsg)
				return err
			}
		} else {
			eventMsg = "DBCS CRD resource  " + "DbVersion  " + GetFmtStr(dbcs.Name) + GetFmtStr("dbcs.Spec.DbSystem.DbVersion") + " cannot be a empty string."
			eRecord.Eventf(dbcs, corev1.EventTypeWarning, eventErr, eventMsg)
			return err
		}
		if dbcs.Spec.DbSystem.DbWorkload != "" {
			_, err = getDbWorkLoadType(dbcs)
			if err != nil {
				eventMsg = "DBCS CRD resource  " + GetFmtStr(dbcs.Name) + " DbWorkload " + GetFmtStr(dbcs.Spec.DbSystem.DbWorkload) + " is not matching the DBworkload type OLTP|DSS."
				eRecord.Eventf(dbcs, corev1.EventTypeWarning, eventErr, eventMsg)
				return err
			}
		} else {
			eventMsg = "DBCS CRD resource  " + "DbWorkload  " + GetFmtStr(dbcs.Name) + GetFmtStr("dbcs.Spec.DbSystem.DbWorkload") + " cannot be a empty string."
			eRecord.Eventf(dbcs, corev1.EventTypeWarning, eventErr, eventMsg)
			return err
		}

		if dbcs.Spec.DbSystem.NodeCount != nil {
			switch *dbcs.Spec.DbSystem.NodeCount {
			case 1:
			case 2:
			default:
				eventMsg = "DBCS CRD resource  " + "NodeCount  " + GetFmtStr(dbcs.Name) + GetFmtStr("dbcs.Spec.DbSystem.NodeCount") + " can be either 1 or 2."
				eRecord.Eventf(dbcs, corev1.EventTypeWarning, eventErr, eventMsg)
				return err
			}
		}

	} else {
		if lastSuccSpec.DbSystem.DbVersion != dbcs.Spec.DbSystem.DbVersion {
			eventMsg = "DBCS CRD resource  " + "DbVersion  " + GetFmtStr(dbcs.Name) + GetFmtStr("dbcs.Spec.DbSystem.DbVersion") + " cannot be a empty string."
			eRecord.Eventf(dbcs, corev1.EventTypeWarning, eventErr, eventMsg)
			return err
		}

	}

	return nil

}<|MERGE_RESOLUTION|>--- conflicted
+++ resolved
@@ -94,11 +94,7 @@
 	dbcsDetails.CompartmentId = common.String(dbcs.Spec.DbSystem.CompartmentId)
 	dbcsDetails.SubnetId = common.String(dbcs.Spec.DbSystem.SubnetId)
 	dbcsDetails.Shape = common.String(dbcs.Spec.DbSystem.Shape)
-<<<<<<< HEAD
-        dbcsDetails.Domain = common.String(dbcs.Spec.DbSystem.Domain)
-=======
 	dbcsDetails.Domain = common.String(dbcs.Spec.DbSystem.Domain)
->>>>>>> cd48f8bd
 	if dbcs.Spec.DbSystem.DisplayName != "" {
 		dbcsDetails.DisplayName = common.String(dbcs.Spec.DbSystem.DisplayName)
 	}
@@ -540,17 +536,10 @@
 
 func SetDBCSStatus(dbClient database.DatabaseClient, dbcs *databasev1alpha1.DbcsSystem, nwClient core.VirtualNetworkClient, wrClient workrequests.WorkRequestClient) error {
 
-<<<<<<< HEAD
-         if dbcs.Spec.Id == nil {
-                dbcs.Status.State = "FAILED"
-                return nil
-        }
-=======
 	if dbcs.Spec.Id == nil {
 		dbcs.Status.State = "FAILED"
 		return nil
 	}
->>>>>>> cd48f8bd
 
 	dbcsId := *dbcs.Spec.Id
 
