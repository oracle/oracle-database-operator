/*
** Copyright (c) 2022 Oracle and/or its affiliates.
**
** The Universal Permissive License (UPL), Version 1.0
**
** Subject to the condition set forth below, permission is hereby granted to any
** person obtaining a copy of this software, associated documentation and/or data
** (collectively the "Software"), free of charge and under any and all copyright
** rights in the Software, and any and all patent rights owned or freely
** licensable by each licensor hereunder covering either (i) the unmodified
** Software as contributed to or provided by such licensor, or (ii) the Larger
** Works (as defined below), to deal in both
**
** (a) the Software, and
** (b) any piece of software and/or hardware listed in the lrgrwrks.txt file if
** one is included with the Software (each a "Larger Work" to which the Software
** is contributed by such licensors),
**
** without restriction, including without limitation the rights to copy, create
** derivative works of, display, perform, and distribute the Software and make,
** use, sell, offer for sale, import, export, have made, and have sold the
** Software and the Larger Work(s), and to sublicense the foregoing rights on
** either these or other terms.
**
** This license is subject to the following condition:
** The above copyright notice and either this complete permission notice or at
** a minimum a reference to the UPL must be included in all copies or
** substantial portions of the Software.
**
** THE SOFTWARE IS PROVIDED "AS IS", WITHOUT WARRANTY OF ANY KIND, EXPRESS OR
** IMPLIED, INCLUDING BUT NOT LIMITED TO THE WARRANTIES OF MERCHANTABILITY,
** FITNESS FOR A PARTICULAR PURPOSE AND NONINFRINGEMENT. IN NO EVENT SHALL THE
** AUTHORS OR COPYRIGHT HOLDERS BE LIABLE FOR ANY CLAIM, DAMAGES OR OTHER
** LIABILITY, WHETHER IN AN ACTION OF CONTRACT, TORT OR OTHERWISE, ARISING FROM,
** OUT OF OR IN CONNECTION WITH THE SOFTWARE OR THE USE OR OTHER DEALINGS IN THE
** SOFTWARE.
 */

package commons

import (
	"context"
	"reflect"
	"strconv"

	"github.com/go-logr/logr"
<<<<<<< HEAD
	databasev1alpha1 "github.com/oracle/oracle-database-operator/apis/database/v1alpha1"
=======
	databasev4 "github.com/oracle/oracle-database-operator/apis/database/v4"
>>>>>>> 9838a8ec
	appsv1 "k8s.io/api/apps/v1"
	corev1 "k8s.io/api/core/v1"
	"k8s.io/apimachinery/pkg/api/resource"
	metav1 "k8s.io/apimachinery/pkg/apis/meta/v1"
	ctrl "sigs.k8s.io/controller-runtime"
	"sigs.k8s.io/controller-runtime/pkg/client"
)

func buildLabelsForCatalog(instance *databasev4.ShardingDatabase, label string, catalogName string) map[string]string {
	return map[string]string{
		"app":      "OracleSharding",
		"type":     "Catalog",
		"oralabel": getLabelForCatalog(instance),
	}
}

func getLabelForCatalog(instance *databasev4.ShardingDatabase) string {

	//  if len(OraCatalogSpex.Label) !=0 {
	//     return OraCatalogSpex.Label
	//   }

	return instance.Name
}

func BuildStatefulSetForCatalog(instance *databasev4.ShardingDatabase, OraCatalogSpex databasev4.CatalogSpec) *appsv1.StatefulSet {
	sfset := &appsv1.StatefulSet{
		TypeMeta:   buildTypeMetaForCatalog(),
		ObjectMeta: builObjectMetaForCatalog(instance, OraCatalogSpex),
		Spec:       *buildStatefulSpecForCatalog(instance, OraCatalogSpex),
	}

	return sfset
}

// Function to build TypeMeta
func buildTypeMetaForCatalog() metav1.TypeMeta {
	// building TypeMeta
	typeMeta := metav1.TypeMeta{
		Kind:       "StatefulSet",
		APIVersion: "apps/v1",
	}
	return typeMeta
}

// Function to build ObjectMeta
func builObjectMetaForCatalog(instance *databasev4.ShardingDatabase, OraCatalogSpex databasev4.CatalogSpec) metav1.ObjectMeta {
	// building objectMeta
	objmeta := metav1.ObjectMeta{
		Name:            OraCatalogSpex.Name,
		Namespace:       instance.Namespace,
		OwnerReferences: getOwnerRef(instance),
		Labels:          buildLabelsForCatalog(instance, "sharding", OraCatalogSpex.Name),
	}
	return objmeta
}

// Function to build Stateful Specs
func buildStatefulSpecForCatalog(instance *databasev4.ShardingDatabase, OraCatalogSpex databasev4.CatalogSpec) *appsv1.StatefulSetSpec {
	// building Stateful set Specs

	sfsetspec := &appsv1.StatefulSetSpec{
		ServiceName: OraCatalogSpex.Name,
		Selector: &metav1.LabelSelector{
			MatchLabels: buildLabelsForCatalog(instance, "sharding", OraCatalogSpex.Name),
		},
		Template: corev1.PodTemplateSpec{
			ObjectMeta: metav1.ObjectMeta{
				Labels: buildLabelsForCatalog(instance, "sharding", OraCatalogSpex.Name),
			},
			Spec: *buildPodSpecForCatalog(instance, OraCatalogSpex),
		},
		VolumeClaimTemplates: volumeClaimTemplatesForCatalog(instance, OraCatalogSpex),
	}
	//    if OraCatalogSpex.OraCatalogSize == 0  {
	//           OraCatalogSpex.OraCatalogSize = 1
	//           sfsetspec.Replicas = &OraCatalogSpex.OraCatalogSize
	//     } else {
	//           sfsetspec.Replicas = &OraCatalogSpex.OraCatalogSize
	//      }

	return sfsetspec
}

// Function to build PodSpec

func buildPodSpecForCatalog(instance *databasev4.ShardingDatabase, OraCatalogSpex databasev4.CatalogSpec) *corev1.PodSpec {

	user := oraRunAsUser
	group := oraFsGroup
	spec := &corev1.PodSpec{
		SecurityContext: &corev1.PodSecurityContext{
			RunAsUser: &user,
			FSGroup:   &group,
		},
		Containers: buildContainerSpecForCatalog(instance, OraCatalogSpex),
		Volumes:    buildVolumeSpecForCatalog(instance, OraCatalogSpex),
	}

	if (instance.Spec.IsDownloadScripts) && (instance.Spec.ScriptsLocation != "") {
		spec.InitContainers = buildInitContainerSpecForCatalog(instance, OraCatalogSpex)
	}

	if len(instance.Spec.DbImagePullSecret) > 0 {
		spec.ImagePullSecrets = []corev1.LocalObjectReference{
			{
				Name: instance.Spec.DbImagePullSecret,
			},
		}
	}

	if len(OraCatalogSpex.NodeSelector) > 0 {
		spec.NodeSelector = make(map[string]string)
		for key, value := range OraCatalogSpex.NodeSelector {
			spec.NodeSelector[key] = value
		}
	}
	return spec
}

// Function to build Volume Spec
func buildVolumeSpecForCatalog(instance *databasev4.ShardingDatabase, OraCatalogSpex databasev4.CatalogSpec) []corev1.Volume {
	var result []corev1.Volume
	result = []corev1.Volume{
		{
			Name: OraCatalogSpex.Name + "secretmap-vol3",
			VolumeSource: corev1.VolumeSource{
				Secret: &corev1.SecretVolumeSource{
					SecretName: instance.Spec.DbSecret.Name,
				},
			},
		},
		{
			Name: OraCatalogSpex.Name + "oradshm-vol6",
			VolumeSource: corev1.VolumeSource{
				EmptyDir: &corev1.EmptyDirVolumeSource{},
			},
		},
	}

	if len(OraCatalogSpex.PvcName) != 0 {
		result = append(result, corev1.Volume{Name: OraCatalogSpex.Name + "oradata-vol4", VolumeSource: corev1.VolumeSource{PersistentVolumeClaim: &corev1.PersistentVolumeClaimVolumeSource{ClaimName: OraCatalogSpex.PvcName}}})
	}

	if len(instance.Spec.StagePvcName) != 0 {
		result = append(result, corev1.Volume{Name: OraCatalogSpex.Name + "orastage-vol7", VolumeSource: corev1.VolumeSource{PersistentVolumeClaim: &corev1.PersistentVolumeClaimVolumeSource{ClaimName: instance.Spec.StagePvcName}}})
	}

	if instance.Spec.IsDownloadScripts {
		result = append(result, corev1.Volume{Name: OraCatalogSpex.Name + "orascript-vol5", VolumeSource: corev1.VolumeSource{EmptyDir: &corev1.EmptyDirVolumeSource{}}})
	}

	if checkTdeWalletFlag(instance) {
		if len(instance.Spec.FssStorageClass) == 0 && len(instance.Spec.TdeWalletPvc) > 0 {
			result = append(result, corev1.Volume{Name: OraCatalogSpex.Name + "shared-storage-vol8", VolumeSource: corev1.VolumeSource{PersistentVolumeClaim: &corev1.PersistentVolumeClaimVolumeSource{ClaimName: instance.Spec.TdeWalletPvc}}})
		}
	}

	return result
}

// Function to build the container Specification
func buildContainerSpecForCatalog(instance *databasev4.ShardingDatabase, OraCatalogSpex databasev4.CatalogSpec) []corev1.Container {
	// building Continer spec
	var result []corev1.Container
	containerSpec := corev1.Container{
		Name:  OraCatalogSpex.Name,
		Image: instance.Spec.DbImage,
		SecurityContext: &corev1.SecurityContext{
			Capabilities: &corev1.Capabilities{
				Add: []corev1.Capability{corev1.Capability("NET_ADMIN"), corev1.Capability("SYS_NICE")},
			},
		},
		Resources: corev1.ResourceRequirements{
			Requests: make(map[corev1.ResourceName]resource.Quantity),
		},
		VolumeMounts: buildVolumeMountSpecForCatalog(instance, OraCatalogSpex),
		LivenessProbe: &corev1.Probe{
			// TODO: Investigate if it's ok to call status every 10 seconds
			FailureThreshold:    int32(3),
			InitialDelaySeconds: int32(30),
			PeriodSeconds: func() int32 {
				if instance.Spec.LivenessCheckPeriod > 0 {
					return int32(instance.Spec.LivenessCheckPeriod)
				}
				return 60
			}(),
			TimeoutSeconds: int32(30),
			ProbeHandler: corev1.ProbeHandler{
				Exec: &corev1.ExecAction{
					Command: []string{"/bin/sh", "-c", "if [ -f $ORACLE_BASE/checkDBLockStatus.sh ]; then $ORACLE_BASE/checkDBLockStatus.sh ; else $ORACLE_BASE/checkDBStatus.sh; fi "},
				},
			},
		},
		/**
		ReadinessProbe: &corev1.Probe{
			ProbeHandler: corev1.ProbeHandler{
				Exec: &corev1.ExecAction{
					//Command: getReadinessCmd("CATALOG"),
					Command: []string{"/bin/sh", "-c", "if [ -f $ORACLE_BASE/checkDBLockStatus.sh ]; then $ORACLE_BASE/checkDBLockStatus.sh ; else $ORACLE_BASE/checkDBStatus.sh; fi "},
				},
			},
			InitialDelaySeconds: 20,
			TimeoutSeconds:      20,
			PeriodSeconds: func() int32 {
				if instance.Spec.ReadinessCheckPeriod > 0 {
					return int32(instance.Spec.ReadinessCheckPeriod)
				}
				return 60
			}(),
		},
		**/
		StartupProbe: &corev1.Probe{
			FailureThreshold:    int32(120),
			PeriodSeconds:       int32(40),
			InitialDelaySeconds: int32(30),
			ProbeHandler: corev1.ProbeHandler{
				Exec: &corev1.ExecAction{
					Command: []string{"/bin/sh", "-c", "if [ -f $ORACLE_BASE/checkDBLockStatus.sh ]; then $ORACLE_BASE/checkDBLockStatus.sh ; else $ORACLE_BASE/checkDBStatus.sh; fi "},
				},
			},
		},
		Env: buildEnvVarsSpec(instance, OraCatalogSpex.EnvVars, OraCatalogSpex.Name, "CATALOG", false, ""),
	}
	if instance.Spec.IsClone {
		containerSpec.Command = []string{orainitCmd3}
	}

	if OraCatalogSpex.Resources != nil {
		containerSpec.Resources = *OraCatalogSpex.Resources
	}
	// building Complete Container Spec
	result = []corev1.Container{
		containerSpec,
	}
	return result
}

// Function to build the init Container Spec
<<<<<<< HEAD
func buildInitContainerSpecForCatalog(instance *databasev1alpha1.ShardingDatabase, OraCatalogSpex databasev1alpha1.CatalogSpec) []corev1.Container {
=======
func buildInitContainerSpecForCatalog(instance *databasev4.ShardingDatabase, OraCatalogSpex databasev4.CatalogSpec) []corev1.Container {
>>>>>>> 9838a8ec
	var result []corev1.Container
	// building the init Container Spec
	privFlag := true
	var uid int64 = 0
	var scriptLoc string
	if len(instance.Spec.ScriptsLocation) != 0 {
		scriptLoc = instance.Spec.ScriptsLocation
	} else {
		scriptLoc = "WEB"
	}
	init1spec := corev1.Container{
		Name:  OraCatalogSpex.Name + "-init1",
		Image: instance.Spec.DbImage,
		SecurityContext: &corev1.SecurityContext{
			Privileged: &privFlag,
			RunAsUser:  &uid,
		},
		Command: []string{
			"/bin/bash",
			"-c",
			getInitContainerCmd(scriptLoc, instance.Name),
		},
		VolumeMounts: buildVolumeMountSpecForCatalog(instance, OraCatalogSpex),
	}

	// building Complete Init Container Spec
	if OraCatalogSpex.ImagePulllPolicy != nil {
		init1spec.ImagePullPolicy = *OraCatalogSpex.ImagePulllPolicy
	}
	result = []corev1.Container{
		init1spec,
	}
	return result
}

func buildVolumeMountSpecForCatalog(instance *databasev4.ShardingDatabase, OraCatalogSpex databasev4.CatalogSpec) []corev1.VolumeMount {
	var result []corev1.VolumeMount
	result = append(result, corev1.VolumeMount{Name: OraCatalogSpex.Name + "secretmap-vol3", MountPath: oraSecretMount, ReadOnly: true})
	result = append(result, corev1.VolumeMount{Name: OraCatalogSpex.Name + "-oradata-vol4", MountPath: oraDataMount})
	if instance.Spec.IsDownloadScripts {
		result = append(result, corev1.VolumeMount{Name: OraCatalogSpex.Name + "orascript-vol5", MountPath: oraDbScriptMount})
	}
	result = append(result, corev1.VolumeMount{Name: OraCatalogSpex.Name + "oradshm-vol6", MountPath: oraShm})

	if len(instance.Spec.StagePvcName) != 0 {
		result = append(result, corev1.VolumeMount{Name: OraCatalogSpex.Name + "orastage-vol7", MountPath: oraStage})
	}

	if checkTdeWalletFlag(instance) {
		if len(instance.Spec.FssStorageClass) > 0 && len(instance.Spec.TdeWalletPvc) == 0 {
			result = append(result, corev1.VolumeMount{Name: instance.Name + "shared-storage", MountPath: getTdeWalletMountLoc(instance)})
		} else {
			if len(instance.Spec.FssStorageClass) == 0 && len(instance.Spec.TdeWalletPvc) > 0 {
				result = append(result, corev1.VolumeMount{Name: OraCatalogSpex.Name + "shared-storage-vol8", MountPath: getTdeWalletMountLoc(instance)})
			}
		}
	}
	return result
}

func volumeClaimTemplatesForCatalog(instance *databasev4.ShardingDatabase, OraCatalogSpex databasev4.CatalogSpec) []corev1.PersistentVolumeClaim {

	var claims []corev1.PersistentVolumeClaim

	if len(OraCatalogSpex.PvcName) != 0 {
		return claims
	}

	claims = []corev1.PersistentVolumeClaim{
		{
			ObjectMeta: metav1.ObjectMeta{
				Name:            OraCatalogSpex.Name + "-oradata-vol4",
				Namespace:       instance.Namespace,
				OwnerReferences: getOwnerRef(instance),
				Labels:          buildLabelsForCatalog(instance, "sharding", OraCatalogSpex.Name),
			},
			Spec: corev1.PersistentVolumeClaimSpec{
				AccessModes: []corev1.PersistentVolumeAccessMode{
					corev1.ReadWriteOnce,
				},
				StorageClassName: &instance.Spec.StorageClass,
				Resources: corev1.VolumeResourceRequirements{
					Requests: corev1.ResourceList{
						corev1.ResourceStorage: resource.MustParse(strconv.FormatInt(int64(OraCatalogSpex.StorageSizeInGb), 10) + "Gi"),
					},
				},
			},
		},
	}

	if len(OraCatalogSpex.PvAnnotations) > 0 {
		claims[0].ObjectMeta.Annotations = make(map[string]string)
		for key, value := range OraCatalogSpex.PvAnnotations {
			claims[0].ObjectMeta.Annotations[key] = value
		}
	}

	if len(OraCatalogSpex.PvMatchLabels) > 0 {
		claims[0].Spec.Selector = &metav1.LabelSelector{MatchLabels: OraCatalogSpex.PvMatchLabels}
	}

	if checkTdeWalletFlag(instance) {
		if len(instance.Spec.FssStorageClass) > 0 && len(instance.Spec.TdeWalletPvc) == 0 {
			{
				pvcClaim := corev1.PersistentVolumeClaim{
					ObjectMeta: metav1.ObjectMeta{
						Name:            instance.Name + "shared-storage",
<<<<<<< HEAD
						Namespace:       instance.Spec.Namespace,
						OwnerReferences: getOwnerRef(instance),
						Labels:          buildLabelsForCatalog(instance, "sharding"),
=======
						Namespace:       instance.Namespace,
						OwnerReferences: getOwnerRef(instance),
						Labels:          buildLabelsForCatalog(instance, "sharding", OraCatalogSpex.Name),
>>>>>>> 9838a8ec
					},
					Spec: corev1.PersistentVolumeClaimSpec{
						AccessModes: []corev1.PersistentVolumeAccessMode{
							corev1.ReadWriteMany,
						},
						StorageClassName: &instance.Spec.FssStorageClass,
						Resources: corev1.VolumeResourceRequirements{
							Requests: corev1.ResourceList{
								corev1.ResourceStorage: resource.MustParse(strconv.FormatInt(int64(OraCatalogSpex.StorageSizeInGb), 10) + "Gi"),
							},
						},
					},
				}

				claims = append(claims, pvcClaim)
			}
		}
	}

	return claims
}

func BuildServiceDefForCatalog(instance *databasev4.ShardingDatabase, replicaCount int32, OraCatalogSpex databasev4.CatalogSpec, svctype string) *corev1.Service {
	//service := &corev1.Service{}
	service := &corev1.Service{
		ObjectMeta: buildSvcObjectMetaForCatalog(instance, replicaCount, OraCatalogSpex, svctype),
		Spec:       corev1.ServiceSpec{},
	}

	// Check if user want External Svc on each replica pod
	if svctype == "external" {
		service.Spec.Type = corev1.ServiceTypeLoadBalancer
		service.Spec.Selector = getSvcLabelsForCatalog(replicaCount, OraCatalogSpex)
	}

	if svctype == "local" {
		service.Spec.ClusterIP = corev1.ClusterIPNone
		service.Spec.Selector = getSvcLabelsForCatalog(replicaCount, OraCatalogSpex)
	}

	// build Service Ports Specs to be exposed. If the PortMappings is not set then default ports will be exposed.
	service.Spec.Ports = buildSvcPortsDef(instance, "CATALOG")
	return service
}

// Function to build Service ObjectMeta
func buildSvcObjectMetaForCatalog(instance *databasev4.ShardingDatabase, replicaCount int32, OraCatalogSpex databasev4.CatalogSpec, svctype string) metav1.ObjectMeta {
	// building objectMeta
	var svcName string
	if svctype == "local" {
		svcName = OraCatalogSpex.Name
	}

	if svctype == "external" {
		svcName = OraCatalogSpex.Name + strconv.FormatInt(int64(replicaCount), 10) + "-svc"
	}

	objmeta := metav1.ObjectMeta{
		Name:            svcName,
		Namespace:       instance.Namespace,
		OwnerReferences: getOwnerRef(instance),
		Labels:          buildLabelsForCatalog(instance, "sharding", OraCatalogSpex.Name),
	}
	return objmeta
}

func getSvcLabelsForCatalog(replicaCount int32, OraCatalogSpex databasev4.CatalogSpec) map[string]string {

	var labelStr map[string]string = make(map[string]string)
	if replicaCount == -1 {
		labelStr["statefulset.kubernetes.io/pod-name"] = OraCatalogSpex.Name + "-0"
	} else {
		labelStr["statefulset.kubernetes.io/pod-name"] = OraCatalogSpex.Name + "-" + strconv.FormatInt(int64(replicaCount), 10)
	}

	//  fmt.Println("Service Selector String Specification", labelStr)
	return labelStr
}

// ======================== update Section ========================
func UpdateProvForCatalog(instance *databasev4.ShardingDatabase,
	OraCatalogSpex databasev4.CatalogSpec, kClient client.Client, sfSet *appsv1.StatefulSet, catalogPod *corev1.Pod, logger logr.Logger,
) (ctrl.Result, error) {

	var isUpdate bool = false
	var err error
	var i int
	var msg string

	//msg = "Inside the updateProvForCatalog"
	//reqLogger := r.Log.WithValues("Instance.Namespace", instance.Namespace, "Instance.Name", instance.Name)
	LogMessages("DEBUG", msg, nil, instance, logger)

	// Memory Check
	//resources := corev1.Pod.Spec.Containers
	for i = 0; i < len(catalogPod.Spec.Containers); i++ {
		if catalogPod.Spec.Containers[i].Name == sfSet.Name {
			shardContaineRes := catalogPod.Spec.Containers[i].Resources
			oraSpexRes := OraCatalogSpex.Resources

			if !reflect.DeepEqual(shardContaineRes, oraSpexRes) {
				isUpdate = false
			}
		}
	}

	/**

	for i = 0; i < len(sfSet.Spec.VolumeClaimTemplates); i++ {
		if sfSet.Spec.VolumeClaimTemplates[i].Name == OraCatalogSpex.Name+"-oradata-vol4" {
			volumeSize := sfSet.Spec.VolumeClaimTemplates[i].Size()
			if volumeSize != int(OraCatalogSpex.StorageSizeInGb) {
				isUpdate = true
			}

		}
	}
	**/

	if isUpdate {
		err = kClient.Update(context.Background(), BuildStatefulSetForCatalog(instance, OraCatalogSpex))
		if err != nil {
			msg = "Failed to update Catalog StatefulSet " + "StatefulSet.Name : " + sfSet.Name
			LogMessages("Error", msg, nil, instance, logger)
			return ctrl.Result{}, err
		}

	}

	return ctrl.Result{}, nil
}<|MERGE_RESOLUTION|>--- conflicted
+++ resolved
@@ -44,11 +44,7 @@
 	"strconv"
 
 	"github.com/go-logr/logr"
-<<<<<<< HEAD
-	databasev1alpha1 "github.com/oracle/oracle-database-operator/apis/database/v1alpha1"
-=======
 	databasev4 "github.com/oracle/oracle-database-operator/apis/database/v4"
->>>>>>> 9838a8ec
 	appsv1 "k8s.io/api/apps/v1"
 	corev1 "k8s.io/api/core/v1"
 	"k8s.io/apimachinery/pkg/api/resource"
@@ -288,11 +284,7 @@
 }
 
 // Function to build the init Container Spec
-<<<<<<< HEAD
-func buildInitContainerSpecForCatalog(instance *databasev1alpha1.ShardingDatabase, OraCatalogSpex databasev1alpha1.CatalogSpec) []corev1.Container {
-=======
 func buildInitContainerSpecForCatalog(instance *databasev4.ShardingDatabase, OraCatalogSpex databasev4.CatalogSpec) []corev1.Container {
->>>>>>> 9838a8ec
 	var result []corev1.Container
 	// building the init Container Spec
 	privFlag := true
@@ -400,15 +392,9 @@
 				pvcClaim := corev1.PersistentVolumeClaim{
 					ObjectMeta: metav1.ObjectMeta{
 						Name:            instance.Name + "shared-storage",
-<<<<<<< HEAD
-						Namespace:       instance.Spec.Namespace,
-						OwnerReferences: getOwnerRef(instance),
-						Labels:          buildLabelsForCatalog(instance, "sharding"),
-=======
 						Namespace:       instance.Namespace,
 						OwnerReferences: getOwnerRef(instance),
 						Labels:          buildLabelsForCatalog(instance, "sharding", OraCatalogSpex.Name),
->>>>>>> 9838a8ec
 					},
 					Spec: corev1.PersistentVolumeClaimSpec{
 						AccessModes: []corev1.PersistentVolumeAccessMode{
