--- conflicted
+++ resolved
@@ -147,21 +147,12 @@
 		},
 		Containers: buildContainerSpecForGsm(instance, OraGsmSpex),
 		Volumes:    buildVolumeSpecForGsm(instance, OraGsmSpex),
-<<<<<<< HEAD
 	}
 
 	if (instance.Spec.IsDownloadScripts) && (instance.Spec.ScriptsLocation != "") {
 		spec.InitContainers = buildInitContainerSpecForGsm(instance, OraGsmSpex)
 	}
 
-=======
-	}
-
-	if (instance.Spec.IsDownloadScripts) && (instance.Spec.ScriptsLocation != "") {
-		spec.InitContainers = buildInitContainerSpecForGsm(instance, OraGsmSpex)
-	}
-
->>>>>>> 9838a8ec
 	if len(instance.Spec.GsmImagePullSecret) > 0 {
 		spec.ImagePullSecrets = []corev1.LocalObjectReference{
 			{
@@ -281,11 +272,7 @@
 }
 
 // Function to build the init Container Spec
-<<<<<<< HEAD
-func buildInitContainerSpecForGsm(instance *databasev1alpha1.ShardingDatabase, OraGsmSpex databasev1alpha1.GsmSpec) []corev1.Container {
-=======
 func buildInitContainerSpecForGsm(instance *databasev4.ShardingDatabase, OraGsmSpex databasev4.GsmSpec) []corev1.Container {
->>>>>>> 9838a8ec
 	var result []corev1.Container
 	// building the init Container Spec
 	privFlag := true
