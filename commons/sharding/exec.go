--- conflicted
+++ resolved
@@ -63,11 +63,7 @@
 // ExecCMDInContainer execute command in first container of a pod
 func ExecCommand(podName string, cmd []string, kubeClient kubernetes.Interface, kubeConfig clientcmd.ClientConfig, instance *databasev4.ShardingDatabase, logger logr.Logger) (string, string, error) {
 
-<<<<<<< HEAD
-	var err1  error = nil
-=======
 	var err1 error = nil
->>>>>>> 9838a8ec
 	var msg string
 	var (
 		execOut bytes.Buffer
@@ -75,24 +71,6 @@
 	)
 
 	for i := 0; i < 5; i++ {
-<<<<<<< HEAD
-           if scheme.Scheme == nil {
-              time.Sleep(time.Second * 40)
-           } else {
-              break
-           }
-        }
-
-	if kubeClient == nil {
-	      msg = "ExecCommand() : kubeClient is nil"
-	      err1 = fmt.Errorf(msg)
-	      return "Error:","kubeClient is nil",err1
-        }
-	if kubeConfig == nil {
-	      msg = "ExecCommand() : kubeConfig is nil"
-	      err1 = fmt.Errorf(msg)
-	      return "Error:","kubeConfig is nil",err1
-=======
 		if scheme.Scheme == nil {
 			time.Sleep(time.Second * 40)
 		} else {
@@ -109,7 +87,6 @@
 		msg = "ExecCommand() : kubeConfig is nil"
 		err1 = fmt.Errorf(msg)
 		return "Error:", "kubeConfig is nil", err1
->>>>>>> 9838a8ec
 	}
 
 	msg = ""
@@ -161,11 +138,7 @@
 	return execOut.String(), execErr.String(), nil
 }
 
-<<<<<<< HEAD
-func GetPodCopyConfig(kubeClient kubernetes.Interface, kubeConfig clientcmd.ClientConfig, instance *databasealphav1.ShardingDatabase, logger logr.Logger) (*rest.Config, *kubernetes.Clientset, error) {
-=======
 func GetPodCopyConfig(kubeClient kubernetes.Interface, kubeConfig clientcmd.ClientConfig, instance *databasev4.ShardingDatabase, logger logr.Logger) (*rest.Config, *kubernetes.Clientset, error) {
->>>>>>> 9838a8ec
 
 	var clientSet *kubernetes.Clientset
 	config, err := kubeConfig.ClientConfig()
@@ -181,11 +154,7 @@
 
 }
 
-<<<<<<< HEAD
-func KctlCopyFile(kubeClient kubernetes.Interface, kubeConfig clientcmd.ClientConfig, instance *databasealphav1.ShardingDatabase, restConfig *rest.Config, kclientset *kubernetes.Clientset, logger logr.Logger, src string, dst string, containername string) (*bytes.Buffer, *bytes.Buffer, *bytes.Buffer, error) {
-=======
 func KctlCopyFile(kubeClient kubernetes.Interface, kubeConfig clientcmd.ClientConfig, instance *databasev4.ShardingDatabase, restConfig *rest.Config, kclientset *kubernetes.Clientset, logger logr.Logger, src string, dst string, containername string) (*bytes.Buffer, *bytes.Buffer, *bytes.Buffer, error) {
->>>>>>> 9838a8ec
 
 	var in, out, errOut *bytes.Buffer
 	var ioStreams genericclioptions.IOStreams
