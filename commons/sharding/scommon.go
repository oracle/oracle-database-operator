--- conflicted
+++ resolved
@@ -44,12 +44,7 @@
 	"fmt"
 	"slices"
 
-<<<<<<< HEAD
-	databasealphav1 "github.com/oracle/oracle-database-operator/apis/database/v1alpha1"
-	databasev1alpha1 "github.com/oracle/oracle-database-operator/apis/database/v1alpha1"
-=======
 	databasev4 "github.com/oracle/oracle-database-operator/apis/database/v4"
->>>>>>> 9838a8ec
 
 	"regexp"
 	"strconv"
@@ -299,11 +294,7 @@
 		}
 
 		if instance.Spec.InvitedNodeSubnetFlag == "" {
-<<<<<<< HEAD
-			instance.Spec.InvitedNodeSubnetFlag = "FALSE"
-=======
 			instance.Spec.InvitedNodeSubnetFlag = "TRUE"
->>>>>>> 9838a8ec
 
 		}
 		if strings.ToUpper(instance.Spec.InvitedNodeSubnetFlag) != "FALSE" {
@@ -915,11 +906,7 @@
 	return result
 }
 
-<<<<<<< HEAD
-func BuildShardParams(instance *databasealphav1.ShardingDatabase, sfSet *appsv1.StatefulSet, OraShardSpex databasev1alpha1.ShardSpec) string {
-=======
 func BuildShardParams(instance *databasev4.ShardingDatabase, sfSet *appsv1.StatefulSet, OraShardSpex databasev4.ShardSpec) string {
->>>>>>> 9838a8ec
 	var variables []corev1.EnvVar = sfSet.Spec.Template.Spec.Containers[0].Env
 	var result string
 	var varinfo string
@@ -948,19 +935,11 @@
 				sidFlag = true
 				sidName = variable.Value
 			}
-<<<<<<< HEAD
 		}
 		if variable.Name == "ORACLE_FREE_PDB" {
 			freePdbFlag = true
 			freePdbValue = variable.Value
 		}
-=======
-		}
-		if variable.Name == "ORACLE_FREE_PDB" {
-			freePdbFlag = true
-			freePdbValue = variable.Value
-		}
->>>>>>> 9838a8ec
 
 		if variable.Name == "ORACLE_PDB" {
 			pdbFlag = true
@@ -1011,7 +990,6 @@
 
 	if OraShardSpex.ShardGroup != "" {
 		varinfo = "shard_group=" + OraShardSpex.ShardGroup + ";"
-<<<<<<< HEAD
 		result = result + varinfo
 	}
 
@@ -1024,20 +1002,6 @@
 		result = result + varinfo
 	}
 
-=======
-		result = result + varinfo
-	}
-
-	if OraShardSpex.ShardSpace != "" {
-		varinfo = "shard_space=" + OraShardSpex.ShardSpace + ";"
-		result = result + varinfo
-	}
-	if OraShardSpex.ShardRegion != "" {
-		varinfo = "shard_region=" + OraShardSpex.ShardRegion + ";"
-		result = result + varinfo
-	}
-
->>>>>>> 9838a8ec
 	if OraShardSpex.DeployAs != "" {
 		varinfo = "deploy_as=" + OraShardSpex.DeployAs + ";"
 		result = result + varinfo
@@ -1514,22 +1478,14 @@
 	return nil
 }
 
-<<<<<<< HEAD
-func InstanceShardPatch(obj client.Object, instance *databasealphav1.ShardingDatabase, kClient client.Client, id int32, field string, value string,
-=======
 func InstanceShardPatch(obj client.Object, instance *databasev4.ShardingDatabase, kClient client.Client, id int32, field string, value string,
->>>>>>> 9838a8ec
 ) error {
 
 	var err error
 	instSpec := instance.Spec
 	instSpec.Shard[id].IsDelete = "failed"
 	instshardM, _ := json.Marshal(struct {
-<<<<<<< HEAD
-		Spec *databasealphav1.ShardingDatabaseSpec `json:"spec":`
-=======
 		Spec *databasev4.ShardingDatabaseSpec `json:"spec":`
->>>>>>> 9838a8ec
 	}{
 		Spec: &instSpec,
 	})
@@ -1567,22 +1523,14 @@
 	return oraSecretMount
 }
 
-<<<<<<< HEAD
-func checkTdeWalletFlag(instance *databasev1alpha1.ShardingDatabase) bool {
-=======
 func checkTdeWalletFlag(instance *databasev4.ShardingDatabase) bool {
->>>>>>> 9838a8ec
 	if strings.ToLower(instance.Spec.IsTdeWallet) == "enable" {
 		return true
 	}
 	return false
 }
 
-<<<<<<< HEAD
-func CheckIsDeleteFlag(delStr string, instance *databasealphav1.ShardingDatabase, logger logr.Logger) bool {
-=======
 func CheckIsDeleteFlag(delStr string, instance *databasev4.ShardingDatabase, logger logr.Logger) bool {
->>>>>>> 9838a8ec
 	if strings.ToLower(delStr) == "enable" {
 		return true
 	}
@@ -1592,11 +1540,7 @@
 	return false
 }
 
-<<<<<<< HEAD
-func getTdeWalletMountLoc(instance *databasev1alpha1.ShardingDatabase) string {
-=======
 func getTdeWalletMountLoc(instance *databasev4.ShardingDatabase) string {
->>>>>>> 9838a8ec
 	if len(instance.Spec.TdeWalletPvcMountLocation) > 0 {
 		return instance.Spec.TdeWalletPvcMountLocation
 	}
