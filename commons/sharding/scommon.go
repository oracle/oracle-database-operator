/*
** Copyright (c) 2022 Oracle and/or its affiliates.
**
** The Universal Permissive License (UPL), Version 1.0
**
** Subject to the condition set forth below, permission is hereby granted to any
** person obtaining a copy of this software, associated documentation and/or data
** (collectively the "Software"), free of charge and under any and all copyright
** rights in the Software, and any and all patent rights owned or freely
** licensable by each licensor hereunder covering either (i) the unmodified
** Software as contributed to or provided by such licensor, or (ii) the Larger
** Works (as defined below), to deal in both
**
** (a) the Software, and
** (b) any piece of software and/or hardware listed in the lrgrwrks.txt file if
** one is included with the Software (each a "Larger Work" to which the Software
** is contributed by such licensors),
**
** without restriction, including without limitation the rights to copy, create
** derivative works of, display, perform, and distribute the Software and make,
** use, sell, offer for sale, import, export, have made, and have sold the
** Software and the Larger Work(s), and to sublicense the foregoing rights on
** either these or other terms.
**
** This license is subject to the following condition:
** The above copyright notice and either this complete permission notice or at
** a minimum a reference to the UPL must be included in all copies or
** substantial portions of the Software.
**
** THE SOFTWARE IS PROVIDED "AS IS", WITHOUT WARRANTY OF ANY KIND, EXPRESS OR
** IMPLIED, INCLUDING BUT NOT LIMITED TO THE WARRANTIES OF MERCHANTABILITY,
** FITNESS FOR A PARTICULAR PURPOSE AND NONINFRINGEMENT. IN NO EVENT SHALL THE
** AUTHORS OR COPYRIGHT HOLDERS BE LIABLE FOR ANY CLAIM, DAMAGES OR OTHER
** LIABILITY, WHETHER IN AN ACTION OF CONTRACT, TORT OR OTHERWISE, ARISING FROM,
** OUT OF OR IN CONNECTION WITH THE SOFTWARE OR THE USE OR OTHER DEALINGS IN THE
** SOFTWARE.
 */

package commons

import (
	"context"
	"encoding/json"
	"fmt"
	"slices"

	databasealphav1 "github.com/oracle/oracle-database-operator/apis/database/v1alpha1"
	databasev1alpha1 "github.com/oracle/oracle-database-operator/apis/database/v1alpha1"

	"regexp"
	"strconv"
	"strings"

	"os"

	"github.com/go-logr/logr"
	"github.com/oracle/oci-go-sdk/v65/common"
	"github.com/oracle/oci-go-sdk/v65/ons"
	appsv1 "k8s.io/api/apps/v1"
	corev1 "k8s.io/api/core/v1"
	"k8s.io/apimachinery/pkg/api/errors"
	metav1 "k8s.io/apimachinery/pkg/apis/meta/v1"
	"k8s.io/apimachinery/pkg/labels"
	"k8s.io/apimachinery/pkg/types"
	"k8s.io/apimachinery/pkg/util/intstr"
	"k8s.io/apimachinery/pkg/util/rand"
	"k8s.io/client-go/kubernetes"
	"k8s.io/client-go/tools/clientcmd"
	"sigs.k8s.io/controller-runtime/pkg/client"
)

// Constants for hello-stateful StatefulSet & Volumes
const (
	oraImagePullPolicy        = corev1.PullAlways
	orainitCmd1               = "set -ex;" + "touch /tmp/test_cmd1.txt"
	orainitCmd2               = "set -ex; curl https://codeload.github.com/oracle/db-sharding/tar.gz/master |   tar -xz --strip=4 db-sharding-master/docker-based-sharding-deployment/dockerfiles/19.3.0/scripts; cp -i -r scripts/* /opt/oracle/scripts/setup;chmod 777 /opt/oracle/scripts/setup/*"
	orainitCmd3               = "/opt/oracle/runOracle.sh.sharding"
	orainitCmd4               = "set -ex;" + "touch /tmp/test_cmd4.txt"
	orainitCmd5               = "set -ex;" + "[[ `hostname` =~ -([0-9]+)$ ]] || exit 1 ;" + "ordinal=${BASH_REMATCH[1]};" + "cp /mnt/config-map/envfile  /mnt/conf.d/; cat /mnt/conf.d/envfile | awk -v env_var=$ordinal -F '=' '{print \"export \" $1\"=\"$2 env_var }' > /tmp/test.env; mv /tmp/test.env /mnt/conf.d/envfile"
	oraShardAddCmd            = "/bin/python /opt/oracle/scripts/sharding/main.py"
	oraRunAsNonRoot           = true
	oraRunAsUser              = int64(54321)
	oraFsGroup                = int64(54321)
	oraScriptMount            = "/opt/oracle/scripts/sharding/scripts"
	oraDbScriptMount          = "/opt/oracle/scripts/sharding"
	oraDataMount              = "/opt/oracle/oradata"
	oraGsmDataMount           = "/opt/oracle/gsmdata"
	oraConfigMapMount         = "/mnt/config-map"
	oraEnvFileMount           = "/mnt/conf.d"
	oraEnvFile                = "/mnt/conf.d/envfile"
	oraSecretMount            = "/mnt/secrets"
	oraShm                    = "/dev/shm"
	oraStage                  = "/mnt/stage"
	oraDBPort                 = 1521
	oraGSMPort                = 1522
	oraRemoteOnsPort          = 6234
	oraLocalOnsPort           = 6123
	oraAgentPort              = 8080
	ShardingDatabaseFinalizer = "Shardingdb.oracle.com"
	TmpLoc                    = "/var/tmp"
	connectFailureMaxTries    = 5
	errorDialingBackendEOF    = "error dialing backend: EOF"
)

// Function to build the env var specification
func buildEnvVarsSpec(instance *databasealphav1.ShardingDatabase, variables []databasealphav1.EnvironmentVariable, name string, restype string, masterFlag bool, directorParams string) []corev1.EnvVar {
	var result []corev1.EnvVar
	var varinfo string
	var sidFlag bool = false
<<<<<<< HEAD
=======
	//var sidValue string
	var pdbValue string
>>>>>>> 0302677d
	var pdbFlag bool = false
	var sDirectParam bool = false
	var sGroup1Params bool = false
	//var sGroup2Params bool = false
	var catalogParams bool = false
	var oldPdbFlag bool = false
	var oldSidFlag bool = false
	var archiveLogFlag bool = false
	var shardSetupFlag bool = false
	var dbUnameFlag bool = false
	var ofreePdbFlag bool = false

	for _, variable := range variables {
		if variable.Name == "ORACLE_SID" {
			sidFlag = true
<<<<<<< HEAD
=======
			//sidValue = variable.Value
>>>>>>> 0302677d
		}
		if variable.Name == "ORACLE_PDB" {
			pdbFlag = true
			pdbValue = variable.Value
		}
		if variable.Name == "SHARD_DIRECTOR_PARAMS" {
			sDirectParam = true
		}
		if variable.Name == "SHARD1_GROUP_PARAMS" {
			sGroup1Params = true
		}
		if variable.Name == "CATALOG_PARAMS" {
			catalogParams = true
		}
		if variable.Name == "OLD_ORACLE_SID" {
			oldSidFlag = true
		}
		if variable.Name == "OLD_ORACLE_PDB" {
			oldPdbFlag = true
		}
		if variable.Name == "SHARD_SETUP" {
			shardSetupFlag = true
		}
		if variable.Name == "OLD_ORACLE_PDB" {
			archiveLogFlag = true
		}
		if variable.Name == "DB_UNIQUE_NAME" {
			dbUnameFlag = true
		}
		if variable.Name == "ORACLE_FREE_PDB" {
			ofreePdbFlag = true
		}

		result = append(result, corev1.EnvVar{Name: variable.Name, Value: variable.Value})
	}

<<<<<<< HEAD
=======
	if !dbUnameFlag {
		if strings.ToLower(instance.Spec.DbEdition) == "free" {
			result = append(result, corev1.EnvVar{Name: "DB_UNIQUE_NAME", Value: strings.ToUpper(name)})
		}
	}

	if !ofreePdbFlag {
		if strings.ToLower(instance.Spec.DbEdition) == "free" {
			if pdbFlag {
				result = append(result, corev1.EnvVar{Name: "ORACLE_FREE_PDB", Value: pdbValue})
			} else {
				result = append(result, corev1.EnvVar{Name: "ORACLE_FREE_PDB", Value: strings.ToUpper(name) + "PDB"})
			}
		}
	}

>>>>>>> 0302677d
	if !shardSetupFlag {
		if restype == "SHARD" {
			result = append(result, corev1.EnvVar{Name: "SHARD_SETUP", Value: "true"})
		}
		if restype == "CATALOG" {
			result = append(result, corev1.EnvVar{Name: "SHARD_SETUP", Value: "true"})
		}
		if restype == "GSM" {
			result = append(result, corev1.EnvVar{Name: "SHARD_SETUP", Value: "true"})
		}
	}
	if !archiveLogFlag {
		if restype == "SHARD" {
			result = append(result, corev1.EnvVar{Name: "ENABLE_ARCHIVELOG", Value: "true"})
		}
		if restype == "CATALOG" {
			result = append(result, corev1.EnvVar{Name: "ENABLE_ARCHIVELOG", Value: "true"})
		}
	}
	if !sidFlag {
		if strings.ToLower(instance.Spec.DbEdition) == "free" {
			result = append(result, corev1.EnvVar{Name: "ORACLE_SID", Value: "FREE"})
		} else {
			if restype == "SHARD" {
				result = append(result, corev1.EnvVar{Name: "ORACLE_SID", Value: strings.ToUpper(name)})
			}
			if restype == "CATALOG" {
				result = append(result, corev1.EnvVar{Name: "ORACLE_SID", Value: strings.ToUpper(name)})
			}
		}
	}
	if !pdbFlag {
		if strings.ToLower(instance.Spec.DbEdition) == "free" {
			result = append(result, corev1.EnvVar{Name: "ORACLE_PDB", Value: "FREEPDB"})
		} else {
			if restype == "SHARD" {
				result = append(result, corev1.EnvVar{Name: "ORACLE_PDB", Value: strings.ToUpper(name) + "PDB"})
			}
			if restype == "CATALOG" {
				result = append(result, corev1.EnvVar{Name: "ORACLE_PDB", Value: strings.ToUpper(name) + "PDB"})
			}
		}
	}
	// Secret Settings

	if strings.ToLower(instance.Spec.DbSecret.EncryptionType) != "base64" {
		result = append(result, corev1.EnvVar{Name: "PWD_KEY", Value: instance.Spec.DbSecret.KeyFileName})
		result = append(result, corev1.EnvVar{Name: "COMMON_OS_PWD_FILE", Value: instance.Spec.DbSecret.PwdFileName})
	} else {
		result = append(result, corev1.EnvVar{Name: "PASSWORD_FILE", Value: instance.Spec.DbSecret.PwdFileName})
	}
	if len(instance.Spec.DbSecret.PwdFileMountLocation) != 0 {
		result = append(result, corev1.EnvVar{Name: "SECRET_VOLUME", Value: instance.Spec.DbSecret.PwdFileMountLocation})
	} else {
		result = append(result, corev1.EnvVar{Name: "SECRET_VOLUME", Value: oraSecretMount})
	}
	if len(instance.Spec.DbSecret.KeyFileMountLocation) != 0 {
		result = append(result, corev1.EnvVar{Name: "KEY_SECRET_VOLUME", Value: instance.Spec.DbSecret.KeyFileMountLocation})
	} else {
		result = append(result, corev1.EnvVar{Name: "KEY_SECRET_VOLUME", Value: oraSecretMount})
	}

	if restype == "GSM" {
		if !sDirectParam {
			//varinfo = "director_name=sharddirector" + sDirectorCounter + ";director_region=primary;director_port=1521"
			varinfo = directorParams
			result = append(result, corev1.EnvVar{Name: "SHARD_DIRECTOR_PARAMS", Value: varinfo})
		}
		if strings.ToUpper(instance.Spec.ShardingType) != "USER" {
			if !sGroup1Params {
				if len(instance.Spec.GsmShardGroup) > 0 {
					for i := 0; i < len(instance.Spec.GsmShardGroup); i++ {
						if strings.ToUpper(instance.Spec.GsmShardGroup[i].DeployAs) == "PRIMARY" {
							group_name := instance.Spec.GsmShardGroup[i].Name
							//deploy_as := instance.Spec.ShardGroup[i].DeployAs
							region := instance.Spec.GsmShardGroup[i].Region
							varinfo = "group_name=" + group_name + ";" + "deploy_as=primary;" + "group_region=" + region
							result = append(result, corev1.EnvVar{Name: "SHARD1_GROUP_PARAMS", Value: varinfo})
						}
						if strings.ToUpper(instance.Spec.GsmShardGroup[i].DeployAs) == "STANDBY" {
							group_name := instance.Spec.GsmShardGroup[i].Name
							//deploy_as := instance.Spec.ShardGroup[i].DeployAs
							region := instance.Spec.GsmShardGroup[i].Region
							varinfo = "group_name=" + group_name + ";" + "deploy_as=standby;" + "group_region=" + region
							result = append(result, corev1.EnvVar{Name: "SHARD2_GROUP_PARAMS", Value: varinfo})
						}
					}
				}
			} else {
				varinfo = "group_name=shardgroup1;deploy_as=primary;group_region=primary"
				result = append(result, corev1.EnvVar{Name: "SHARD1_GROUP_PARAMS", Value: varinfo})
			}
		}

		if strings.ToUpper(instance.Spec.ShardingType) == "USER" {
			result = append(result, corev1.EnvVar{Name: "SHARDING_TYPE", Value: "USER"})
<<<<<<< HEAD
		}
		// SERVICE Params setting
		var svc string
		if len(instance.Spec.GsmService) > 0 {
			svc = ""
			for i := 0; i < len(instance.Spec.GsmService); i++ {
				svc = svc + "service_name=" + instance.Spec.GsmService[i].Name + ";"
				if len(instance.Spec.GsmService[i].Role) != 0 {
					svc = svc + "service_role=" + instance.Spec.GsmService[i].Role
				} else {
					svc = svc + "service_role=primary"
				}
				result = append(result, corev1.EnvVar{Name: "SERVICE" + fmt.Sprint(i) + "_PARAMS", Value: svc})
				svc = ""
			}
		}

		if strings.ToUpper(instance.Spec.GsmDevMode) != "FALSE" {
			result = append(result, corev1.EnvVar{Name: "DEV_MODE", Value: "TRUE"})
		}

=======
		}
		// SERVICE Params setting
		var svc string
		if len(instance.Spec.GsmService) > 0 {
			svc = ""
			for i := 0; i < len(instance.Spec.GsmService); i++ {
				svc = svc + "service_name=" + instance.Spec.GsmService[i].Name + ";"
				if len(instance.Spec.GsmService[i].Role) != 0 {
					svc = svc + "service_role=" + instance.Spec.GsmService[i].Role
				} else {
					svc = svc + "service_role=primary"
				}
				result = append(result, corev1.EnvVar{Name: "SERVICE" + fmt.Sprint(i) + "_PARAMS", Value: svc})
				svc = ""
			}
		}

		if strings.ToUpper(instance.Spec.GsmDevMode) != "FALSE" {
			result = append(result, corev1.EnvVar{Name: "DEV_MODE", Value: "TRUE"})
		}

		if instance.Spec.InvitedNodeSubnetFlag == "" {
			instance.Spec.InvitedNodeSubnetFlag = "FALSE"

		}
>>>>>>> 0302677d
		if strings.ToUpper(instance.Spec.InvitedNodeSubnetFlag) != "FALSE" {
			result = append(result, corev1.EnvVar{Name: "INVITED_NODE_SUBNET_FLAG", Value: "TRUE"})
			if instance.Spec.InvitedNodeSubnet != "" {
				result = append(result, corev1.EnvVar{Name: "INVITED_NODE_SUBNET", Value: instance.Spec.InvitedNodeSubnet})
			}
		}
		if !catalogParams {
			varinfo = buildCatalogParams(instance)
			result = append(result, corev1.EnvVar{Name: "CATALOG_PARAMS", Value: varinfo})
		}

		if masterFlag == true {
			result = append(result, corev1.EnvVar{Name: "MASTER_GSM", Value: "true"})
		}
		result = append(result, corev1.EnvVar{Name: "CATALOG_SETUP", Value: "true"})
		result = append(result, corev1.EnvVar{Name: "OP_TYPE", Value: "gsm"})
		result = append(result, corev1.EnvVar{Name: "KUBE_SVC", Value: name})
	}

	if restype == "SHARD" {
		result = append(result, corev1.EnvVar{Name: "OP_TYPE", Value: "primaryshard"})
		result = append(result, corev1.EnvVar{Name: "KUBE_SVC", Value: name})
	}

	if restype == "CATALOG" {
		result = append(result, corev1.EnvVar{Name: "OP_TYPE", Value: "catalog"})
		result = append(result, corev1.EnvVar{Name: "KUBE_SVC", Value: name})
	}

	if instance.Spec.IsClone {
		result = append(result, corev1.EnvVar{Name: "CLONE_DB", Value: "true"})
		if restype == "SHARD" {
			if !oldSidFlag {
				result = append(result, corev1.EnvVar{Name: "OLD_ORACLE_SID", Value: "GOLDCDB"})
			}
			if !oldPdbFlag {
				result = append(result, corev1.EnvVar{Name: "OLD_ORACLE_PDB", Value: "GOLDPDB"})
			}
		}
		if restype == "CATALOG" {
			if !oldSidFlag {
				result = append(result, corev1.EnvVar{Name: "OLD_ORACLE_SID", Value: "GOLDCDB"})
			}
			if !oldPdbFlag {
				result = append(result, corev1.EnvVar{Name: "OLD_ORACLE_PDB", Value: "GOLDPDB"})
			}
		}
	}

	return result
}

// FUnction to build the svc definition for catalog/shard and GSM
func buildSvcPortsDef(instance *databasealphav1.ShardingDatabase, resType string) []corev1.ServicePort {
	var result []corev1.ServicePort
	if len(instance.Spec.PortMappings) > 0 {
		for _, portMapping := range instance.Spec.PortMappings {
			servicePort :=
				corev1.ServicePort{
					Protocol: portMapping.Protocol,
					Port:     portMapping.Port,
					Name:     generatePortMapping(portMapping),
					TargetPort: intstr.IntOrString{
						Type:   intstr.Int,
						IntVal: portMapping.TargetPort,
					},
				}
			result = append(result, servicePort)
		}
	} else {
		if resType == "GSM" {
			result = append(result, corev1.ServicePort{Protocol: corev1.ProtocolTCP, Port: oraGSMPort, Name: generateName(fmt.Sprintf("%s-%d-%d-", "tcp", oraGSMPort, oraGSMPort)), TargetPort: intstr.IntOrString{Type: intstr.Int, IntVal: oraGSMPort}})
		} else {
			result = append(result, corev1.ServicePort{Protocol: corev1.ProtocolTCP, Port: oraDBPort, Name: generateName(fmt.Sprintf("%s-%d-%d-", "tcp", oraDBPort, oraDBPort)), TargetPort: intstr.IntOrString{Type: intstr.Int, IntVal: oraDBPort}})
		}
		result = append(result, corev1.ServicePort{Protocol: corev1.ProtocolTCP, Port: oraRemoteOnsPort, Name: generateName(fmt.Sprintf("%s-%d-%d-", "tcp", oraRemoteOnsPort, oraRemoteOnsPort)), TargetPort: intstr.IntOrString{Type: intstr.Int, IntVal: oraRemoteOnsPort}})
		result = append(result, corev1.ServicePort{Protocol: corev1.ProtocolTCP, Port: oraLocalOnsPort, Name: generateName(fmt.Sprintf("%s-%d-%d-", "tcp", oraLocalOnsPort, oraLocalOnsPort)), TargetPort: intstr.IntOrString{Type: intstr.Int, IntVal: oraLocalOnsPort}})
		result = append(result, corev1.ServicePort{Protocol: corev1.ProtocolTCP, Port: oraAgentPort, Name: generateName(fmt.Sprintf("%s-%d-%d-", "tcp", oraAgentPort, oraAgentPort)), TargetPort: intstr.IntOrString{Type: intstr.Int, IntVal: oraAgentPort}})
	}

	return result
}

// Function to generate the Name
func generateName(base string) string {
	maxNameLength := 50
	randomLength := 5
	maxGeneratedLength := maxNameLength - randomLength
	if len(base) > maxGeneratedLength {
		base = base[:maxGeneratedLength]
	}
	return fmt.Sprintf("%s%s", base, rand.String(randomLength))
}

// Function to generate the port mapping
func generatePortMapping(portMapping databasealphav1.PortMapping) string {
	return generateName(fmt.Sprintf("%s-%d-%d-", "tcp",
		portMapping.Port, portMapping.TargetPort))
}

func LogMessages(msgtype string, msg string, err error, instance *databasealphav1.ShardingDatabase, logger logr.Logger) {
	// setting logrus formatter
	//logrus.SetFormatter(&logrus.JSONFormatter{})
	//logrus.SetOutput(os.Stdout)

	if msgtype == "DEBUG" && instance.Spec.IsDebug == true {
		if err != nil {
			logger.Error(err, msg)
		} else {
			logger.Info(msg)
		}
	} else if msgtype == "INFO" {
		logger.Info(msg)
	}
}

func GetGsmPodName(gsmName string) string {
	podName := gsmName
	return podName
}

func GetSidName(variables []databasealphav1.EnvironmentVariable, name string) string {
	var result string

	for _, variable := range variables {
		if variable.Name == "ORACLE_SID" {
			result = variable.Value
		}
	}
	if result == "" {
		result = strings.ToUpper(name)
	}
	return result
}

func GetPdbName(variables []databasealphav1.EnvironmentVariable, name string) string {
	var result string

	for _, variable := range variables {
		if variable.Name == "ORACLE_SID" {
			result = variable.Value
		}
	}
	if result == "" {
		result = strings.ToUpper(name) + "PDB"
	}
	return result
}

func getlabelsForGsm(instance *databasealphav1.ShardingDatabase) map[string]string {
	return buildLabelsForGsm(instance, "sharding")
}

func getlabelsForShard(instance *databasealphav1.ShardingDatabase) map[string]string {
	return buildLabelsForShard(instance, "sharding")
}

func getlabelsForCatalog(instance *databasealphav1.ShardingDatabase) map[string]string {
	return buildLabelsForCatalog(instance, "sharding")
}

func LabelsForProvShardKind(instance *databasealphav1.ShardingDatabase, sftype string,
) map[string]string {

	if sftype == "shard" {
		return buildLabelsForShard(instance, "sharding")
	}

	return nil

}

func CheckSfset(sfsetName string, instance *databasealphav1.ShardingDatabase, kClient client.Client) (*appsv1.StatefulSet, error) {
	sfSetFound := &appsv1.StatefulSet{}
	err := kClient.Get(context.TODO(), types.NamespacedName{
		Name:      sfsetName,
		Namespace: instance.Spec.Namespace,
	}, sfSetFound)
	if err != nil {
		return sfSetFound, err
	}
	return sfSetFound, nil
}

func checkPvc(pvcName string, instance *databasealphav1.ShardingDatabase, kClient client.Client) (*corev1.PersistentVolumeClaim, error) {
	pvcFound := &corev1.PersistentVolumeClaim{}
	err := kClient.Get(context.TODO(), types.NamespacedName{
		Name:      pvcName,
		Namespace: instance.Spec.Namespace,
	}, pvcFound)
	if err != nil {
		return pvcFound, err
	}
	return pvcFound, nil
}

func DelPvc(pvcName string, instance *databasealphav1.ShardingDatabase, kClient client.Client, logger logr.Logger) error {

	LogMessages("DEBUG", "Inside the delPvc and received param: "+GetFmtStr(pvcName), nil, instance, logger)
	pvcFound, err := checkPvc(pvcName, instance, kClient)
	if err != nil {
		LogMessages("DEBUG", "Error occurred in finding the pvc claim!", nil, instance, logger)
		return err
	}
	err = kClient.Delete(context.Background(), pvcFound)
	if err != nil {
		LogMessages("DEBUG", "Error occurred in deleting the pvc claim!", nil, instance, logger)
		return err
	}
	return nil
}

func DelSvc(pvcName string, instance *databasealphav1.ShardingDatabase, kClient client.Client, logger logr.Logger) error {

	LogMessages("DEBUG", "Inside the delPvc and received param: "+GetFmtStr(pvcName), nil, instance, logger)
	pvcFound, err := checkPvc(pvcName, instance, kClient)
	if err != nil {
		LogMessages("DEBUG", "Error occurred in finding the pvc claim!", nil, instance, logger)
		return err
	}
	err = kClient.Delete(context.Background(), pvcFound)
	if err != nil {
		LogMessages("DEBUG", "Error occurred in deleting the pvc claim!", nil, instance, logger)
		return err
	}
	return nil
}

func CheckSvc(svcName string, instance *databasealphav1.ShardingDatabase, kClient client.Client) (*corev1.Service, error) {
	svcFound := &corev1.Service{}
	err := kClient.Get(context.TODO(), types.NamespacedName{
		Name:      svcName,
		Namespace: instance.Spec.Namespace,
	}, svcFound)
	if err != nil {
		return svcFound, err
	}
	return svcFound, nil
}

func PodListValidation(podList *corev1.PodList, sfName string, instance *databasealphav1.ShardingDatabase, kClient client.Client,
) (bool, *corev1.Pod) {

	var isPodExist bool = false
	podInfo := &corev1.Pod{}
	var podNameStr string
	var err error
	if sfName != "" {
		podNameStr = sfName + "-"
	} else {
		podNameStr = "-"
	}

	for _, pod := range podList.Items {
		if strings.Contains(pod.Name, podNameStr) {
			err = checkPod(instance, &pod, kClient)
			if err != nil {
				isPodExist = false
			}
			err = checkPodStatus(&pod, kClient)
			if err != nil {
				isPodExist = false
			}
			err = checkContainerStatus(&pod, kClient)
			if err != nil {
				isPodExist = false
			} else {
				isPodExist = true
				podInfo = &pod
				break
			}
		}
	}
	return isPodExist, podInfo
}

func GetPodList(sfsetName string, resType string, instance *databasealphav1.ShardingDatabase, kClient client.Client,
) (*corev1.PodList, error) {
	podList := &corev1.PodList{}
	//labelSelector := labels.SelectorFromSet(getlabelsForGsm(instance))
	//labelSelector := map[string]labels.Selector{}
	var labelSelector labels.Selector

	//labels.SelectorFromSet()

	switch resType {
	case "GSM":
		labelSelector = labels.SelectorFromSet(getlabelsForGsm(instance))
	case "SHARD":
		labelSelector = labels.SelectorFromSet(getlabelsForShard(instance))
	case "CATALOG":
		labelSelector = labels.SelectorFromSet(getlabelsForCatalog(instance))
	default:
		err1 := fmt.Errorf("wrong resources type passed. Supported values are SHARD,GSM and CATALOG")
		return nil, err1
	}

	listOps := &client.ListOptions{Namespace: instance.Spec.Namespace, LabelSelector: labelSelector}

	err := kClient.List(context.TODO(), podList, listOps)
	if err != nil {
		return nil, err
	}
	return podList, nil
}

func checkPod(instance *databasealphav1.ShardingDatabase, pod *corev1.Pod, kClient client.Client,
) error {
	err := kClient.Get(context.TODO(), types.NamespacedName{
		Name:      pod.Name,
		Namespace: instance.Spec.Namespace,
	}, pod)

	if err != nil {
		// Pod Doesn't exist
		return err
	}

	return nil
}

func checkPodStatus(pod *corev1.Pod, kClient client.Client,
) error {
	var msg string
	for _, condition := range pod.Status.Conditions {
		if pod.Status.Phase == corev1.PodRunning {
			if condition.Type == corev1.PodReady {
				// msg = "Pod Status is running"
				// LogMessages("DEBUG", msg)
				return nil
			}
		} else {
			msg = "Pod is not scheduled or ready " + pod.Name + ".Describe the pod to check the detailed message"
			return fmt.Errorf(msg)
		}
	}
	return nil
}

func checkContainerStatus(pod *corev1.Pod, kClient client.Client,
) error {

	var statuses []corev1.ContainerStatus
	var msg string
	//	msg = "Inside the function checkContainerStatus"
	//	LogMessages("DEBUG", msg)
	statuses = pod.Status.ContainerStatuses
	var isRunning bool = false
	for _, status := range statuses {
		if status.State.Running == nil {
			isRunning = false
		} else {
			isRunning = true
			break
		}
	}
	msg = "Container is not in running state" + pod.Name + ".Describe the pod to check the detailed message"
	if isRunning {
		return nil
	} else {
		return fmt.Errorf(msg)
	}
}

//  Namespace related function

func AddNamespace(instance *databasealphav1.ShardingDatabase, kClient client.Client, logger logr.Logger,
) error {
	var msg string
	ns := &corev1.Namespace{}
	err := kClient.Get(context.TODO(), types.NamespacedName{Name: instance.Spec.Namespace}, ns)
	if err != nil {
		//msg = "Namespace " + instance.Spec.Namespace + " doesn't exist! creating namespace"
		if errors.IsNotFound(err) {
			err = kClient.Create(context.TODO(), NewNamespace(instance.Spec.Namespace))
			if err != nil {
				msg = "Error in creating namespace!"
				LogMessages("Error", msg, nil, instance, logger)
				return err
			}
		} else {
			msg = "Error in finding namespace!"
			LogMessages("Error", msg, nil, instance, logger)
			return err
		}
	}
	return nil
}

// NewNamespace creates a corev1.Namespace object using the provided name.
func NewNamespace(name string) *corev1.Namespace {
	return &corev1.Namespace{
		TypeMeta: metav1.TypeMeta{
			Kind:       "Namespace",
			APIVersion: corev1.SchemeGroupVersion.String(),
		},
		ObjectMeta: metav1.ObjectMeta{
			Name: name,
		},
	}
}

func getOwnerRef(instance *databasealphav1.ShardingDatabase,
) []metav1.OwnerReference {

	var ownerRef []metav1.OwnerReference
	ownerRef = append(ownerRef, metav1.OwnerReference{Kind: instance.GroupVersionKind().Kind, APIVersion: instance.APIVersion, Name: instance.Name, UID: types.UID(instance.UID)})
	return ownerRef
}

func buildCatalogParams(instance *databasealphav1.ShardingDatabase) string {
	var variables []databasealphav1.EnvironmentVariable = instance.Spec.Catalog[0].EnvVars
	var result string
	var varinfo string
	var sidFlag bool = false
	var pdbFlag bool = false
	var portFlag bool = false
	var cnameFlag bool = false
	var chunksFlag bool = false
	var sidName string
	var pdbName string
	var cport string
	var cname string
	var catchunks string
	var catalog_region, shard_space string

	result = "catalog_host=" + instance.Spec.Catalog[0].Name + "-0" + "." + instance.Spec.Catalog[0].Name + ";"

	//Checking if replcia type set to native
	var sspace_arr []string
	if strings.ToUpper(instance.Spec.ShardingType) == "USER" {
		shard_space = ""
		result = result + "sharding_type=user;"
		for i := 0; i < len(instance.Spec.Shard); i++ {
			sspace_arr = append(sspace_arr, instance.Spec.Shard[i].ShardSpace)
		}
		slices.Sort(sspace_arr)
		sspace_arr = slices.Compact(sspace_arr) //[a b c d]
		for i := 0; i < len(sspace_arr); i++ {
			shard_space = shard_space + sspace_arr[i] + ","
		}
		shard_space = strings.TrimSuffix(shard_space, ",")
		result = result + "shard_space=" + shard_space + ";"
	} else if strings.ToUpper(instance.Spec.ReplicationType) == "NATIVE" {
		result = result + "repl_type=native;"
	} else {
		fmt.Fprintln(os.Stdout, []any{""}...)
	}

	var region_arr []string
	for i := 0; i < len(instance.Spec.Shard); i++ {
		region_arr = append(region_arr, instance.Spec.Shard[i].ShardRegion)
	}

	for i := 0; i < len(instance.Spec.Gsm); i++ {
		region_arr = append(region_arr, instance.Spec.Gsm[i].Region)
	}

	slices.Sort(region_arr)
	region_arr = slices.Compact(region_arr) //[a b c d]
	for i := 0; i < len(region_arr); i++ {
		catalog_region = catalog_region + region_arr[i] + ","
	}
	catalog_region = strings.TrimSuffix(catalog_region, ",")
	result = result + "catalog_region=" + catalog_region + ";"

	if len(instance.Spec.ShardConfigName) != 0 {
		result = result + "shard_configname=" + instance.Spec.ShardConfigName + ";"
	}

	for _, variable := range variables {
		if variable.Name == "DB_UNIQUE_NAME" {
			sidFlag = true
			sidName = variable.Value
		} else {
			if variable.Name == "ORACLE_SID" {
				sidFlag = true
				sidName = variable.Value
			}
		}
		if variable.Name == "ORACLE_FREE_PDB" {
			if strings.ToLower(instance.Spec.DbEdition) == "free" {
				pdbFlag = true
				pdbName = variable.Value
			}
		}
		if strings.ToLower(instance.Spec.DbEdition) != "free" {
			if variable.Name == "ORACLE_PDB" {
				pdbFlag = true
				pdbName = variable.Value
			}
		}
		if variable.Name == "CATALOG_PORT" {
			portFlag = true
			cport = variable.Value
		}
		if variable.Name == "CATALOG_NAME" {
			cnameFlag = true
			cname = variable.Value
		}
		if variable.Name == "CATALOG_CHUNKS" {
			chunksFlag = true
			catchunks = variable.Value
		}

	}

	if !sidFlag {
		varinfo = "catalog_db=" + strings.ToUpper(instance.Spec.Catalog[0].Name) + ";"
		result = result + varinfo
	} else {
		if strings.ToLower(instance.Spec.DbEdition) == "free" {
			varinfo = "catalog_db=" + strings.ToUpper(instance.Spec.Catalog[0].Name) + ";"
			result = result + varinfo
		} else {
			varinfo = "catalog_db=" + strings.ToUpper(sidName) + ";"
			result = result + varinfo
		}
	}

	if !pdbFlag {
		varinfo = "catalog_pdb=" + strings.ToUpper(instance.Spec.Catalog[0].Name) + "PDB" + ";"
		result = result + varinfo
	} else {
		if strings.ToLower(instance.Spec.DbEdition) == "free" {
			varinfo = "catalog_pdb=" + strings.ToUpper(instance.Spec.Catalog[0].Name) + "PDB" + ";"
			result = result + varinfo
		} else {
			varinfo = "catalog_pdb=" + strings.ToUpper(pdbName) + ";"
			result = result + varinfo
		}
	}

	if !portFlag {
		varinfo = "catalog_port=" + "1521" + ";"
		result = result + varinfo
	} else {
		varinfo = "catalog_port=" + cport + ";"
		result = result + varinfo
	}

	if !cnameFlag {
		varinfo = "catalog_name=" + strings.ToUpper(instance.Spec.Catalog[0].Name) + ";"
		result = result + varinfo
	} else {
		varinfo = "catalog_name=" + strings.ToUpper(cname) + ";"
		result = result + varinfo
	}

	if chunksFlag {
		result = result + "catalog_chunks=" + catchunks + ";"
<<<<<<< HEAD
=======
	} else {
		if strings.ToLower(instance.Spec.DbEdition) == "free" && strings.ToUpper(instance.Spec.ShardingType) != "USER" && strings.ToUpper(instance.Spec.ShardingType) != "NATIVE" {
			result = result + "catalog_chunks=12;"
		}
>>>>>>> 0302677d
	}
	result = strings.TrimSuffix(result, ";")
	return result
}

func buildDirectorParams(instance *databasealphav1.ShardingDatabase, oraGsmSpex databasealphav1.GsmSpec, idx int) string {
	var variables []databasealphav1.EnvironmentVariable
	var result string
	var varinfo string
	var dnameFlag bool = false
	var dportFlag bool = false

	// Get the GSM Spec and build director params. idx feild is very important to build the unique director name and regiod. Idx is GSM array index.
	variables = oraGsmSpex.EnvVars
	for _, variable := range variables {
		if variable.Name == "DIRECTOR_NAME" {
			dnameFlag = true
		}
		if variable.Name == "DIRECTOR_PORT" {
			dportFlag = true
		}
	}
	if !dnameFlag {
		varinfo = "director_name=sharddirector" + strconv.Itoa(idx) + ";"
		result = result + varinfo
	}

	if oraGsmSpex.Region != "" {
		varinfo = "director_region=" + oraGsmSpex.Region + ";"
		result = result + varinfo
	} else {
		switch idx {
		case 0:
			varinfo = "director_region=primary;"
			result = result + varinfo
		case 1:
			varinfo = "director_region=standby;"
			result = result + varinfo
		default:
			// Do nothing
		}
		result = result + varinfo
	}

	if !dportFlag {
		varinfo = "director_port=1522"
		result = result + varinfo
	}
	result = strings.TrimSuffix(result, ";")
	return result
}

func BuildShardParams(instance *databasealphav1.ShardingDatabase, sfSet *appsv1.StatefulSet, OraShardSpex databasev1alpha1.ShardSpec) string {
	var variables []corev1.EnvVar = sfSet.Spec.Template.Spec.Containers[0].Env
	var result string
	var varinfo string
	var isShardPort bool = false
<<<<<<< HEAD
=======
	var freePdbFlag bool = false
	var freePdbValue string
	var pdbFlag bool = false
	var pdbValue string
	var dbUnameFlag bool = false
	var sidFlag bool = false
	var dbUname string
	var sidName string

>>>>>>> 0302677d
	//var isShardGrp bool = false
	//var i int32
	//var isShardSpace bool = false
	//var isShardRegion bool = false

	result = "shard_host=" + sfSet.Name + "-0" + "." + sfSet.Name + ";"
	for _, variable := range variables {
		if variable.Name == "DB_UNIQUE_NAME" {
			dbUnameFlag = true
			dbUname = variable.Value
		} else {
			if variable.Name == "ORACLE_SID" {
				sidFlag = true
				sidName = variable.Value
			}
		}
		if variable.Name == "ORACLE_FREE_PDB" {
			freePdbFlag = true
			freePdbValue = variable.Value
		}

		if variable.Name == "ORACLE_PDB" {
			pdbFlag = true
			pdbValue = variable.Value
		}

		if variable.Name == "SHARD_PORT" {
			varinfo = "shard_port=" + variable.Value + ";"
			result = result + varinfo
			isShardPort = true
		}

	}
<<<<<<< HEAD
	if OraShardSpex.ShardGroup != "" {
		varinfo = "shard_group=" + OraShardSpex.ShardGroup + ";"
		result = result + varinfo
	}

=======

	if dbUnameFlag {
		varinfo = "shard_db=" + dbUname + ";"
		result = result + varinfo
	}

	if sidFlag && !dbUnameFlag {
		if strings.ToLower(instance.Spec.DbEdition) != "free" {
			varinfo = "shard_db=" + sidName + ";"
			result = result + varinfo
		} else {
			varinfo = "shard_db=" + sfSet.Name + ";"
			result = result + varinfo
		}
	}

	if !sidFlag && !dbUnameFlag {
		if strings.ToLower(instance.Spec.DbEdition) != "free" {
			varinfo = "shard_db=" + sfSet.Name + ";"
			result = result + varinfo
		}
	}

	if freePdbFlag {
		if strings.ToLower(instance.Spec.DbEdition) == "free" {
			varinfo = "shard_pdb=" + freePdbValue + ";"
			result = result + varinfo
		}
	} else {
		if pdbFlag {
			varinfo = "shard_pdb=" + pdbValue + ";"
			result = result + varinfo
		}
	}

	if OraShardSpex.ShardGroup != "" {
		varinfo = "shard_group=" + OraShardSpex.ShardGroup + ";"
		result = result + varinfo
	}

>>>>>>> 0302677d
	if OraShardSpex.ShardSpace != "" {
		varinfo = "shard_space=" + OraShardSpex.ShardSpace + ";"
		result = result + varinfo
	}
	if OraShardSpex.ShardRegion != "" {
		varinfo = "shard_region=" + OraShardSpex.ShardRegion + ";"
		result = result + varinfo
	}

	if OraShardSpex.DeployAs != "" {
		varinfo = "deploy_as=" + OraShardSpex.DeployAs + ";"
		result = result + varinfo
	}

	if !isShardPort {
		varinfo = "shard_port=" + "1521" + ";"
		result = result + varinfo
	}
	result = strings.TrimSuffix(result, ";")
	return result
}

func labelsForShardingDatabaseKind(instance *databasealphav1.ShardingDatabase, sftype string,
) map[string]string {

	if sftype == "shard" {
		return buildLabelsForShard(instance, "sharding")
	}

	return nil

}

func removeAlpha(numStr string,
) string {

	reg, _ := regexp.Compile("[^0-9]+")
	processedString := reg.ReplaceAllString(numStr, "")
	numDigit := processedString + "Gi"
	return numDigit
}

func GetIpCmd(svcName string) []string {
	grepStr := " | grep PING | sed -e 's/).*//' | sed -e 's/.*(//'"
	var oragetIpCmd = []string{"/bin/bash", "-c", " ping -q -c 1 -t 1 " + svcName + grepStr}
	return oragetIpCmd
}

func getGsmSvcCmd() []string {
	var oragetGsmSvcCmd = []string{"/bin/bash", "-c", " $ORACLE_HOME/bin/gdsctl services | grep Service | awk -F ' ' '{ print $2 }' | tr '\n' ' ' "}
	return oragetGsmSvcCmd
}

func getDbRoleCmd() []string {
	sqlCmd := "echo -e 'set feedback off; \n set heading off; \n select database_role from v$database;' | sqlplus -S '/as sysdba' | tr '\n' ' '"
	var oraSqlCmd = []string{"/bin/bash", "-c", sqlCmd}
	return oraSqlCmd
}

func getDbModeCmd() []string {
	sqlCmd := "echo -e 'set feedback off; \n set heading off; \n select open_mode from v$database;' | sqlplus -S '/as sysdba' | tr '\n' ' '"
	var oraSqlCmd = []string{"/bin/bash", "-c", sqlCmd}
	return oraSqlCmd
}

func GetShardInviteNodeCmd(shardName string) []string {
	shard_host := shardName + "." + strings.Split(shardName, "-0")[0]
	var oraShardInviteCmd = []string{oraScriptMount + "/cmdExec", "/bin/python", oraScriptMount + "/main.py ", "--invitednode=" + strconv.Quote(shard_host), "--optype=gsm"}
	return oraShardInviteCmd
}

func getCancelChunksCmd(sparamStr string) []string {
	var cancelChunkCmd []string = []string{oraScriptMount + "/cmdExec", "/bin/python", oraScriptMount + "/main.py ", "--cancelchunks=" + strconv.Quote(sparamStr), "--optype=gsm"}
	return cancelChunkCmd
}

func getMoveChunksCmd(sparamStr string) []string {
	var moveChunkCmd []string = []string{oraScriptMount + "/cmdExec", "/bin/python", oraScriptMount + "/main.py ", "--movechunks=" + strconv.Quote(sparamStr), "--optype=gsm"}
	return moveChunkCmd
}

func getNoChunksCmd(sparamStr string) []string {
	var noChunkCmd []string = []string{oraScriptMount + "/cmdExec", "/bin/python", oraScriptMount + "/main.py ", "--validatenochunks=" + strconv.Quote(sparamStr), "--optype=gsm"}
	return noChunkCmd
}

func shardValidationCmd() []string {

	var oraShardValidateCmd = []string{oraDbScriptMount + "/cmdExec", "/bin/python", oraDbScriptMount + "/main.py ", "--checkliveness=true ", "--optype=primaryshard"}
	return oraShardValidateCmd
}

func getShardCheckCmd(sparamStr string) []string {
	var checkShardCmd []string = []string{oraScriptMount + "/cmdExec", "/bin/python", oraScriptMount + "/main.py ", "--checkgsmshard=" + strconv.Quote(sparamStr), "--optype=gsm"}
	return checkShardCmd
}

func getShardAddCmd(sparams string) []string {

	sparamStr := "--addshard=" + strconv.Quote(sparams)
	var addShardCmd = []string{oraScriptMount + "/cmdExec", "/bin/python", oraScriptMount + "/main.py ", sparamStr, "--optype=gsm"}
	return addShardCmd

}

func getShardDelCmd(sparams string) []string {
	sparamStr := "--deleteshard=" + strconv.Quote(sparams)
	var delShardCmd = []string{oraScriptMount + "/cmdExec", "/bin/python", oraScriptMount + "/main.py ", sparamStr}
	return delShardCmd
}

func getLivenessCmd(resType string) []string {
	var livenessCmd []string
	if resType == "SHARD" {
		livenessCmd = []string{oraDbScriptMount + "/cmdExec", "/bin/python", oraDbScriptMount + "/main.py ", "--checkliveness=true", "--optype=primaryshard"}
	}
	if resType == "CATALOG" {
		livenessCmd = []string{oraDbScriptMount + "/cmdExec", "/bin/python", oraDbScriptMount + "/main.py ", "--checkliveness=true", "--optype=catalog"}
	}
	if resType == "GSM" {
		livenessCmd = []string{oraScriptMount + "/cmdExec", "/bin/python", oraScriptMount + "/main.py ", "--checkliveness=true", "--optype=gsm"}
	}
	if resType == "STANDBY" {
		livenessCmd = []string{oraDbScriptMount + "/cmdExec", "/bin/python", oraDbScriptMount + "/main.py ", "--checkliveness=true", "--optype=standbyshard"}
	}
	return livenessCmd
}

func getReadinessCmd(resType string) []string {
	var readynessCmd []string
	if resType == "SHARD" {
		readynessCmd = []string{oraDbScriptMount + "/cmdExec", "/bin/python", oraDbScriptMount + "/main.py ", "--checkreadyness=true", "--optype=primaryshard"}
	}
	if resType == "CATALOG" {
		readynessCmd = []string{oraDbScriptMount + "/cmdExec", "/bin/python", oraDbScriptMount + "/main.py ", "--checkreadyness=true", "--optype=catalog"}
	}
	if resType == "GSM" {
		readynessCmd = []string{oraScriptMount + "/cmdExec", "/bin/python", oraScriptMount + "/main.py ", "--checkreadyness=true", "--optype=gsm"}
	}
	if resType == "STANDBY" {
		readynessCmd = []string{oraDbScriptMount + "/cmdExec", "/bin/python", oraDbScriptMount + "/main.py ", "--checkreadyness=true", "--optype=standbyshard"}
	}
	return readynessCmd
}

func getGsmShardValidateCmd(shardName string) []string {
	var validateCmd []string = []string{oraScriptMount + "/cmdExec", "/bin/python", oraScriptMount + "/main.py ", "--validateshard=" + strconv.Quote(shardName), "--optype=gsm"}
	return validateCmd
}

func GetTdeKeyLocCmd() []string {
	var tdeKeyCmd []string = []string{oraScriptMount + "/cmdExec", "/bin/python", oraScriptMount + "/main.py ", "--gettdekey=true", "--optype=gsm"}
	return tdeKeyCmd
}

func getOnlineShardCmd(sparamStr string) []string {
	var onlineCmd []string = []string{oraScriptMount + "/cmdExec", "/bin/python", oraScriptMount + "/main.py ", "--checkonlineshard=" + strconv.Quote(sparamStr), "--optype=gsm"}
	return onlineCmd
}

func getGsmAddShardGroupCmd(sparamStr string) []string {
	var addSgroupCmd []string = []string{oraScriptMount + "/cmdExec", "/bin/python", oraScriptMount + "/main.py ", sparamStr, "--optype=gsm"}
	return addSgroupCmd
}

func getdeployShardCmd() []string {
	var depCmd []string = []string{oraScriptMount + "/cmdExec", "/bin/python", oraScriptMount + "/main.py ", "--deployshard=true", "--optype=gsm"}
	return depCmd
}

func getGsmvalidateCmd() []string {
	var depCmd []string = []string{oraScriptMount + "/cmdExec", "/bin/python", oraScriptMount + "/main.py ", "--checkliveness=true", "--optype=gsm"}
	return depCmd
}

func getInitContainerCmd(resType string, name string,
) string {
	var initCmd string
	if resType == "WEB" {
		initCmd = "chown -R 54321:54321 " + oraDbScriptMount + ";chmod 755 " + oraDbScriptMount + "/*;chown -R 54321:54321 /opt/oracle/oradata;chmod 750 /opt/oracle/oradata"
	} else {
		initCmd = resType + ";chown -R 54321:54321 " + oraDbScriptMount + ";chmod 755 " + oraDbScriptMount + "/*;chown -R 54321:54321 /opt/oracle/oradata;chmod 750 /opt/oracle/oradata"
	}
	return initCmd
}

func getGsmInitContainerCmd(resType string, name string,
) string {
	var initCmd string
	if resType == "WEB" {
		initCmd = "chown -R 54321:54321 " + oraScriptMount + ";chmod 755 " + oraScriptMount + "/*;chown -R 54321:54321 /opt/oracle/gsmdata;chmod 750 /opt/oracle/gsmdata"
	} else {
		initCmd = resType + ";chown -R 54321:54321 " + oraScriptMount + ";chmod 755 " + oraScriptMount + "/*;chown -R 54321:54321 /opt/oracle/gsmdata;chmod 750 /opt/oracle/gsmdata"
	}
	return initCmd
}

func getResetPasswdCmd(sparamStr string) []string {
	var resetPasswdCmd []string = []string{oraScriptMount + "/cmdExec", "/bin/python", oraScriptMount + "/main.py ", "--resetpassword=true"}
	return resetPasswdCmd
}

func GetFmtStr(pstr string,
) string {
	return "[" + pstr + "]"
}

func ReadConfigMap(cmName string, instance *databasealphav1.ShardingDatabase, kClient client.Client, logger logr.Logger,
) (string, string, string, string, string, string) {

	var region, fingerprint, user, tenancy, passphrase, str1, topicid, k, value string
	var err error
	cm := &corev1.ConfigMap{}
	//var err error

	// Reding a config map
	err = kClient.Get(context.TODO(), types.NamespacedName{
		Name:      cmName,
		Namespace: instance.Spec.Namespace,
	}, cm)

	if err != nil {
		return "NONE", "NONE", "NONE", "NONE", "NONE", "None"
	}

	// ConfigMap evaluation
	cmMap1 := cm.Data
	for k, value = range cmMap1 {
		LogMessages("DEBUG", "Key : "+GetFmtStr(k)+" Value : "+GetFmtStr(value), nil, instance, logger)
		str1 = value
	}

	for _, line := range strings.Split(strings.TrimSuffix(str1, "\n"), "\n") {
		s := strings.Index(line, "=")
		if s == -1 {
			continue
		}
		k = line[:s]
		value = line[s+1:]

		LogMessages("DEBUG", "Key : "+GetFmtStr(k)+" Value : "+GetFmtStr(value), nil, instance, logger)
		switch k {
		case "region":
			region = value
		case "fingerprint":
			fingerprint = value
		case "user":
			user = value
		case "tenancy":
			tenancy = value
		case "passpharase":
			passphrase = value
		case "topicid":
			topicid = value
		default:
			LogMessages("DEBUG", GetFmtStr(k)+" is not matching with any required value for ONS.", nil, instance, logger)
		}
	}
	return region, user, tenancy, passphrase, fingerprint, topicid
}

func ReadSecret(secName string, instance *databasealphav1.ShardingDatabase, kClient client.Client, logger logr.Logger,
) string {

	var value string
	sc := &corev1.Secret{}
	//var err error

	// Reading a Secret
	var err error = kClient.Get(context.TODO(), types.NamespacedName{
		Name:      secName,
		Namespace: instance.Spec.Namespace,
	}, sc)

	if err != nil {
		return "NONE"
	}

	// Secret Evaluation
	for k, val := range sc.Data {
		if k == "privatekey" {
			LogMessages("DEBUG", "Key : "+GetFmtStr(k)+" Value : "+GetFmtStr(value)+"   Val: "+GetFmtStr(string(val)), nil, instance, logger)
		}
	}

	return string(sc.Data["privatekey"])
}

func GetK8sClientConfig(kClient client.Client) (clientcmd.ClientConfig, kubernetes.Interface, error) {
	var err1 error
	var kubeConfig clientcmd.ClientConfig
	var kubeClient kubernetes.Interface

	databasealphav1.KubeConfigOnce.Do(func() {
		loadingRules := clientcmd.NewDefaultClientConfigLoadingRules()
		configOverrides := &clientcmd.ConfigOverrides{}
		kubeConfig = clientcmd.NewNonInteractiveDeferredLoadingClientConfig(loadingRules, configOverrides)
		config, err := kubeConfig.ClientConfig()
		if err != nil {
			err1 = err
		}
		kubeClient, err = kubernetes.NewForConfig(config)
		if err != nil {
			err1 = err
		}

	})
	return kubeConfig, kubeClient, err1
}

func Contains(list []string, s string) bool {
	for _, v := range list {
		if v == s {
			return true
		}
	}
	return false
}

// Function to check shadrd in GSM
func CheckShardInGsm(gsmPodName string, sparams string, instance *databasealphav1.ShardingDatabase, kubeClient kubernetes.Interface, kubeconfig clientcmd.ClientConfig, logger logr.Logger,
) error {

	_, _, err := ExecCommand(gsmPodName, getShardCheckCmd(sparams), kubeClient, kubeconfig, instance, logger)
	if err != nil {
		msg := "Did not find the shard " + GetFmtStr(sparams) + " in GSM."
		LogMessages("INFO", msg, nil, instance, logger)
		return err
	}
	return nil
}

// Function to check the online Shard
func CheckOnlineShardInGsm(gsmPodName string, sparams string, instance *databasealphav1.ShardingDatabase, kubeClient kubernetes.Interface, kubeconfig clientcmd.ClientConfig, logger logr.Logger,
) error {

	_, _, err := ExecCommand(gsmPodName, getOnlineShardCmd(sparams), kubeClient, kubeconfig, instance, logger)
	if err != nil {
		msg := "Shard: " + GetFmtStr(sparams) + " is not online in GSM."
		LogMessages("INFO", msg, nil, instance, logger)
		return err
	}
	return nil
}

// Function to move the chunks
func MoveChunks(gsmPodName string, sparams string, instance *databasealphav1.ShardingDatabase, kubeClient kubernetes.Interface, kubeconfig clientcmd.ClientConfig, logger logr.Logger,
) error {

	_, _, err := ExecCommand(gsmPodName, getMoveChunksCmd(sparams), kubeClient, kubeconfig, instance, logger)
	if err != nil {
		msg := "Error occurred in during Chunk movement command submission for shard: " + GetFmtStr(sparams) + " in GSM."
		LogMessages("INFO", msg, nil, instance, logger)
		return err
	}
	return nil
}

// Function to verify the chunks
func VerifyChunks(gsmPodName string, sparams string, instance *databasealphav1.ShardingDatabase, kubeClient kubernetes.Interface, kubeconfig clientcmd.ClientConfig, logger logr.Logger,
) error {
	_, _, err := ExecCommand(gsmPodName, getNoChunksCmd(sparams), kubeClient, kubeconfig, instance, logger)
	if err != nil {
		msg := "Chunks are not moved completely from the shard: " + GetFmtStr(sparams) + " in GSM."
		LogMessages("INFO", msg, nil, instance, logger)
		return err
	}
	return nil
}

// Function to verify the chunks
func AddShardInGsm(gsmPodName string, sparams string, instance *databasealphav1.ShardingDatabase, kubeClient kubernetes.Interface, kubeconfig clientcmd.ClientConfig, logger logr.Logger,
) error {
	_, _, err := ExecCommand(gsmPodName, getShardAddCmd(sparams), kubeClient, kubeconfig, instance, logger)
	if err != nil {
		msg := "Error occurred while adding a shard " + GetFmtStr(sparams) + " in GSM."
		LogMessages("INFO", msg, nil, instance, logger)
		return err
	}
	return nil
}

// Function to deploy the Shards
func DeployShardInGsm(gsmPodName string, sparams string, instance *databasealphav1.ShardingDatabase, kubeClient kubernetes.Interface, kubeconfig clientcmd.ClientConfig, logger logr.Logger,
) error {
	_, _, err := ExecCommand(gsmPodName, getdeployShardCmd(), kubeClient, kubeconfig, instance, logger)
	if err != nil {
		msg := "Error occurred while deploying the shard in GSM."
		LogMessages("INFO", msg, nil, instance, logger)
		return err
	}
	return nil
}

// Function to verify the chunks
func CancelChunksInGsm(gsmPodName string, sparams string, instance *databasealphav1.ShardingDatabase, kubeClient kubernetes.Interface, kubeconfig clientcmd.ClientConfig, logger logr.Logger,
) error {
	_, _, err := ExecCommand(gsmPodName, getCancelChunksCmd(sparams), kubeClient, kubeconfig, instance, logger)
	if err != nil {
		msg := "Error occurred while cancelling the chunks: " + GetFmtStr(sparams) + " in GSM."
		LogMessages("INFO", msg, nil, instance, logger)
		return err
	}
	return nil
}

// Function to delete the shard
func RemoveShardFromGsm(gsmPodName string, sparams string, instance *databasealphav1.ShardingDatabase, kubeClient kubernetes.Interface, kubeconfig clientcmd.ClientConfig, logger logr.Logger,
) error {
	_, _, err := ExecCommand(gsmPodName, getShardDelCmd(sparams), kubeClient, kubeconfig, instance, logger)
	if err != nil {
		msg := "Error occurred while cancelling the chunks: " + GetFmtStr(sparams) + " in GSM."
		LogMessages("INFO", msg, nil, instance, logger)
		return err
	}
	return nil
}

func GetSvcIp(PodName string, sparams string, instance *databasealphav1.ShardingDatabase, kubeClient kubernetes.Interface, kubeconfig clientcmd.ClientConfig, logger logr.Logger,
) (string, string, error) {
	stdoutput, stderror, err := ExecCommand(PodName, GetIpCmd(sparams), kubeClient, kubeconfig, instance, logger)
	if err != nil {
		msg := "Error occurred while getting the IP for k8s service " + GetFmtStr(sparams)
		LogMessages("INFO", msg, nil, instance, logger)
		return strings.Replace(stdoutput, "\r\n", "", -1), strings.Replace(stderror, "/r/n", "", -1), err
	}
	return strings.Replace(stdoutput, "\r\n", "", -1), strings.Replace(stderror, "/r/n", "", -1), nil
}

func GetGsmServices(PodName string, instance *databasealphav1.ShardingDatabase, kubeClient kubernetes.Interface, kubeconfig clientcmd.ClientConfig, logger logr.Logger,
) string {
	stdoutput, _, err := ExecCommand(PodName, getGsmSvcCmd(), kubeClient, kubeconfig, instance, logger)
	if err != nil {
		msg := "Error occurred while getting the services from the GSM "
		LogMessages("DEBUG", msg, err, instance, logger)
		return msg
	}
	return stdoutput
}

func GetDbRole(PodName string, instance *databasealphav1.ShardingDatabase, kubeClient kubernetes.Interface, kubeconfig clientcmd.ClientConfig, logger logr.Logger,
) string {
	stdoutput, _, err := ExecCommand(PodName, getDbRoleCmd(), kubeClient, kubeconfig, instance, logger)
	if err != nil {
		msg := "Error occurred while getting the DB role from the database"
		LogMessages("DEBUG", msg, err, instance, logger)
		return msg
	}
	return strings.TrimSpace(stdoutput)
}

func GetDbOpenMode(PodName string, instance *databasealphav1.ShardingDatabase, kubeClient kubernetes.Interface, kubeconfig clientcmd.ClientConfig, logger logr.Logger,
) string {
	stdoutput, _, err := ExecCommand(PodName, getDbModeCmd(), kubeClient, kubeconfig, instance, logger)
	if err != nil {
		msg := "Error occurred while getting the DB mode from the database"
		LogMessages("DEBUG", msg, err, instance, logger)
		return msg
	}
	return strings.TrimSpace(stdoutput)
}

func SfsetLabelPatch(sfSetFound *appsv1.StatefulSet, sfSetPod *corev1.Pod, instance *databasealphav1.ShardingDatabase, kClient client.Client,
) error {

	//var msg string
	//status = false
	var err error

	sfsetCopy := sfSetFound.DeepCopy()
	sfsetCopy.Labels[string(databasealphav1.ShardingDelLabelKey)] = string(databasealphav1.ShardingDelLabelTrueValue)
	patch := client.MergeFrom(sfSetFound)
	err = kClient.Patch(context.Background(), sfsetCopy, patch)
	if err != nil {
		return err
	}

	podCopy := sfSetPod.DeepCopy()
	podCopy.Labels[string(databasealphav1.ShardingDelLabelKey)] = string(databasealphav1.ShardingDelLabelTrueValue)
	podPatch := client.MergeFrom(sfSetPod.DeepCopy())
	err = kClient.Patch(context.Background(), podCopy, podPatch)
	if err != nil {
		return err
	}

	return nil
}

func InstanceShardPatch(obj client.Object, instance *databasealphav1.ShardingDatabase, kClient client.Client, id int32, field string, value string,
) error {

	var err error
	instSpec := instance.Spec
	instSpec.Shard[id].IsDelete = "failed"
	instshardM, _ := json.Marshal(struct {
		Spec *databasealphav1.ShardingDatabaseSpec `json:"spec":`
	}{
		Spec: &instSpec,
	})

	patch1 := client.RawPatch(types.MergePatchType, instshardM)
	err = kClient.Patch(context.TODO(), obj, patch1)

	if err != nil {
		return err
	}

	return err
}

// Send Notification

func SendNotification(title string, body string, instance *databasealphav1.ShardingDatabase, topicId string, rclient ons.NotificationDataPlaneClient, logger logr.Logger,
) {
	var msg string
	req := ons.PublishMessageRequest{TopicId: common.String(topicId),
		MessageDetails: ons.MessageDetails{
			Title: common.String(title),
			Body:  common.String(body)}}

	// Send the request using the service client
	_, err := rclient.PublishMessage(context.Background(), req)
	if err != nil {
		msg = "Error occurred in sending the message. Title: " + GetFmtStr(title)
		logger.Error(err, "Error occurred while sending a notification")
		LogMessages("DEBUG", msg, nil, instance, logger)
	}
}

func GetSecretMount() string {
	return oraSecretMount
<<<<<<< HEAD
=======
}

func checkTdeWalletFlag(instance *databasev1alpha1.ShardingDatabase) bool {
	if strings.ToLower(instance.Spec.IsTdeWallet) == "enable" {
		return true
	}
	return false
}

func CheckIsDeleteFlag(delStr string, instance *databasealphav1.ShardingDatabase, logger logr.Logger) bool {
	if strings.ToLower(delStr) == "enable" {
		return true
	}
	if strings.ToLower(delStr) == "failed" {
		// LogMessages("INFO", "manual intervention required", nil, instance, logger)
	}
	return false
}

func getTdeWalletMountLoc(instance *databasev1alpha1.ShardingDatabase) string {
	if len(instance.Spec.TdeWalletPvcMountLocation) > 0 {
		return instance.Spec.TdeWalletPvcMountLocation
	}
	return "/tdewallet/" + instance.Name
>>>>>>> 0302677d
}<|MERGE_RESOLUTION|>--- conflicted
+++ resolved
@@ -107,11 +107,8 @@
 	var result []corev1.EnvVar
 	var varinfo string
 	var sidFlag bool = false
-<<<<<<< HEAD
-=======
 	//var sidValue string
 	var pdbValue string
->>>>>>> 0302677d
 	var pdbFlag bool = false
 	var sDirectParam bool = false
 	var sGroup1Params bool = false
@@ -127,10 +124,7 @@
 	for _, variable := range variables {
 		if variable.Name == "ORACLE_SID" {
 			sidFlag = true
-<<<<<<< HEAD
-=======
 			//sidValue = variable.Value
->>>>>>> 0302677d
 		}
 		if variable.Name == "ORACLE_PDB" {
 			pdbFlag = true
@@ -167,8 +161,6 @@
 		result = append(result, corev1.EnvVar{Name: variable.Name, Value: variable.Value})
 	}
 
-<<<<<<< HEAD
-=======
 	if !dbUnameFlag {
 		if strings.ToLower(instance.Spec.DbEdition) == "free" {
 			result = append(result, corev1.EnvVar{Name: "DB_UNIQUE_NAME", Value: strings.ToUpper(name)})
@@ -185,7 +177,6 @@
 		}
 	}
 
->>>>>>> 0302677d
 	if !shardSetupFlag {
 		if restype == "SHARD" {
 			result = append(result, corev1.EnvVar{Name: "SHARD_SETUP", Value: "true"})
@@ -282,7 +273,6 @@
 
 		if strings.ToUpper(instance.Spec.ShardingType) == "USER" {
 			result = append(result, corev1.EnvVar{Name: "SHARDING_TYPE", Value: "USER"})
-<<<<<<< HEAD
 		}
 		// SERVICE Params setting
 		var svc string
@@ -304,33 +294,10 @@
 			result = append(result, corev1.EnvVar{Name: "DEV_MODE", Value: "TRUE"})
 		}
 
-=======
-		}
-		// SERVICE Params setting
-		var svc string
-		if len(instance.Spec.GsmService) > 0 {
-			svc = ""
-			for i := 0; i < len(instance.Spec.GsmService); i++ {
-				svc = svc + "service_name=" + instance.Spec.GsmService[i].Name + ";"
-				if len(instance.Spec.GsmService[i].Role) != 0 {
-					svc = svc + "service_role=" + instance.Spec.GsmService[i].Role
-				} else {
-					svc = svc + "service_role=primary"
-				}
-				result = append(result, corev1.EnvVar{Name: "SERVICE" + fmt.Sprint(i) + "_PARAMS", Value: svc})
-				svc = ""
-			}
-		}
-
-		if strings.ToUpper(instance.Spec.GsmDevMode) != "FALSE" {
-			result = append(result, corev1.EnvVar{Name: "DEV_MODE", Value: "TRUE"})
-		}
-
 		if instance.Spec.InvitedNodeSubnetFlag == "" {
 			instance.Spec.InvitedNodeSubnetFlag = "FALSE"
 
 		}
->>>>>>> 0302677d
 		if strings.ToUpper(instance.Spec.InvitedNodeSubnetFlag) != "FALSE" {
 			result = append(result, corev1.EnvVar{Name: "INVITED_NODE_SUBNET_FLAG", Value: "TRUE"})
 			if instance.Spec.InvitedNodeSubnet != "" {
@@ -882,13 +849,10 @@
 
 	if chunksFlag {
 		result = result + "catalog_chunks=" + catchunks + ";"
-<<<<<<< HEAD
-=======
 	} else {
 		if strings.ToLower(instance.Spec.DbEdition) == "free" && strings.ToUpper(instance.Spec.ShardingType) != "USER" && strings.ToUpper(instance.Spec.ShardingType) != "NATIVE" {
 			result = result + "catalog_chunks=12;"
 		}
->>>>>>> 0302677d
 	}
 	result = strings.TrimSuffix(result, ";")
 	return result
@@ -946,8 +910,6 @@
 	var result string
 	var varinfo string
 	var isShardPort bool = false
-<<<<<<< HEAD
-=======
 	var freePdbFlag bool = false
 	var freePdbValue string
 	var pdbFlag bool = false
@@ -957,7 +919,6 @@
 	var dbUname string
 	var sidName string
 
->>>>>>> 0302677d
 	//var isShardGrp bool = false
 	//var i int32
 	//var isShardSpace bool = false
@@ -991,13 +952,6 @@
 		}
 
 	}
-<<<<<<< HEAD
-	if OraShardSpex.ShardGroup != "" {
-		varinfo = "shard_group=" + OraShardSpex.ShardGroup + ";"
-		result = result + varinfo
-	}
-
-=======
 
 	if dbUnameFlag {
 		varinfo = "shard_db=" + dbUname + ";"
@@ -1038,7 +992,6 @@
 		result = result + varinfo
 	}
 
->>>>>>> 0302677d
 	if OraShardSpex.ShardSpace != "" {
 		varinfo = "shard_space=" + OraShardSpex.ShardSpace + ";"
 		result = result + varinfo
@@ -1570,8 +1523,6 @@
 
 func GetSecretMount() string {
 	return oraSecretMount
-<<<<<<< HEAD
-=======
 }
 
 func checkTdeWalletFlag(instance *databasev1alpha1.ShardingDatabase) bool {
@@ -1596,5 +1547,4 @@
 		return instance.Spec.TdeWalletPvcMountLocation
 	}
 	return "/tdewallet/" + instance.Name
->>>>>>> 0302677d
 }