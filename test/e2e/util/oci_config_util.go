/*
** Copyright (c) 2021 Oracle and/or its affiliates.
**
** The Universal Permissive License (UPL), Version 1.0
**
** Subject to the condition set forth below, permission is hereby granted to any
** person obtaining a copy of this software, associated documentation and/or data
** (collectively the "Software"), free of charge and under any and all copyright
** rights in the Software, and any and all patent rights owned or freely
** licensable by each licensor hereunder covering either (i) the unmodified
** Software as contributed to or provided by such licensor, or (ii) the Larger
** Works (as defined below), to deal in both
**
** (a) the Software, and
** (b) any piece of software and/or hardware listed in the lrgrwrks.txt file if
** one is included with the Software (each a "Larger Work" to which the Software
** is contributed by such licensors),
**
** without restriction, including without limitation the rights to copy, create
** derivative works of, display, perform, and distribute the Software and make,
** use, sell, offer for sale, import, export, have made, and have sold the
** Software and the Larger Work(s), and to sublicense the foregoing rights on
** either these or other terms.
**
** This license is subject to the following condition:
** The above copyright notice and either this complete permission notice or at
** a minimum a reference to the UPL must be included in all copies or
** substantial portions of the Software.
**
** THE SOFTWARE IS PROVIDED "AS IS", WITHOUT WARRANTY OF ANY KIND, EXPRESS OR
** IMPLIED, INCLUDING BUT NOT LIMITED TO THE WARRANTIES OF MERCHANTABILITY,
** FITNESS FOR A PARTICULAR PURPOSE AND NONINFRINGEMENT. IN NO EVENT SHALL THE
** AUTHORS OR COPYRIGHT HOLDERS BE LIABLE FOR ANY CLAIM, DAMAGES OR OTHER
** LIABILITY, WHETHER IN AN ACTION OF CONTRACT, TORT OR OTHERWISE, ARISING FROM,
** OUT OF OR IN CONNECTION WITH THE SOFTWARE OR THE USE OR OTHER DEALINGS IN THE
** SOFTWARE.
 */

package e2eutil

import (
	"errors"
	"fmt"
	"io/ioutil"
	"os"
	"os/user"
	"path"
	"regexp"
	"strings"

<<<<<<< HEAD
	"github.com/oracle/oci-go-sdk/v51/common"
=======
	"github.com/oracle/oci-go-sdk/v63/common"
>>>>>>> d754d7ea

	corev1 "k8s.io/api/core/v1"
)

type configUtil struct {
	//The path to the test configuration file
	OCIConfigPath string

	//The profile for the configuration
	Profile string

	//ConfigFileInfo
	FileInfo *configFileInfo
}

func (p configUtil) readAndParseConfigFile() (*configFileInfo, error) {
	if p.FileInfo != nil {
		return p.FileInfo, nil
	}

	if p.OCIConfigPath == "" {
		return nil, fmt.Errorf("configuration path can not be empty")
	}

	data, err := openConfigFile(p.OCIConfigPath)
	if err != nil {
		return nil, err
	}

	p.FileInfo, err = parseConfigFile(data, p.Profile)
	return p.FileInfo, err
}

func (p configUtil) CreateOCIConfigMap(configMapNamespace string, configMapName string) (*corev1.ConfigMap, error) {
	info, err := p.readAndParseConfigFile()
	if err != nil {
		return nil, err
	}

	data := map[string]string{
		"region":      info.Region,
		"fingerprint": info.Fingerprint,
		"user":        info.UserOCID,
		"tenancy":     info.TenancyOCID,
	}

	return createKubeConfigMap(configMapNamespace, configMapName, data)
}

func (p configUtil) CreateOCISecret(secretNamespace string, secretName string) (*corev1.Secret, error) {
	info, err := p.readAndParseConfigFile()
	if err != nil {
		return nil, err
	}

	expandedKeyFilePath, err := expandPath(info.KeyFilePath)
	if err != nil {
		return nil, err
	}

	pemFileContent, err := ioutil.ReadFile(expandedKeyFilePath)
	if err != nil {
		err = fmt.Errorf("can not read PrivateKey from configuration file due to: %s", err.Error())
		return nil, err
	}

	privatekeyData := map[string]string{
		"privatekey": string(pemFileContent),
	}

	return CreateKubeSecret(secretNamespace, secretName, privatekeyData)
}

func (p configUtil) GetConfigProvider() (common.ConfigurationProvider, error) {
	return common.ConfigurationProviderFromFileWithProfile(p.OCIConfigPath, p.Profile, "")
}

func openConfigFile(configFilePath string) (data []byte, err error) {
	expandedPath, err := expandPath(configFilePath)
	if err != nil {
		return
	}
	data, err = ioutil.ReadFile(expandedPath)
	if err != nil {
		err = fmt.Errorf("can not read config file: %s due to: %s", configFilePath, err.Error())
	}

	return
}

func getHomeFolder() (string, error) {
	current, e := user.Current()
	if e != nil {
		//Give up and try to return something sensible
		home := os.Getenv("HOME")
		if home == "" {
			return "", errors.New("do not inlcude a tilde(~) in the path")
		}
		return home, nil
	}
	return current.HomeDir, nil
}

// cleans and expands the path if it contains a tilde, returns the expanded path or the input path as is if not expansion
// was performed
func expandPath(filepath string) (expandedPath string, err error) {
	cleanedPath := path.Clean(filepath)
	expandedPath = cleanedPath
	if strings.HasPrefix(cleanedPath, "~") {
		rest := cleanedPath[2:]
		home, err := getHomeFolder()
		if err != nil {
			return "", err
		}
		expandedPath = path.Join(home, rest)
	}
	return expandedPath, nil
}

var profileRegex = regexp.MustCompile(`^\[(.*)\]`)

func parseConfigFile(data []byte, profile string) (info *configFileInfo, err error) {

	if len(data) == 0 {
		return nil, fmt.Errorf("configuration file content is empty")
	}

	content := string(data)
	splitContent := strings.Split(content, "\n")

	//Look for profile
	for i, line := range splitContent {
		if match := profileRegex.FindStringSubmatch(line); len(match) > 1 && match[1] == profile {
			start := i + 1
			return parseConfigAtLine(start, splitContent)
		}
	}

	return nil, fmt.Errorf("configuration file did not contain profile: %s", profile)
}

type configFileInfo struct {
	UserOCID, Fingerprint, KeyFilePath, TenancyOCID, Region, Passphrase string
}

func parseConfigAtLine(start int, content []string) (info *configFileInfo, err error) {
	info = &configFileInfo{}
	for i := start; i < len(content); i++ {
		line := content[i]
		if profileRegex.MatchString(line) {
			break
		}

		if !strings.Contains(line, "=") {
			continue
		}

		splits := strings.Split(line, "=")
		switch key, value := strings.TrimSpace(splits[0]), strings.TrimSpace(splits[1]); strings.ToLower(key) {
		case "passphrase", "pass_phrase":
			info.Passphrase = value
		case "user":
			info.UserOCID = value
		case "fingerprint":
			info.Fingerprint = value
		case "key_file":
			info.KeyFilePath = value
		case "tenancy":
			info.TenancyOCID = value
		case "region":
			info.Region = value
		}
	}
	return
}

func GetOCIConfigUtil(configPath string, profile string) (*configUtil, error) {
	if profile == "" {
		profile = "DEFAULT"
	}

	return &configUtil{
		OCIConfigPath: configPath,
		Profile:       profile,
	}, nil
}<|MERGE_RESOLUTION|>--- conflicted
+++ resolved
@@ -48,11 +48,7 @@
 	"regexp"
 	"strings"
 
-<<<<<<< HEAD
-	"github.com/oracle/oci-go-sdk/v51/common"
-=======
 	"github.com/oracle/oci-go-sdk/v63/common"
->>>>>>> d754d7ea
 
 	corev1 "k8s.io/api/core/v1"
 )
