/*
** Copyright (c) 2021 Oracle and/or its affiliates.
**
** The Universal Permissive License (UPL), Version 1.0
**
** Subject to the condition set forth below, permission is hereby granted to any
** person obtaining a copy of this software, associated documentation and/or data
** (collectively the "Software"), free of charge and under any and all copyright
** rights in the Software, and any and all patent rights owned or freely
** licensable by each licensor hereunder covering either (i) the unmodified
** Software as contributed to or provided by such licensor, or (ii) the Larger
** Works (as defined below), to deal in both
**
** (a) the Software, and
** (b) any piece of software and/or hardware listed in the lrgrwrks.txt file if
** one is included with the Software (each a "Larger Work" to which the Software
** is contributed by such licensors),
**
** without restriction, including without limitation the rights to copy, create
** derivative works of, display, perform, and distribute the Software and make,
** use, sell, offer for sale, import, export, have made, and have sold the
** Software and the Larger Work(s), and to sublicense the foregoing rights on
** either these or other terms.
**
** This license is subject to the following condition:
** The above copyright notice and either this complete permission notice or at
** a minimum a reference to the UPL must be included in all copies or
** substantial portions of the Software.
**
** THE SOFTWARE IS PROVIDED "AS IS", WITHOUT WARRANTY OF ANY KIND, EXPRESS OR
** IMPLIED, INCLUDING BUT NOT LIMITED TO THE WARRANTIES OF MERCHANTABILITY,
** FITNESS FOR A PARTICULAR PURPOSE AND NONINFRINGEMENT. IN NO EVENT SHALL THE
** AUTHORS OR COPYRIGHT HOLDERS BE LIABLE FOR ANY CLAIM, DAMAGES OR OTHER
** LIABILITY, WHETHER IN AN ACTION OF CONTRACT, TORT OR OTHERWISE, ARISING FROM,
** OUT OF OR IN CONNECTION WITH THE SOFTWARE OR THE USE OR OTHER DEALINGS IN THE
** SOFTWARE.
 */

package e2ebehavior

import (
	"context"
	"errors"
	"fmt"
	"reflect"
	"time"

	"github.com/onsi/ginkgo"
	"github.com/onsi/gomega"
<<<<<<< HEAD
	"github.com/oracle/oci-go-sdk/v51/common"
	"github.com/oracle/oci-go-sdk/v51/database"
=======
	"github.com/oracle/oci-go-sdk/v63/common"
	"github.com/oracle/oci-go-sdk/v63/database"
>>>>>>> d754d7ea
	corev1 "k8s.io/api/core/v1"
	k8sErrors "k8s.io/apimachinery/pkg/api/errors"
	"k8s.io/apimachinery/pkg/types"
	"sigs.k8s.io/controller-runtime/pkg/client"

	dbv1alpha1 "github.com/oracle/oracle-database-operator/apis/database/v1alpha1"
	"github.com/oracle/oracle-database-operator/test/e2e/util"
)

/**************************************************************
* This file contains the global behaviors that share across the
* tests. Any values that will change during runtime should be
* passed as pointers otherwise the initial value will be passed
* to the function, which is likely to be nil or zero value.
**************************************************************/

var (
	Describe      = ginkgo.Describe
	By            = ginkgo.By
	GinkgoWriter  = ginkgo.GinkgoWriter
	Expect        = gomega.Expect
	BeNil         = gomega.BeNil
	Eventually    = gomega.Eventually
	Equal         = gomega.Equal
	Succeed       = gomega.Succeed
	BeNumerically = gomega.BeNumerically
	BeTrue        = gomega.BeTrue
)

func AssertProvision(k8sClient *client.Client, adbLookupKey *types.NamespacedName) func() {
	return func() {
		// Set the timeout to 15 minutes. The provision operation might take up to 10 minutes
		// if we have already send too many requests to OCI.
		provisionTimeout := time.Minute * 15
		provisionInterval := time.Second * 10

		Expect(k8sClient).NotTo(BeNil())
		Expect(adbLookupKey).NotTo(BeNil())

		derefK8sClient := *k8sClient

		// We'll need to retry until AutonomousDatabaseOCID populates in this newly created ADB, given that provisioning takes time to finish.
		By("Checking the AutonomousDatabaseOCID populates in the AutonomousDatabase resource")
		createdADB := &dbv1alpha1.AutonomousDatabase{}
		Eventually(func() (*string, error) {
			err := derefK8sClient.Get(context.TODO(), *adbLookupKey, createdADB)
			if err != nil {
				return nil, err
			}

			return createdADB.Spec.Details.AutonomousDatabaseOCID, nil
		}, provisionTimeout, provisionInterval).ShouldNot(BeNil())

		fmt.Fprintf(GinkgoWriter, "AutonomousDatabase DbName = %s, and AutonomousDatabaseOCID = %s\n",
			*createdADB.Spec.Details.DbName, *createdADB.Spec.Details.AutonomousDatabaseOCID)
	}
}

func AssertBind(k8sClient *client.Client, adbLookupKey *types.NamespacedName) func() {
	return func() {
		bindTimeout := time.Second * 30

		Expect(k8sClient).NotTo(BeNil())
		Expect(adbLookupKey).NotTo(BeNil())

		derefK8sClient := *k8sClient

		/*
			After creating this AutonomousDatabase resource, let's check that the resource fields match what we expect.
			Note that, because the OCI server may not have finished the bind request we call from earlier, we will use Gomega’s Eventually()
		*/

		// We'll need to retry until other information populates in this newly bound ADB.
		By("Checking the information populates in the AutonomousDatabase resource")
		boundADB := &dbv1alpha1.AutonomousDatabase{}
		Eventually(func() bool {
			err := derefK8sClient.Get(context.TODO(), *adbLookupKey, boundADB)
			if err != nil {
				return false
			}
			return (boundADB.Spec.Details.CompartmentOCID != nil &&
				boundADB.Spec.Details.DbWorkload != "" &&
				boundADB.Spec.Details.DbName != nil)
		}, bindTimeout).Should(Equal(true), "Attributes in the resource should not be empty")

		fmt.Fprintf(GinkgoWriter, "AutonomousDatabase DbName = %s, and AutonomousDatabaseOCID = %s\n",
			*boundADB.Spec.Details.DbName, *boundADB.Spec.Details.AutonomousDatabaseOCID)
	}
}

func AssertWallet(k8sClient *client.Client, adbLookupKey *types.NamespacedName) func() {
	return func() {
		walletTimeout := time.Second * 120

		Expect(k8sClient).NotTo(BeNil())
		Expect(adbLookupKey).NotTo(BeNil())

		derefK8sClient := *k8sClient
		instanceWallet := &corev1.Secret{}
		var walletName string

		adb := &dbv1alpha1.AutonomousDatabase{}
		Expect(derefK8sClient.Get(context.TODO(), *adbLookupKey, adb)).To(Succeed())

		// The default name is xxx-instance-wallet
		if adb.Spec.Details.Wallet.Name == nil {
			walletName = adb.Name + "-instance-wallet"
		} else {
			walletName = *adb.Spec.Details.Wallet.Name
		}

		By("Checking the wallet secret " + walletName + " is created and is not empty")
		walletLookupKey := types.NamespacedName{Name: walletName, Namespace: adbLookupKey.Namespace}

		// We'll need to retry until wallet is downloaded
		Eventually(func() bool {
			err := derefK8sClient.Get(context.TODO(), walletLookupKey, instanceWallet)
			return err == nil
		}, walletTimeout).Should(Equal(true))

		Expect(len(instanceWallet.Data)).To(BeNumerically(">", 0))
	}
}

func compareInt(obj1 *int, obj2 *int) bool {
	if obj1 == nil && obj2 == nil {
		return true
	}
	if (obj1 != nil && obj2 == nil) || (obj1 == nil && obj2 != nil) {
		return false
	}
	return *obj1 == *obj2
}

func compareBool(obj1 *bool, obj2 *bool) bool {
	if obj1 == nil && obj2 == nil {
		return true
	}
	if (obj1 != nil && obj2 == nil) || (obj1 == nil && obj2 != nil) {
		return false
	}
	return *obj1 == *obj2
}

func compareString(obj1 *string, obj2 *string) bool {
	if obj1 == nil && obj2 == nil {
		return true
	}
	if (obj1 != nil && obj2 == nil) || (obj1 == nil && obj2 != nil) {
		return false
	}
	return *obj1 == *obj2
}

func compareStringMap(obj1 map[string]string, obj2 map[string]string) bool {
	if len(obj1) != len(obj2) {
		return false
	}

	for k, v := range obj1 {
		w, ok := obj2[k]
		if !ok || v != w {
			return false
		}
	}

	return true
}

// UpdateDetails updates spec.details from local resource and OCI
func UpdateDetails(k8sClient *client.Client, dbClient *database.DatabaseClient, adbLookupKey *types.NamespacedName) func() *dbv1alpha1.AutonomousDatabase {
	return func() *dbv1alpha1.AutonomousDatabase {
		// Considering that there are at most two update requests will be sent during the update
		// From the observation per request takes ~3mins to finish
		updateTimeout := time.Minute * 7
		updateInterval := time.Second * 20

		Expect(k8sClient).NotTo(BeNil())
		Expect(dbClient).NotTo(BeNil())
		Expect(adbLookupKey).NotTo(BeNil())

		derefK8sClient := *k8sClient
		derefDBClient := *dbClient

		expectedADB := &dbv1alpha1.AutonomousDatabase{}
		Expect(derefK8sClient.Get(context.TODO(), *adbLookupKey, expectedADB)).To(Succeed())

		By("Checking lifecycleState of the ADB is in AVAILABLE state before we do the update")
		// Send the List request here. Sometimes even if Get request shows that the DB is in AVAILABLE state
		// , the List request returns PROVISIONING state. In this case the update request will fail with
		// conflict state error.
		Eventually(func() (database.AutonomousDatabaseLifecycleStateEnum, error) {
			listResp, err := e2eutil.ListAutonomousDatabases(derefDBClient, expectedADB.Spec.Details.CompartmentOCID, expectedADB.Spec.Details.DisplayName)
			if err != nil {
				return "", err
			}

			if len(listResp.Items) < 1 {
				return "", errors.New("should be at least 1 item in ListAutonomousDatabases response")
			}

			return database.AutonomousDatabaseLifecycleStateEnum(listResp.Items[0].LifecycleState), nil
		}, updateTimeout, updateInterval).Should(Equal(database.AutonomousDatabaseLifecycleStateAvailable))

		// Update
		var newDisplayName = *expectedADB.Spec.Details.DisplayName + "_new"
<<<<<<< HEAD

		var newCPUCoreCount int
		if *expectedADB.Spec.Details.CPUCoreCount == 1 {
			newCPUCoreCount = 2
		} else {
			newCPUCoreCount = 1
		}
=======
>>>>>>> d754d7ea

		var newCPUCoreCount int
		if *expectedADB.Spec.Details.CPUCoreCount == 1 {
			newCPUCoreCount = 2
		} else {
			newCPUCoreCount = 1
		}

		var newKey = "testKey"
		var newVal = "testVal"

		By(fmt.Sprintf("Updating the ADB with newDisplayName = %s, newCPUCoreCount = %d and newFreeformTag = %s:%s\n",
			newDisplayName, newCPUCoreCount, newKey, newVal))

		expectedADB.Spec.Details.DisplayName = common.String(newDisplayName)
		expectedADB.Spec.Details.CPUCoreCount = common.Int(newCPUCoreCount)
		expectedADB.Spec.Details.FreeformTags = map[string]string{newKey: newVal}

		Expect(derefK8sClient.Update(context.TODO(), expectedADB)).To(Succeed())

		return expectedADB
	}
}
<<<<<<< HEAD

// AssertADBDetails asserts the changes in spec.details
func AssertADBDetails(k8sClient *client.Client, dbClient *database.DatabaseClient, adbLookupKey *types.NamespacedName, expectedADB *dbv1alpha1.AutonomousDatabase) func() {
	return func() {
		// Considering that there are at most two update requests will be sent during the update
		// From the observation per request takes ~3mins to finish
		updateTimeout := time.Minute * 7
		updateInterval := time.Second * 20

		Expect(k8sClient).NotTo(BeNil())
		Expect(dbClient).NotTo(BeNil())
		Expect(adbLookupKey).NotTo(BeNil())

		derefDBClient := *dbClient

=======

// AssertADBDetails asserts the changes in spec.details
func AssertADBDetails(k8sClient *client.Client, dbClient *database.DatabaseClient, adbLookupKey *types.NamespacedName, expectedADB *dbv1alpha1.AutonomousDatabase) func() {
	return func() {
		// Considering that there are at most two update requests will be sent during the update
		// From the observation per request takes ~3mins to finish
		updateTimeout := time.Minute * 7
		updateInterval := time.Second * 20

		Expect(k8sClient).NotTo(BeNil())
		Expect(dbClient).NotTo(BeNil())
		Expect(adbLookupKey).NotTo(BeNil())

		derefDBClient := *dbClient

		expectedADBDetails := expectedADB.Spec.Details
>>>>>>> d754d7ea
		Eventually(func() (bool, error) {
			// Fetch the ADB from OCI when it's in AVAILABLE state, and retry if its attributes doesn't match the new ADB's attributes
			retryPolicy := e2eutil.NewLifecycleStateRetryPolicy(database.AutonomousDatabaseLifecycleStateAvailable)
			resp, err := e2eutil.GetAutonomousDatabase(derefDBClient, expectedADB.Spec.Details.AutonomousDatabaseOCID, &retryPolicy)
			if err != nil {
				return false, err
			}

<<<<<<< HEAD
			expectedADBDetails := expectedADB.Spec.Details

			// Compare the elements one by one rather than doing reflect.DeelEqual(adb1, adb2), since some parameters 
=======
			debug := false
			if debug {
				if !compareString(expectedADBDetails.AutonomousDatabaseOCID, resp.AutonomousDatabase.Id) {
					fmt.Fprintf(GinkgoWriter, "Expected OCID: %v\nGot: %v\n", expectedADBDetails.AutonomousDatabaseOCID, resp.AutonomousDatabase.Id)
				}
				if !compareString(expectedADBDetails.CompartmentOCID, resp.AutonomousDatabase.CompartmentId) {
					fmt.Fprintf(GinkgoWriter, "Expected CompartmentOCID: %v\nGot: %v\n", expectedADBDetails.CompartmentOCID, resp.CompartmentId)
				}
				if !compareString(expectedADBDetails.DisplayName, resp.AutonomousDatabase.DisplayName) {
					fmt.Fprintf(GinkgoWriter, "Expected DisplayName: %v\nGot: %v\n", expectedADBDetails.DisplayName, resp.AutonomousDatabase.DisplayName)
				}
				if !compareString(expectedADBDetails.DbName, resp.AutonomousDatabase.DbName) {
					fmt.Fprintf(GinkgoWriter, "Expected DbName: %v\nGot:%v\n", expectedADBDetails.DbName, resp.AutonomousDatabase.DbName)
				}
				if expectedADBDetails.DbWorkload != resp.AutonomousDatabase.DbWorkload {
					fmt.Fprintf(GinkgoWriter, "Expected DbWorkload: %v\nGot: %v\n", expectedADBDetails.DbWorkload, resp.AutonomousDatabase.DbWorkload)
				}
				if !compareBool(expectedADBDetails.IsDedicated, resp.AutonomousDatabase.IsDedicated) {
					fmt.Fprintf(GinkgoWriter, "Expected IsDedicated: %v\nGot: %v\n", expectedADBDetails.IsDedicated, resp.AutonomousDatabase.IsDedicated)
				}
				if !compareString(expectedADBDetails.DbVersion, resp.AutonomousDatabase.DbVersion) {
					fmt.Fprintf(GinkgoWriter, "Expected DbVersion: %v\nGot: %v\n", expectedADBDetails.DbVersion, resp.AutonomousDatabase.DbVersion)
				}
				if !compareInt(expectedADBDetails.DataStorageSizeInTBs, resp.AutonomousDatabase.DataStorageSizeInTBs) {
					fmt.Fprintf(GinkgoWriter, "Expected DataStorageSize: %v\nGot: %v\n", expectedADBDetails.DataStorageSizeInTBs, resp.AutonomousDatabase.DataStorageSizeInTBs)
				}
				if !compareInt(expectedADBDetails.CPUCoreCount, resp.AutonomousDatabase.CpuCoreCount) {
					fmt.Fprintf(GinkgoWriter, "Expected CPUCoreCount: %v\nGot: %v\n", expectedADBDetails.CPUCoreCount, resp.AutonomousDatabase.CpuCoreCount)
				}
				if !compareBool(expectedADBDetails.IsAutoScalingEnabled, resp.AutonomousDatabase.IsAutoScalingEnabled) {
					fmt.Fprintf(GinkgoWriter, "Expected IsAutoScalingEnabled: %v\nGot: %v\n", expectedADBDetails.IsAutoScalingEnabled, resp.AutonomousDatabase.IsAutoScalingEnabled)
				}
				if !compareStringMap(expectedADBDetails.FreeformTags, resp.AutonomousDatabase.FreeformTags) {
					fmt.Fprintf(GinkgoWriter, "Expected FreeformTags: %v\nGot: %v\n", expectedADBDetails.FreeformTags, resp.AutonomousDatabase.FreeformTags)
				}
				if !compareBool(expectedADBDetails.NetworkAccess.IsAccessControlEnabled, resp.AutonomousDatabase.IsAccessControlEnabled) {
					fmt.Fprintf(GinkgoWriter, "Expected IsAccessControlEnabled: %v\nGot: %v\n", expectedADBDetails.NetworkAccess.IsAccessControlEnabled, resp.AutonomousDatabase.IsAccessControlEnabled)
				}
				if !reflect.DeepEqual(expectedADBDetails.NetworkAccess.AccessControlList, resp.AutonomousDatabase.WhitelistedIps) {
					fmt.Fprintf(GinkgoWriter, "Expected AccessControlList: %v\nGot: %v\n", expectedADBDetails.NetworkAccess.AccessControlList, resp.AutonomousDatabase.WhitelistedIps)
				}
				if !compareBool(expectedADBDetails.NetworkAccess.IsMTLSConnectionRequired, resp.AutonomousDatabase.IsMtlsConnectionRequired) {
					fmt.Fprintf(GinkgoWriter, "Expected IsMTLSConnectionRequired: %v\nGot: %v\n", expectedADBDetails.NetworkAccess.IsMTLSConnectionRequired, resp.AutonomousDatabase.IsMtlsConnectionRequired)
				}
				if !compareString(expectedADBDetails.NetworkAccess.PrivateEndpoint.SubnetOCID, resp.AutonomousDatabase.SubnetId) {
					fmt.Fprintf(GinkgoWriter, "Expected SubnetOCID: %v\nGot: %v\n", expectedADBDetails.NetworkAccess.PrivateEndpoint.SubnetOCID, resp.AutonomousDatabase.SubnetId)
				}
				if !reflect.DeepEqual(expectedADBDetails.NetworkAccess.PrivateEndpoint.NsgOCIDs, resp.AutonomousDatabase.NsgIds) {
					fmt.Fprintf(GinkgoWriter, "Expected NsgOCIDs: %v\nGot: %v\n", expectedADBDetails.NetworkAccess.PrivateEndpoint.NsgOCIDs, resp.AutonomousDatabase.NsgIds)
				}
				if !compareString(expectedADBDetails.NetworkAccess.PrivateEndpoint.HostnamePrefix, resp.AutonomousDatabase.PrivateEndpointLabel) {
					fmt.Fprintf(GinkgoWriter, "Expected HostnamePrefix: %v\nGot: %v\n", expectedADBDetails.NetworkAccess.PrivateEndpoint.HostnamePrefix, resp.AutonomousDatabase.PrivateEndpointLabel)
				}
			}

			// Compare the elements one by one rather than doing reflect.DeelEqual(adb1, adb2), since some parameters
>>>>>>> d754d7ea
			// (e.g. adminPassword, wallet) are missing from e2eutil.GetAutonomousDatabase().
			// We don't compare LifecycleState in this case. We only make sure that the ADB is in AVAIABLE state before
			// proceeding to the next test.
			same := compareString(expectedADBDetails.AutonomousDatabaseOCID, resp.AutonomousDatabase.Id) &&
				compareString(expectedADBDetails.CompartmentOCID, resp.AutonomousDatabase.CompartmentId) &&
				compareString(expectedADBDetails.DisplayName, resp.AutonomousDatabase.DisplayName) &&
				compareString(expectedADBDetails.DbName, resp.AutonomousDatabase.DbName) &&
				expectedADBDetails.DbWorkload == resp.AutonomousDatabase.DbWorkload &&
				compareBool(expectedADBDetails.IsDedicated, resp.AutonomousDatabase.IsDedicated) &&
				compareString(expectedADBDetails.DbVersion, resp.AutonomousDatabase.DbVersion) &&
				compareInt(expectedADBDetails.DataStorageSizeInTBs, resp.AutonomousDatabase.DataStorageSizeInTBs) &&
				compareInt(expectedADBDetails.CPUCoreCount, resp.AutonomousDatabase.CpuCoreCount) &&
				compareBool(expectedADBDetails.IsAutoScalingEnabled, resp.AutonomousDatabase.IsAutoScalingEnabled) &&
				compareStringMap(expectedADBDetails.FreeformTags, resp.AutonomousDatabase.FreeformTags) &&
<<<<<<< HEAD
				compareString(expectedADBDetails.SubnetOCID, resp.AutonomousDatabase.SubnetId) &&
				reflect.DeepEqual(expectedADBDetails.NsgOCIDs, resp.AutonomousDatabase.NsgIds) &&
				compareBool(expectedADBDetails.IsAccessControlEnabled, resp.AutonomousDatabase.IsAccessControlEnabled) &&
				reflect.DeepEqual(expectedADBDetails.WhitelistedIPs, resp.AutonomousDatabase.WhitelistedIps) &&
				compareBool(expectedADBDetails.IsMTLSConnectionRequired, resp.AutonomousDatabase.IsMtlsConnectionRequired) && 
				compareString(expectedADBDetails.PrivateEndpointLabel, resp.AutonomousDatabase.PrivateEndpointLabel)
=======
				compareBool(expectedADBDetails.NetworkAccess.IsAccessControlEnabled, resp.AutonomousDatabase.IsAccessControlEnabled) &&
				reflect.DeepEqual(expectedADBDetails.NetworkAccess.AccessControlList, resp.AutonomousDatabase.WhitelistedIps) &&
				compareBool(expectedADBDetails.NetworkAccess.IsMTLSConnectionRequired, resp.AutonomousDatabase.IsMtlsConnectionRequired) &&
				compareString(expectedADBDetails.NetworkAccess.PrivateEndpoint.SubnetOCID, resp.AutonomousDatabase.SubnetId) &&
				reflect.DeepEqual(expectedADBDetails.NetworkAccess.PrivateEndpoint.NsgOCIDs, resp.AutonomousDatabase.NsgIds) &&
				compareString(expectedADBDetails.NetworkAccess.PrivateEndpoint.HostnamePrefix, resp.AutonomousDatabase.PrivateEndpointLabel)
>>>>>>> d754d7ea

			return same, nil
		}, updateTimeout, updateInterval).Should(BeTrue())

		// IMPORTANT: make sure the local resource has finished reconciling, otherwise the changes will
		// be conflicted with the next test and cause unknow result.
		AssertLocalState(k8sClient, adbLookupKey, database.AutonomousDatabaseLifecycleStateAvailable)()
	}
}

<<<<<<< HEAD
=======
func TestNetworkAccessRestricted(k8sClient *client.Client, dbClient *database.DatabaseClient, adbLookupKey *types.NamespacedName, isMTLSConnectionRequired bool) func() {
	return func() {
		networkRestrictedSpec := dbv1alpha1.NetworkAccessSpec{
			AccessType:               dbv1alpha1.NetworkAccessTypeRestricted,
			IsMTLSConnectionRequired: common.Bool(isMTLSConnectionRequired),
			AccessControlList:        []string{"192.168.0.1"},
		}

		TestNetworkAccess(k8sClient, dbClient, adbLookupKey, networkRestrictedSpec)()
	}
}

func TestNetworkAccessPrivate(k8sClient *client.Client, dbClient *database.DatabaseClient, adbLookupKey *types.NamespacedName, isMTLSConnectionRequired bool, subnetOCID *string, nsgOCIDs *string) func() {
	return func() {
		Expect(*subnetOCID).ToNot(Equal(""))
		Expect(*nsgOCIDs).ToNot(Equal(""))

		adb := &dbv1alpha1.AutonomousDatabase{}
		derefK8sClient := *k8sClient
		Expect(derefK8sClient.Get(context.TODO(), *adbLookupKey, adb)).Should(Succeed())

		networkPrivateSpec := dbv1alpha1.NetworkAccessSpec{
			AccessType:               dbv1alpha1.NetworkAccessTypePrivate,
			AccessControlList:        []string{},
			IsMTLSConnectionRequired: common.Bool(isMTLSConnectionRequired),
			PrivateEndpoint: dbv1alpha1.PrivateEndpointSpec{
				HostnamePrefix: adb.Spec.Details.DbName,
				NsgOCIDs:       []string{*nsgOCIDs},
				SubnetOCID:     common.String(*subnetOCID),
			},
		}

		TestNetworkAccess(k8sClient, dbClient, adbLookupKey, networkPrivateSpec)()
	}
}

func TestNetworkAccessPublic(k8sClient *client.Client, dbClient *database.DatabaseClient, adbLookupKey *types.NamespacedName) func() {
	return func() {
		networkPublicSpec := dbv1alpha1.NetworkAccessSpec{
			AccessType:               dbv1alpha1.NetworkAccessTypePublic,
			IsMTLSConnectionRequired: common.Bool(true),
		}

		TestNetworkAccess(k8sClient, dbClient, adbLookupKey, networkPublicSpec)()
	}
}

func TestNetworkAccess(k8sClient *client.Client, dbClient *database.DatabaseClient, adbLookupKey *types.NamespacedName, networkSpec dbv1alpha1.NetworkAccessSpec) func() {
	return func() {
		Expect(k8sClient).NotTo(BeNil())
		Expect(dbClient).NotTo(BeNil())
		Expect(adbLookupKey).NotTo(BeNil())

		derefK8sClient := *k8sClient

		adb := &dbv1alpha1.AutonomousDatabase{}
		AssertState(k8sClient, dbClient, adbLookupKey, database.AutonomousDatabaseLifecycleStateAvailable)()
		Expect(derefK8sClient.Get(context.TODO(), *adbLookupKey, adb)).To(Succeed())

		adb.Spec.Details.NetworkAccess = networkSpec
		Expect(derefK8sClient.Update(context.TODO(), adb)).To(Succeed())
		AssertADBDetails(k8sClient, dbClient, adbLookupKey, adb)()
	}
}

>>>>>>> d754d7ea
// UpdateAndAssertDetails changes the displayName from "foo" to "foo_new", and scale the cpuCoreCount to 2
func UpdateAndAssertDetails(k8sClient *client.Client, dbClient *database.DatabaseClient, adbLookupKey *types.NamespacedName) func() {
	return func() {
		expectedADB := UpdateDetails(k8sClient, dbClient, adbLookupKey)()
		AssertADBDetails(k8sClient, dbClient, adbLookupKey, expectedADB)()
	}
}

// UpdateAndAssertState updates adb state and then asserts if change is propagated to OCI
func UpdateAndAssertState(k8sClient *client.Client, dbClient *database.DatabaseClient, adbLookupKey *types.NamespacedName, state database.AutonomousDatabaseLifecycleStateEnum) func() {
	return func() {
		UpdateState(k8sClient, adbLookupKey, state)()
		AssertState(k8sClient, dbClient, adbLookupKey, state)()
	}
}

// AssertState asserts local and remote state
func AssertState(k8sClient *client.Client, dbClient *database.DatabaseClient, adbLookupKey *types.NamespacedName, state database.AutonomousDatabaseLifecycleStateEnum) func() {
	return func() {
		// Waits longer for the local resource to reach the desired state
		AssertLocalState(k8sClient, adbLookupKey, state)()

		// Double-check the state of the DB in OCI so the timeout can be shorter
		AssertRemoteState(k8sClient, dbClient, adbLookupKey, state)()
	}
}

// AssertHardLinkDelete asserts the database is terminated in OCI when hardLink is set to true
func AssertHardLinkDelete(k8sClient *client.Client, dbClient *database.DatabaseClient, adbLookupKey *types.NamespacedName) func() {
	return func() {
		changeStateTimeout := time.Second * 300

		Expect(k8sClient).NotTo(BeNil())
		Expect(dbClient).NotTo(BeNil())
		Expect(adbLookupKey).NotTo(BeNil())

		derefK8sClient := *k8sClient
		derefDBClient := *dbClient

		adb := &dbv1alpha1.AutonomousDatabase{}
		Expect(derefK8sClient.Get(context.TODO(), *adbLookupKey, adb)).To(Succeed())
		Expect(derefK8sClient.Delete(context.TODO(), adb)).To(Succeed())

		By("Checking if the ADB in OCI is in TERMINATING state")
		// Check every 10 secs for total 60 secs
		Eventually(func() (database.AutonomousDatabaseLifecycleStateEnum, error) {
			retryPolicy := e2eutil.NewLifecycleStateRetryPolicy(database.AutonomousDatabaseLifecycleStateTerminating)
			return returnRemoteState(derefK8sClient, derefDBClient, adb.Spec.Details.AutonomousDatabaseOCID, &retryPolicy)
		}, changeStateTimeout).Should(Equal(database.AutonomousDatabaseLifecycleStateTerminating))

		AssertSoftLinkDelete(k8sClient, adbLookupKey)()
	}
}

// AssertSoftLinkDelete asserts the database remains in OCI when hardLink is set to false
func AssertSoftLinkDelete(k8sClient *client.Client, adbLookupKey *types.NamespacedName) func() {
	return func() {
		changeStateTimeout := time.Second * 300
		changeStateInterval := time.Second * 10

		Expect(k8sClient).NotTo(BeNil())
		Expect(adbLookupKey).NotTo(BeNil())

		derefK8sClient := *k8sClient

		existingAdb := &dbv1alpha1.AutonomousDatabase{}
		Expect(derefK8sClient.Get(context.TODO(), *adbLookupKey, existingAdb)).To(Succeed())
		Expect(derefK8sClient.Delete(context.TODO(), existingAdb)).To(Succeed())

		By("Checking if the AutonomousDatabase resource is deleted")
		Eventually(func() (isDeleted bool) {
			adb := &dbv1alpha1.AutonomousDatabase{}
			isDeleted = false
			err := derefK8sClient.Get(context.TODO(), *adbLookupKey, adb)
			if err != nil && k8sErrors.IsNotFound(err) {
				isDeleted = true
				return
			}
			return
		}, changeStateTimeout, changeStateInterval).Should(Equal(true))
	}
}

// AssertLocalState asserts the lifecycle state of the local resource using adbLookupKey
func AssertLocalState(k8sClient *client.Client, adbLookupKey *types.NamespacedName, state database.AutonomousDatabaseLifecycleStateEnum) func() {
	return func() {
		changeLocalStateTimeout := time.Second * 600

		Expect(k8sClient).NotTo(BeNil())
		Expect(adbLookupKey).NotTo(BeNil())

		derefK8sClient := *k8sClient

		By("Checking if the lifecycleState of local resource is " + string(state))
		Eventually(func() (database.AutonomousDatabaseLifecycleStateEnum, error) {
			return returnLocalState(derefK8sClient, *adbLookupKey)
		}, changeLocalStateTimeout).Should(Equal(state))
	}
}

// AssertRemoteState asserts the lifecycle state in OCI using adbLookupKey
func AssertRemoteState(k8sClient *client.Client, dbClient *database.DatabaseClient, adbLookupKey *types.NamespacedName, state database.AutonomousDatabaseLifecycleStateEnum) func() {
	return func() {

		Expect(k8sClient).NotTo(BeNil())
		Expect(dbClient).NotTo(BeNil())
		Expect(adbLookupKey).NotTo(BeNil())

		derefK8sClient := *k8sClient

		adb := &dbv1alpha1.AutonomousDatabase{}
		Expect(derefK8sClient.Get(context.TODO(), *adbLookupKey, adb)).To(Succeed())
		By("Checking if the lifecycleState of remote resource is " + string(state))
		AssertRemoteStateOCID(k8sClient, dbClient, adb.Spec.Details.AutonomousDatabaseOCID, state)()
	}
}

// AssertRemoteStateOCID asserts the lifecycle state in OCI using autonomousDatabaseOCID
func AssertRemoteStateOCID(k8sClient *client.Client, dbClient *database.DatabaseClient, adbID *string, state database.AutonomousDatabaseLifecycleStateEnum) func() {
	return func() {
		changeRemoteStateTimeout := time.Second * 300
		changeRemoteStateInterval := time.Second * 10

		Expect(k8sClient).NotTo(BeNil())
		Expect(dbClient).NotTo(BeNil())
		Expect(adbID).NotTo(BeNil())

		fmt.Fprintf(GinkgoWriter, "ADB ID is %s\n", *adbID)

		derefK8sClient := *k8sClient
		derefDBClient := *dbClient

		By("Checking if the lifecycleState of the ADB in OCI is " + string(state))
		Eventually(func() (database.AutonomousDatabaseLifecycleStateEnum, error) {
			return returnRemoteState(derefK8sClient, derefDBClient, adbID, nil)
		}, changeRemoteStateTimeout, changeRemoteStateInterval).Should(Equal(state))
	}
}

// UpdateState updates state from local resource and OCI
func UpdateState(k8sClient *client.Client, adbLookupKey *types.NamespacedName, state database.AutonomousDatabaseLifecycleStateEnum) func() {
	return func() {
		Expect(k8sClient).NotTo(BeNil())
		Expect(adbLookupKey).NotTo(BeNil())

		derefK8sClient := *k8sClient

		adb := &dbv1alpha1.AutonomousDatabase{}
		Expect(derefK8sClient.Get(context.TODO(), *adbLookupKey, adb)).To(Succeed())

		adb.Spec.Details.LifecycleState = state
		By("Updating adb state to " + string(state))
		Expect(derefK8sClient.Update(context.TODO(), adb)).To(Succeed())
	}
}

func returnLocalState(k8sClient client.Client, adbLookupKey types.NamespacedName) (database.AutonomousDatabaseLifecycleStateEnum, error) {
	adb := &dbv1alpha1.AutonomousDatabase{}
	err := k8sClient.Get(context.TODO(), adbLookupKey, adb)
	if err != nil {
		return "", err
	}
	return adb.Status.LifecycleState, nil
}

func returnRemoteState(k8sClient client.Client, dbClient database.DatabaseClient, adbID *string, retryPolicy *common.RetryPolicy) (database.AutonomousDatabaseLifecycleStateEnum, error) {
	resp, err := e2eutil.GetAutonomousDatabase(dbClient, adbID, retryPolicy)
	if err != nil {
		return "", err
	}
	return resp.LifecycleState, nil
}<|MERGE_RESOLUTION|>--- conflicted
+++ resolved
@@ -47,13 +47,8 @@
 
 	"github.com/onsi/ginkgo"
 	"github.com/onsi/gomega"
-<<<<<<< HEAD
-	"github.com/oracle/oci-go-sdk/v51/common"
-	"github.com/oracle/oci-go-sdk/v51/database"
-=======
 	"github.com/oracle/oci-go-sdk/v63/common"
 	"github.com/oracle/oci-go-sdk/v63/database"
->>>>>>> d754d7ea
 	corev1 "k8s.io/api/core/v1"
 	k8sErrors "k8s.io/apimachinery/pkg/api/errors"
 	"k8s.io/apimachinery/pkg/types"
@@ -260,7 +255,6 @@
 
 		// Update
 		var newDisplayName = *expectedADB.Spec.Details.DisplayName + "_new"
-<<<<<<< HEAD
 
 		var newCPUCoreCount int
 		if *expectedADB.Spec.Details.CPUCoreCount == 1 {
@@ -268,15 +262,6 @@
 		} else {
 			newCPUCoreCount = 1
 		}
-=======
->>>>>>> d754d7ea
-
-		var newCPUCoreCount int
-		if *expectedADB.Spec.Details.CPUCoreCount == 1 {
-			newCPUCoreCount = 2
-		} else {
-			newCPUCoreCount = 1
-		}
 
 		var newKey = "testKey"
 		var newVal = "testVal"
@@ -293,7 +278,6 @@
 		return expectedADB
 	}
 }
-<<<<<<< HEAD
 
 // AssertADBDetails asserts the changes in spec.details
 func AssertADBDetails(k8sClient *client.Client, dbClient *database.DatabaseClient, adbLookupKey *types.NamespacedName, expectedADB *dbv1alpha1.AutonomousDatabase) func() {
@@ -309,24 +293,7 @@
 
 		derefDBClient := *dbClient
 
-=======
-
-// AssertADBDetails asserts the changes in spec.details
-func AssertADBDetails(k8sClient *client.Client, dbClient *database.DatabaseClient, adbLookupKey *types.NamespacedName, expectedADB *dbv1alpha1.AutonomousDatabase) func() {
-	return func() {
-		// Considering that there are at most two update requests will be sent during the update
-		// From the observation per request takes ~3mins to finish
-		updateTimeout := time.Minute * 7
-		updateInterval := time.Second * 20
-
-		Expect(k8sClient).NotTo(BeNil())
-		Expect(dbClient).NotTo(BeNil())
-		Expect(adbLookupKey).NotTo(BeNil())
-
-		derefDBClient := *dbClient
-
 		expectedADBDetails := expectedADB.Spec.Details
->>>>>>> d754d7ea
 		Eventually(func() (bool, error) {
 			// Fetch the ADB from OCI when it's in AVAILABLE state, and retry if its attributes doesn't match the new ADB's attributes
 			retryPolicy := e2eutil.NewLifecycleStateRetryPolicy(database.AutonomousDatabaseLifecycleStateAvailable)
@@ -335,11 +302,6 @@
 				return false, err
 			}
 
-<<<<<<< HEAD
-			expectedADBDetails := expectedADB.Spec.Details
-
-			// Compare the elements one by one rather than doing reflect.DeelEqual(adb1, adb2), since some parameters 
-=======
 			debug := false
 			if debug {
 				if !compareString(expectedADBDetails.AutonomousDatabaseOCID, resp.AutonomousDatabase.Id) {
@@ -396,7 +358,6 @@
 			}
 
 			// Compare the elements one by one rather than doing reflect.DeelEqual(adb1, adb2), since some parameters
->>>>>>> d754d7ea
 			// (e.g. adminPassword, wallet) are missing from e2eutil.GetAutonomousDatabase().
 			// We don't compare LifecycleState in this case. We only make sure that the ADB is in AVAIABLE state before
 			// proceeding to the next test.
@@ -411,21 +372,12 @@
 				compareInt(expectedADBDetails.CPUCoreCount, resp.AutonomousDatabase.CpuCoreCount) &&
 				compareBool(expectedADBDetails.IsAutoScalingEnabled, resp.AutonomousDatabase.IsAutoScalingEnabled) &&
 				compareStringMap(expectedADBDetails.FreeformTags, resp.AutonomousDatabase.FreeformTags) &&
-<<<<<<< HEAD
-				compareString(expectedADBDetails.SubnetOCID, resp.AutonomousDatabase.SubnetId) &&
-				reflect.DeepEqual(expectedADBDetails.NsgOCIDs, resp.AutonomousDatabase.NsgIds) &&
-				compareBool(expectedADBDetails.IsAccessControlEnabled, resp.AutonomousDatabase.IsAccessControlEnabled) &&
-				reflect.DeepEqual(expectedADBDetails.WhitelistedIPs, resp.AutonomousDatabase.WhitelistedIps) &&
-				compareBool(expectedADBDetails.IsMTLSConnectionRequired, resp.AutonomousDatabase.IsMtlsConnectionRequired) && 
-				compareString(expectedADBDetails.PrivateEndpointLabel, resp.AutonomousDatabase.PrivateEndpointLabel)
-=======
 				compareBool(expectedADBDetails.NetworkAccess.IsAccessControlEnabled, resp.AutonomousDatabase.IsAccessControlEnabled) &&
 				reflect.DeepEqual(expectedADBDetails.NetworkAccess.AccessControlList, resp.AutonomousDatabase.WhitelistedIps) &&
 				compareBool(expectedADBDetails.NetworkAccess.IsMTLSConnectionRequired, resp.AutonomousDatabase.IsMtlsConnectionRequired) &&
 				compareString(expectedADBDetails.NetworkAccess.PrivateEndpoint.SubnetOCID, resp.AutonomousDatabase.SubnetId) &&
 				reflect.DeepEqual(expectedADBDetails.NetworkAccess.PrivateEndpoint.NsgOCIDs, resp.AutonomousDatabase.NsgIds) &&
 				compareString(expectedADBDetails.NetworkAccess.PrivateEndpoint.HostnamePrefix, resp.AutonomousDatabase.PrivateEndpointLabel)
->>>>>>> d754d7ea
 
 			return same, nil
 		}, updateTimeout, updateInterval).Should(BeTrue())
@@ -436,8 +388,6 @@
 	}
 }
 
-<<<<<<< HEAD
-=======
 func TestNetworkAccessRestricted(k8sClient *client.Client, dbClient *database.DatabaseClient, adbLookupKey *types.NamespacedName, isMTLSConnectionRequired bool) func() {
 	return func() {
 		networkRestrictedSpec := dbv1alpha1.NetworkAccessSpec{
@@ -503,7 +453,6 @@
 	}
 }
 
->>>>>>> d754d7ea
 // UpdateAndAssertDetails changes the displayName from "foo" to "foo_new", and scale the cpuCoreCount to 2
 func UpdateAndAssertDetails(k8sClient *client.Client, dbClient *database.DatabaseClient, adbLookupKey *types.NamespacedName) func() {
 	return func() {
