# Oracle Database Operator for Kubernetes

## Make Oracle Database Kubernetes Native

As part of Oracle's resolution to make Oracle Database Kubernetes native (that is, observable and operable by Kubernetes), Oracle released the  _Oracle Database Operator for Kubernetes_ (`OraOperator` or the operator). OraOperator extends the Kubernetes API with custom resources and controllers for automating the management of the Oracle Database lifecycle.

<<<<<<< HEAD
In this v1.1.0 production release, `OraOperator` supports the following database configurations and infrastructure:
=======
##  Supported Database Configurations in V1.2.0
In this v1.2.0 production release, `OraOperator` supports the following database configurations, and controllers:
>>>>>>> 9838a8ec

* Oracle Autonomous Database:
  * Oracle Autonomous Database shared Oracle Cloud Infrastructure (OCI) (ADB-S)
  * Oracle Autonomous Database on dedicated Cloud infrastructure (ADB-D)
<<<<<<< HEAD
  * Oracle Autonomous Container Database (ACD) (infrastructure) is the infrastructure for provisioning Autonomous Databases.
=======
  * Oracle Autonomous Container Database (ACD), the infrastructure for provisioning Autonomous Databases.
>>>>>>> 9838a8ec
* Containerized Single Instance databases (SIDB) deployed in the Oracle Kubernetes Engine (OKE) and any k8s where OraOperator is deployed
* Containerized Oracle Globally Distributed Databases(GDD) deployed in OKE and any k8s where OraOperator is deployed
* Oracle Multitenant Databases (CDB/PDBs)
<<<<<<< HEAD
* Oracle Base Database Cloud Service (BDBCS)
* Oracle Data Guard (Preview status)
* Oracle Database Observability  (Preview status)

Oracle will continue to extend `OraOperator` to support additional Oracle Database configurations.

## New in V1.1.0 Release
* Namespace scope deployment option
* Enhanced security with namespace scope deployment option
* Support for Oracle Database 23ai Free (with SIDB)
* Automatic Storage Expansion for SIDB and Oracle Globally Distributed Database
* User-Defined Sharding
* TCPS support customer provided certs
* Execute custom scripts during DB setup/startup
* Patching for SIDB Primary/Standby in Data Guard
* Long-term backup for Autonomous Databases (ADB): Support for [long-term retention backup](https://docs.oracle.com/en/cloud/paas/autonomous-database/serverless/adbsb/backup-long-term.html) and removed support for the deprecated mandatory backup
* Wallet expiry date for ADB: A user-friendly enhancement to display the wallet expiry date in the status of the associated ADB
* Wait-for-Completion option for ADB: Supports `kubectl wait` command that allows the user to wait for a specific condition on ADB
* OKE workload Identify: Supports OKE workload identity authentication method (i.e., uses OKE credentials). For more details, refer to [Oracle Autonomous Database (ADB) Prerequisites](docs/adb/ADB_PREREQUISITES.md#authorized-with-oke-workload-identity)
* Database Observability (Preview - Metrics)

## Features Summary

This release of Oracle Database Operator for Kubernetes (the operator) supports the following lifecycle operations:

* ADB-S/ADB-D: Provision, bind, start, stop, terminate (soft/hard), scale (up/down), long-term backup, manual restore
* ACD: provision, bind, restart, terminate (soft/hard)
* SIDB: Provision, clone, patch (in-place/out-of-place), update database initialization parameters, update database configuration (Flashback, archiving), Oracle Enterprise Manager (EM) Express (a basic observability console), Oracle REST Data Service (ORDS) to support REST based SQL, PDB management, SQL Developer Web, and Application Express (Apex)
* GDD: Provision/deploy Oracle Globally Distributed Databases and the GDD topology, Add a new shard, Delete an existing shard
* Oracle Multitenant Database: Bind to a CDB, Create a  PDB, Plug a  PDB, Unplug a PDB, Delete a PDB, Clone a PDB, Open/Close a PDB
* Oracle Base Database Cloud Service (BDBCS): provision, bind, scale shape Up/Down, Scale Storage Up, Terminate and Update License
* Oracle Data Guard: Provision a Standby for the SIDB resource, Create a Data Guard Configuration, Perform a Switchover, Patch Primary and Standby databases in Data Guard Configuration
* Oracle Database Observability: create, patch, delete databaseObserver resources
* Watch over a set of namespaces or all the namespaces in the cluster using the "WATCH_NAMESPACE" env variable of the operator deployment

The upcoming releases will support new configurations, operations, and capabilities.
=======
* Oracle Base Database Service (OBDS) on Oracle Cloud Infrastructure (OCI)
* Oracle Data Guard
* Oracle Database Observability
* Oracle Database Rest Service (ORDS) instances

## New Lifecycle Features in V1.2.0 Release (Controllers Enhancements)
* ORDSSERVICES
  - Install on SIDB and ADB
  - Provision and Delete ORDS instances
* SIDB
  - Oracle Database 23ai Free support
  - Oracle Database 23ai Free-lite support
  - SIDB resource management
  - True Cache support for Free SIDB databases (Preview)
  - Observer for FastStartFailover with Data Guard
  - Snapshot Standby support in Data Guard setup
* Globally Distributed Database : Support for Oracle Database 23ai Raft replication
* Autonomous Database: support for Database cloning
* Multitenant DB:
  - ORDS-based Controller:  assertive deletion policy.
  - New LRES based Controller  (ARM & AM)
    - PDBs settings with init parameters config map
    - Assertive deletion policy.
* Database Observability (preview)
  - Support for Database Logs (in addition to Metrics)
  - Support for the latest Exporter container images
  - Bug Fix: Prometheus label config
* Oracle Base Database Service: support for Oracle Database 23ai Cloning, using KMS Vaults, PDB creation.


## New Product Features
*The Operator itself, as a product, brings the following new features:
* Published on `operatorhub.io`
* Operator Lifecycle Manager (OLM) support (install from `operatorhub.io`)
* Validated on Google Kubernetes Engine

## Overall Features Summary

This release of Oracle Database Operator for Kubernetes (the operator) supports the following lifecycle operations:

* ADB-S/ADB-D: Provision, bind, start, stop, terminate (soft/hard), scale (up/down), long-term backup, manual restore, cloning.
* ACD: Provision, bind, restart, terminate (soft/hard)
* SIDB: Provision, clone, patch (in-place/out-of-place), update database initialization parameters, update database configuration (Flashback, archiving), Oracle Enterprise Manager (EM) Express (basic console), Oracle REST Data Service (ORDS) to support REST based SQL, PDB management, SQL Developer Web, Application Express (Apex), Resource management, True Cache, Observer for FastStartFailover (Data Guard), and Snapshot Standby (Data Guard)
* ORDS Services: Provision and delete ORDS instances
* Globally Distrib. (Sharded): Provision/deploy sharded databases and the shard topology, Add a new shard, Delete an existing shard, Raft replication.
* Oracle Multitenant Database (choice of controller): Bind to a CDB, Create a  PDB, Plug a  PDB, Unplug a PDB, Delete a PDB, Clone a PDB, Open/Close a PDB, Assertive deletion policy
* Oracle Base Database Service (OBDS): Provision, bind, scale shape Up/Down, Scale Storage Up, Terminate and Update License, Cloning, PDB creation, using KMS Vaults on Oracle Cloud Infrastructure (OCI)
* Oracle Data Guard: Provision a Standby for the SIDB resource, Create a Data Guard Configuration, Perform a Switchover, Patch Primary and Standby databases in Data Guard Configuration
* Oracle Database Observability: create, patch, delete `databaseObserver` resources (Logs and Metrics)
* Watch over a set of namespaces or all the namespaces in the cluster using the `WATCH_NAMESPACE` environment variable of the operator deployment

>>>>>>> 9838a8ec

## Release Status

This production release has been installed and tested on the following Kubernetes platforms:

* [Oracle Container Engine for Kubernetes (OKE)](https://www.oracle.com/cloud-native/container-engine-kubernetes/) with Kubernetes 1.24
* [Oracle Linux Cloud Native Environment(OLCNE)](https://docs.oracle.com/en/operating-systems/olcne/) 1.6
* [Azure Kubernetes Service](https://azure.microsoft.com/en-us/services/kubernetes-service/)
* [Amazon Elastic Kubernetes Service](https://aws.amazon.com/eks/)
* [Google Kubernetes Engine](https://cloud.google.com/kubernetes-engine/docs)
* [Red Hat OKD](https://www.okd.io/)
* [Minikube](https://minikube.sigs.k8s.io/docs/) with version v1.29.0

## Prerequisites

Oracle strongly recommends that you ensure your system meets the following [Prerequisites](./PREREQUISITES.md).

* ### Install cert-manager

  The operator uses webhooks for validating user input before persisting it in `etcd`. Webhooks require TLS certificates that are generated and managed by a certificate manager.

  Install the certificate manager with the following command:

  ```sh
<<<<<<< HEAD
  kubectl apply -f https://github.com/cert-manager/cert-manager/releases/download/v1.14.4/cert-manager.yaml
=======
  kubectl apply -f https://github.com/cert-manager/cert-manager/releases/download/v1.16.2/cert-manager.yaml
>>>>>>> 9838a8ec
  ```

* ### Create Role Bindings for Access Management

  OraOperator supports the following two modes of deployment:
  ##### 1. Cluster Scoped Deployment

    This is the default mode, in which OraOperator is deployed to operate in a cluster, and to monitor all the namespaces in the cluster.

<<<<<<< HEAD
  - Grant the `serviceaccount:oracle-database-operator-system:default` cluster wide access for the resources by applying [cluster-role-binding.yaml](./rbac/cluster-role-binding.yaml)
      
=======
  - Grant the `serviceaccount:oracle-database-operator-system:default` clusterwide access for the resources by applying [cluster-role-binding.yaml](./rbac/cluster-role-binding.yaml)

>>>>>>> 9838a8ec
    ```sh
      kubectl apply -f rbac/cluster-role-binding.yaml
    ```

  - Next, apply the [oracle-database-operator.yaml](./oracle-database-operator.yaml) to deploy the Operator

    ```sh
      kubectl apply -f oracle-database-operator.yaml
    ```

  ##### 2. Namespace Scoped Deployment
<<<<<<< HEAD

   In this mode, OraOperator can be deployed to operate in a namespace, and to monitor one or many namespaces.

  - Grant `serviceaccount:oracle-database-operator-system:default` service account with resource access in the required namespaces. For example, to monitor only the default namespace, apply the [default-ns-role-binding.yaml](./rbac/default-ns-role-binding.yaml)

    ```sh
      kubectl apply -f rbac/default-ns-role-binding.yaml
    ```
    To watch additional namespaces, create different role binding files for each namespace, using [default-ns-role-binding.yaml](./rbac/default-ns-role-binding.yaml) as a template, and changing the `metadata.name` and `metadata.namespace` fields

  - Next, edit the [oracle-database-operator.yaml](./oracle-database-operator.yaml) to add the required namespaces under `WATCH_NAMESPACE`. Use comma-delimited values for multiple namespaces.

=======

   In this mode, `OraOperator` can be deployed to operate in a namespace, and to monitor one or many namespaces.

  - Grant `serviceaccount:oracle-database-operator-system:default` service account with resource access in the required namespaces. For example, to monitor only the default namespace, apply the [`default-ns-role-binding.yaml`](./rbac/default-ns-role-binding.yaml)

    ```sh
      kubectl apply -f rbac/default-ns-role-binding.yaml
    ```
    To watch additional namespaces, create different role binding files for each namespace, using [default-ns-role-binding.yaml](./rbac/default-ns-role-binding.yaml) as a template, and changing the `metadata.name` and `metadata.namespace` fields

  - Next, edit the [`oracle-database-operator.yaml`](./oracle-database-operator.yaml) to add the required namespaces under `WATCH_NAMESPACE`. Use comma-delimited values for multiple namespaces.

>>>>>>> 9838a8ec
    ```sh
    - name: WATCH_NAMESPACE
      value: "default"
    ```
<<<<<<< HEAD
  - Finally, apply the edited [oracle-database-operator.yaml](./oracle-database-operator.yaml) to deploy the Operator

    ```sh
      kubectl apply -f oracle-database-operator.yaml
    ```

  
* ### ClusterRole and ClusterRoleBinding for NodePort services

  To expose services on each node's IP and port (the NodePort) apply the [node-rbac.yaml](./rbac/node-rbac.yaml). Note that this step is not required for LoadBalancer services.
=======
  - Finally, apply the edited [`oracle-database-operator.yaml`](./oracle-database-operator.yaml) to deploy the Operator

    ```sh
      kubectl apply -f oracle-database-operator.yaml
    ```


* ### ClusterRole and ClusterRoleBinding for NodePort services

  To expose services on each node's IP and port (the NodePort), apply the [`node-rbac.yaml`](./rbac/node-rbac.yaml). Note that this step is not required for LoadBalancer services.
>>>>>>> 9838a8ec

  ```sh
    kubectl apply -f rbac/node-rbac.yaml
  ```
## Installation
### Install Oracle DB Operator

   After you have completed the preceding prerequisite changes, you can install the operator. To install the operator in the cluster quickly, you can apply the modified `oracle-database-operator.yaml` file from the preceding step.

   Run the following command

   ```sh
   kubectl apply -f oracle-database-operator.yaml
   ```

## Install Oracle DB Operator

   After you have completed the preceding prerequisite changes, you can install the operator. To install the operator in the cluster quickly, you can apply the modified `oracle-database-operator.yaml` file from the preceding step.

   Run the following command

   ```sh
   kubectl apply -f oracle-database-operator.yaml
   ```

  Ensure that the operator pods are up and running. For high availability, operator pod replicas are set to a default of 3. You can scale this setting up or down.

  ```sh
  $ kubectl get pods -n oracle-database-operator-system

    NAME                                                                 READY   STATUS    RESTARTS   AGE
    pod/oracle-database-operator-controller-manager-78666fdddb-s4xcm     1/1     Running   0          11d
    pod/oracle-database-operator-controller-manager-78666fdddb-5k6n4     1/1     Running   0          11d
    pod/oracle-database-operator-controller-manager-78666fdddb-t6bzb     1/1     Running   0          11d

  ```

* Check the resources

You should see that the operator is up and running, along with the shipped controllers.

For more details, see [Oracle Database Operator Installation Instructions](./docs/installation/OPERATOR_INSTALLATION_README.md).
## Documentation
## Getting Started with the Operator (Quickstart)

The following quickstarts are designed for specific database configurations:

* [Oracle Autonomous Database](./docs/adb/README.md)
* [Oracle Autonomous Container Database](./docs/adb/ACD.md)
* [Containerized Oracle Single Instance Database and Data Guard](./docs/sidb/README.md)
* [Containerized Oracle Globally Distributed Database](./docs/sharding/README.md)
* [Oracle Multitenant Database](./docs/multitenant/README.md)
* [Oracle Base Database Service (OBDS)](./docs/dbcs/README.md)


The following quickstart is designed for non-database configurations:
* [Oracle Database Observability](./docs/observability/README.md)


The following quickstart is designed for non-database configurations:
* [Oracle Database Observability](./docs/observability/README.md)

## Examples
YAML file templates are available under [`/config/samples`](./config/samples/). You can copy and edit these template files to configure them for your use cases.

## Uninstall the Operator

  To uninstall the operator, the final step consists of deciding whether you want to delete the custom resource definitions (CRDs) and Kubernetes `APIServices` introduced into the cluster by the operator. Choose one of the following options:

* ### Delete the CRDs and APIServices

  To delete all the CRD instances deployed to cluster by the operator, run the following commands, where <namespace> is the namespace of the cluster object:

  ```sh
  kubectl delete oraclerestdataservice.database.oracle.com --all -n <namespace>
  kubectl delete singleinstancedatabase.database.oracle.com --all -n <namespace>
  kubectl delete shardingdatabase.database.oracle.com --all -n <namespace>
  kubectl delete dbcssystem.database.oracle.com --all -n <namespace>
  kubectl delete autonomousdatabase.database.oracle.com --all -n <namespace>
  kubectl delete autonomousdatabasebackup.database.oracle.com --all -n <namespace>
  kubectl delete autonomousdatabaserestore.database.oracle.com --all -n <namespace>
  kubectl delete autonomouscontainerdatabase.database.oracle.com --all -n <namespace>
  kubectl delete cdb.database.oracle.com --all -n <namespace>
  kubectl delete pdb.database.oracle.com --all -n <namespace>
  kubectl delete dataguardbrokers.database.oracle.com --all -n <namespace>
  kubectl delete databaseobserver.observability.oracle.com --all -n <namespace>
  ```

* ### Delete the RBACs

  ```sh
  cat rbac/* | kubectl delete -f -
  ```

* ### Delete the Deployment

  After all CRD instances are deleted, it is safe to remove the CRDs, APIServices and operator deployment. To remove these files, use the following command:

  ```sh
  kubectl delete -f oracle-database-operator.yaml --ignore-not-found=true
  ```

  Note: If the CRD instances are not deleted, and the operator is deleted by using the preceding command, then operator deployment and instance objects (pods, services, PVCs, and so on) are deleted. However, if that happens, then the CRD deletion stops responding. This is because the CRD instances have properties that prevent their deletion, and that can only be removed by the operator pod, which is deleted when the APIServices are deleted.

## Documentation for the supported Oracle Database configurations

* [Oracle Autonomous Database](https://docs.oracle.com/en-us/iaas/Content/Database/Concepts/adboverview.htm)
* [Components of Dedicated Autonomous Database](https://docs.oracle.com/en-us/iaas/autonomous-database/doc/components.html)
* [Oracle Database Single Instance](https://docs.oracle.com/en/database/oracle/oracle-database/)
* [Oracle Globally Distributed Database](https://docs.oracle.com/en/database/oracle/oracle-database/21/shard/index.html)
* [Oracle Database Cloud Service](https://docs.oracle.com/en/database/database-cloud-services.html)

## Contributing

This project welcomes contributions from the community. Before submitting a pull request, please [review our contribution guide](./CONTRIBUTING.md)

## Help

<<<<<<< HEAD
You can submit a GitHub issue, oir submit an issue and then file an [Oracle Support service](https://support.oracle.com/portal/) request. To file an issue or a service request, use the following product ID: 14430.
=======
You can submit a GitHub issue, or submit an issue and then file an [Oracle Support service](https://support.oracle.com/portal/) request. To file an issue or a service request, use the following product ID: 14430.
>>>>>>> 9838a8ec

## Security

Please consult the [security guide](./SECURITY.md) for our responsible security vulnerability disclosure process

### Managing Sensitive Data

Kubernetes secrets are the usual means for storing credentials or passwords input for access. The operator reads the Secrets programmatically, which limits exposure of sensitive data. However, to protect your sensitive data, Oracle strongly recommends that you set and get sensitive data from Oracle Cloud Infrastructure Vault, or from third-party Vaults.

The following is an example of a YAML file fragment for specifying Oracle Cloud Infrastructure Vault as the repository for the admin password.

```yaml
 adminPassword:
      ociSecretOCID: ocid1.vaultsecret.oc1...
```

Examples in this repository where passwords are entered on the command line are for demonstration purposes only.

## License

<<<<<<< HEAD
Copyright (c) 2022, 2024 Oracle and/or its affiliates.
=======
Copyright (c) 2022, 2025 Oracle and/or its affiliates.
>>>>>>> 9838a8ec
Released under the Universal Permissive License v1.0 as shown at [https://oss.oracle.com/licenses/upl/](https://oss.oracle.com/licenses/upl/)<|MERGE_RESOLUTION|>--- conflicted
+++ resolved
@@ -4,62 +4,16 @@
 
 As part of Oracle's resolution to make Oracle Database Kubernetes native (that is, observable and operable by Kubernetes), Oracle released the  _Oracle Database Operator for Kubernetes_ (`OraOperator` or the operator). OraOperator extends the Kubernetes API with custom resources and controllers for automating the management of the Oracle Database lifecycle.
 
-<<<<<<< HEAD
-In this v1.1.0 production release, `OraOperator` supports the following database configurations and infrastructure:
-=======
 ##  Supported Database Configurations in V1.2.0
 In this v1.2.0 production release, `OraOperator` supports the following database configurations, and controllers:
->>>>>>> 9838a8ec
 
 * Oracle Autonomous Database:
   * Oracle Autonomous Database shared Oracle Cloud Infrastructure (OCI) (ADB-S)
   * Oracle Autonomous Database on dedicated Cloud infrastructure (ADB-D)
-<<<<<<< HEAD
-  * Oracle Autonomous Container Database (ACD) (infrastructure) is the infrastructure for provisioning Autonomous Databases.
-=======
   * Oracle Autonomous Container Database (ACD), the infrastructure for provisioning Autonomous Databases.
->>>>>>> 9838a8ec
 * Containerized Single Instance databases (SIDB) deployed in the Oracle Kubernetes Engine (OKE) and any k8s where OraOperator is deployed
 * Containerized Oracle Globally Distributed Databases(GDD) deployed in OKE and any k8s where OraOperator is deployed
 * Oracle Multitenant Databases (CDB/PDBs)
-<<<<<<< HEAD
-* Oracle Base Database Cloud Service (BDBCS)
-* Oracle Data Guard (Preview status)
-* Oracle Database Observability  (Preview status)
-
-Oracle will continue to extend `OraOperator` to support additional Oracle Database configurations.
-
-## New in V1.1.0 Release
-* Namespace scope deployment option
-* Enhanced security with namespace scope deployment option
-* Support for Oracle Database 23ai Free (with SIDB)
-* Automatic Storage Expansion for SIDB and Oracle Globally Distributed Database
-* User-Defined Sharding
-* TCPS support customer provided certs
-* Execute custom scripts during DB setup/startup
-* Patching for SIDB Primary/Standby in Data Guard
-* Long-term backup for Autonomous Databases (ADB): Support for [long-term retention backup](https://docs.oracle.com/en/cloud/paas/autonomous-database/serverless/adbsb/backup-long-term.html) and removed support for the deprecated mandatory backup
-* Wallet expiry date for ADB: A user-friendly enhancement to display the wallet expiry date in the status of the associated ADB
-* Wait-for-Completion option for ADB: Supports `kubectl wait` command that allows the user to wait for a specific condition on ADB
-* OKE workload Identify: Supports OKE workload identity authentication method (i.e., uses OKE credentials). For more details, refer to [Oracle Autonomous Database (ADB) Prerequisites](docs/adb/ADB_PREREQUISITES.md#authorized-with-oke-workload-identity)
-* Database Observability (Preview - Metrics)
-
-## Features Summary
-
-This release of Oracle Database Operator for Kubernetes (the operator) supports the following lifecycle operations:
-
-* ADB-S/ADB-D: Provision, bind, start, stop, terminate (soft/hard), scale (up/down), long-term backup, manual restore
-* ACD: provision, bind, restart, terminate (soft/hard)
-* SIDB: Provision, clone, patch (in-place/out-of-place), update database initialization parameters, update database configuration (Flashback, archiving), Oracle Enterprise Manager (EM) Express (a basic observability console), Oracle REST Data Service (ORDS) to support REST based SQL, PDB management, SQL Developer Web, and Application Express (Apex)
-* GDD: Provision/deploy Oracle Globally Distributed Databases and the GDD topology, Add a new shard, Delete an existing shard
-* Oracle Multitenant Database: Bind to a CDB, Create a  PDB, Plug a  PDB, Unplug a PDB, Delete a PDB, Clone a PDB, Open/Close a PDB
-* Oracle Base Database Cloud Service (BDBCS): provision, bind, scale shape Up/Down, Scale Storage Up, Terminate and Update License
-* Oracle Data Guard: Provision a Standby for the SIDB resource, Create a Data Guard Configuration, Perform a Switchover, Patch Primary and Standby databases in Data Guard Configuration
-* Oracle Database Observability: create, patch, delete databaseObserver resources
-* Watch over a set of namespaces or all the namespaces in the cluster using the "WATCH_NAMESPACE" env variable of the operator deployment
-
-The upcoming releases will support new configurations, operations, and capabilities.
-=======
 * Oracle Base Database Service (OBDS) on Oracle Cloud Infrastructure (OCI)
 * Oracle Data Guard
 * Oracle Database Observability
@@ -89,7 +43,6 @@
   - Bug Fix: Prometheus label config
 * Oracle Base Database Service: support for Oracle Database 23ai Cloning, using KMS Vaults, PDB creation.
 
-
 ## New Product Features
 *The Operator itself, as a product, brings the following new features:
 * Published on `operatorhub.io`
@@ -111,7 +64,6 @@
 * Oracle Database Observability: create, patch, delete `databaseObserver` resources (Logs and Metrics)
 * Watch over a set of namespaces or all the namespaces in the cluster using the `WATCH_NAMESPACE` environment variable of the operator deployment
 
->>>>>>> 9838a8ec
 
 ## Release Status
 
@@ -136,11 +88,7 @@
   Install the certificate manager with the following command:
 
   ```sh
-<<<<<<< HEAD
-  kubectl apply -f https://github.com/cert-manager/cert-manager/releases/download/v1.14.4/cert-manager.yaml
-=======
   kubectl apply -f https://github.com/cert-manager/cert-manager/releases/download/v1.16.2/cert-manager.yaml
->>>>>>> 9838a8ec
   ```
 
 * ### Create Role Bindings for Access Management
@@ -150,13 +98,8 @@
 
     This is the default mode, in which OraOperator is deployed to operate in a cluster, and to monitor all the namespaces in the cluster.
 
-<<<<<<< HEAD
-  - Grant the `serviceaccount:oracle-database-operator-system:default` cluster wide access for the resources by applying [cluster-role-binding.yaml](./rbac/cluster-role-binding.yaml)
-      
-=======
   - Grant the `serviceaccount:oracle-database-operator-system:default` clusterwide access for the resources by applying [cluster-role-binding.yaml](./rbac/cluster-role-binding.yaml)
 
->>>>>>> 9838a8ec
     ```sh
       kubectl apply -f rbac/cluster-role-binding.yaml
     ```
@@ -168,60 +111,31 @@
     ```
 
   ##### 2. Namespace Scoped Deployment
-<<<<<<< HEAD
-
-   In this mode, OraOperator can be deployed to operate in a namespace, and to monitor one or many namespaces.
-
-  - Grant `serviceaccount:oracle-database-operator-system:default` service account with resource access in the required namespaces. For example, to monitor only the default namespace, apply the [default-ns-role-binding.yaml](./rbac/default-ns-role-binding.yaml)
+
+   In this mode, `OraOperator` can be deployed to operate in a namespace, and to monitor one or many namespaces.
+
+  - Grant `serviceaccount:oracle-database-operator-system:default` service account with resource access in the required namespaces. For example, to monitor only the default namespace, apply the [`default-ns-role-binding.yaml`](./rbac/default-ns-role-binding.yaml)
 
     ```sh
       kubectl apply -f rbac/default-ns-role-binding.yaml
     ```
     To watch additional namespaces, create different role binding files for each namespace, using [default-ns-role-binding.yaml](./rbac/default-ns-role-binding.yaml) as a template, and changing the `metadata.name` and `metadata.namespace` fields
 
-  - Next, edit the [oracle-database-operator.yaml](./oracle-database-operator.yaml) to add the required namespaces under `WATCH_NAMESPACE`. Use comma-delimited values for multiple namespaces.
-
-=======
-
-   In this mode, `OraOperator` can be deployed to operate in a namespace, and to monitor one or many namespaces.
-
-  - Grant `serviceaccount:oracle-database-operator-system:default` service account with resource access in the required namespaces. For example, to monitor only the default namespace, apply the [`default-ns-role-binding.yaml`](./rbac/default-ns-role-binding.yaml)
-
-    ```sh
-      kubectl apply -f rbac/default-ns-role-binding.yaml
-    ```
-    To watch additional namespaces, create different role binding files for each namespace, using [default-ns-role-binding.yaml](./rbac/default-ns-role-binding.yaml) as a template, and changing the `metadata.name` and `metadata.namespace` fields
-
   - Next, edit the [`oracle-database-operator.yaml`](./oracle-database-operator.yaml) to add the required namespaces under `WATCH_NAMESPACE`. Use comma-delimited values for multiple namespaces.
 
->>>>>>> 9838a8ec
     ```sh
     - name: WATCH_NAMESPACE
       value: "default"
     ```
-<<<<<<< HEAD
-  - Finally, apply the edited [oracle-database-operator.yaml](./oracle-database-operator.yaml) to deploy the Operator
+  - Finally, apply the edited [`oracle-database-operator.yaml`](./oracle-database-operator.yaml) to deploy the Operator
 
     ```sh
       kubectl apply -f oracle-database-operator.yaml
     ```
 
-  
 * ### ClusterRole and ClusterRoleBinding for NodePort services
 
-  To expose services on each node's IP and port (the NodePort) apply the [node-rbac.yaml](./rbac/node-rbac.yaml). Note that this step is not required for LoadBalancer services.
-=======
-  - Finally, apply the edited [`oracle-database-operator.yaml`](./oracle-database-operator.yaml) to deploy the Operator
-
-    ```sh
-      kubectl apply -f oracle-database-operator.yaml
-    ```
-
-
-* ### ClusterRole and ClusterRoleBinding for NodePort services
-
   To expose services on each node's IP and port (the NodePort), apply the [`node-rbac.yaml`](./rbac/node-rbac.yaml). Note that this step is not required for LoadBalancer services.
->>>>>>> 9838a8ec
 
   ```sh
     kubectl apply -f rbac/node-rbac.yaml
@@ -340,11 +254,7 @@
 
 ## Help
 
-<<<<<<< HEAD
-You can submit a GitHub issue, oir submit an issue and then file an [Oracle Support service](https://support.oracle.com/portal/) request. To file an issue or a service request, use the following product ID: 14430.
-=======
 You can submit a GitHub issue, or submit an issue and then file an [Oracle Support service](https://support.oracle.com/portal/) request. To file an issue or a service request, use the following product ID: 14430.
->>>>>>> 9838a8ec
 
 ## Security
 
@@ -365,9 +275,5 @@
 
 ## License
 
-<<<<<<< HEAD
-Copyright (c) 2022, 2024 Oracle and/or its affiliates.
-=======
 Copyright (c) 2022, 2025 Oracle and/or its affiliates.
->>>>>>> 9838a8ec
 Released under the Universal Permissive License v1.0 as shown at [https://oss.oracle.com/licenses/upl/](https://oss.oracle.com/licenses/upl/)