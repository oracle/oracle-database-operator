# Oracle Database Operator for Kubernetes

## Make Oracle Database Kubernetes Native - Take 2 

As part of Oracle's resolution to make Oracle Database Kubernetes-native (that is, observable and operable by Kubernetes), Oracle released _Oracle Database Operator for Kubernetes_ (`OraOperator`). OraOperator extends the Kubernetes API with custom resources and controllers for automating Oracle Database lifecycle management.

<<<<<<< HEAD
Since Oracle Database 19c, the Oracle Database images have been supported in containers (Docker, Podman) for production use and Kubernetes deployment with Helm Charts. This release includes Oracle Database Operator, which is a new open source product that extends the Kubernetes API with custom resources and controllers for automating Oracle Database lifecycle management.
=======
In this v0.2.0 release, `OraOperator` supports the following database configurations and infrastructure:
>>>>>>> 7eedef6f

* Oracle Autonomous Database on shared Oracle Cloud Infrastructure (OCI) (ADB-S)
* Oracle Autonomous Database on dedicated Cloud infrastructure (ADB-D)
* Containerized Single Instance databases (SIDB) deployed in the Oracle Kubernetes Engine (OKE) and any k8s where OraOperator is deployed
* Containerized Sharded databases (SHARDED) deployed in OKE and any k8s where OraOperator is deployed
* Oracle On-Premises Databases (CDB/PDBs, Exadata)
* Oracle Database Cloud Service (DBCS) (VMDB)
* Oracle Autonomous Container Database (ACD) (infrastructure) the infrastructure for provisionning Autonomous Databases.

Oracle will continue to extent OraOperator  to support additional Oracle Database configurations.

## Features Summary

This release of Oracle Database Operator for Kubernetes (the operator) supports the following lifecycle operations:

* ADB-S: Provision, Bind, Start, Stop, terminate (soft/hard), scale (up/down), Manual Backup, Manual Restore
* ADB-D: provision, bind, start, stop, terminate (soft/hard), scale (up/down), Manual Backup, Manual Restore
* ACD: provision, bind, restart, terminate (soft/hard)
* SIDB: Provision, clone, patch (in-place/out-of-place), update database initialization parameters, update database configuration (Flashback, archiving), Oracle Enterprise Manager (EM) Express (a basic observability console), Oracle REST Data Service (ORDS) to support REST based SQL, PDB management, SQL Developer Web, and Application Express (Apex)
* SHARDED: Provision/deploy sharded databases and the shard topology, Add a new shard, Delete an existing shard
* On-Premises Database: Bind to a CDB, Create a  PDB, Plug a  PDB, Unplug a PDB, Delete a PDB, Clone a PDB, Open/Close a PDB
* Database Cloud Service: Provision, Bind, Scale Up/Down, Liveness Probe, Manual Backup

The upcoming releases will support new configurations, operations and capabilities.

## Release Status

**CAUTION:** The current release of `OraOperator` (v0.2.0) is for development and test only. DO NOT USE IN PRODUCTION.

This release has been installed and tested on the following Kubernetes platforms:

* [Oracle Container Engine for Kubernetes (OKE)](https://www.oracle.com/cloud-native/container-engine-kubernetes/) with Kubernetes 1.17 or later
* [Oracle Linux Cloud Native Environment(OLCNE)](https://docs.oracle.com/en/operating-systems/olcne/) 1.3 or later
* [Minikube](https://minikube.sigs.k8s.io/docs/) with version v1.21.0 or later
* [Azure Kubernetes Service](https://azure.microsoft.com/en-us/services/kubernetes-service/) 
* [Amazon Elastic Kubernetes Service](https://aws.amazon.com/eks/)
* [Red Hat OKD](https://www.okd.io/)
* [Red Hat OpenShift](https://www.redhat.com/en/technologies/cloud-computing/openshift/)

## Prerequisites

Oracle strongly recommends that you ensure your system meets the following [Prerequisites](./PREREQUISITES.md).

* ### Install cert-manager

  The operator uses webhooks for validating user input before persisting it in Etcd. Webhooks require TLS certificates that are generated and managed by a certificate manager.

  Install the certificate manager with the following command:

  ```sh
  kubectl apply -f https://github.com/jetstack/cert-manager/releases/latest/download/cert-manager.yaml
  ```

## Quick Install of the Operator

  To install the operator in the cluster quickly, you can use a single [oracle-database-operator.yaml](https://github.com/oracle/oracle-database-operator/blob/main/oracle-database-operator.yaml) file. 

  Run the following command

  ```sh
  kubectl apply -f oracle-database-operator.yaml
  ```

  Ensure that operator pods are up and running. Operator pod replicas are set to a default of 3 for High Availability, which can be scaled up and down.

  ```sh
  $ kubectl get pods -n oracle-database-operator-system
  
    NAME                                                                 READY   STATUS    RESTARTS   AGE
    pod/oracle-database-operator-controller-manager-78666fdddb-s4xcm     1/1     Running   0          11d
    pod/oracle-database-operator-controller-manager-78666fdddb-5k6n4     1/1     Running   0          11d
    pod/oracle-database-operator-controller-manager-78666fdddb-t6bzb     1/1     Running   0          11d

  ```

* Check the resources

You should see that the operator is up and running, along with the shipped controllers.

For more details, see [Oracle Database Operator Installation Instrunctions](./docs/installation/OPERATOR_INSTALLATION_README.md).

## Getting Started with the Operator (Quickstart)

The quickstarts are designed for specific database configurations:

* [Oracle Autonomous Database](./docs/adb/README.md)
* [Oracle Autonomous Container Database](./docs/acd/README.md)
* [Containerized Oracle Single Instance Database](./docs/sidb/README.md)
* [Containerized Oracle Sharded Database](./docs/sharding/README.md)
* [Oracle On-Premises Database](./docs/onpremdb/README.md)
* [Oracle Database Cloud Service](./docs/dbcs/README.md)

YAML file templates are available under [`/config/samples`](./config/samples/). You can copy and edit these template files to configure them for your use cases. 

## Uninstall the Operator

  To uninstall the operator, the final step consists of deciding whether or not you want to delete the CRDs and APIServices that were introduced to the cluster by the operator. Choose one of the following options:

* ### Deleting the CRDs and APIServices

  To delete all the CRD instances deployed to cluster by the operator, run the following commands, where <namespace> is the namespace of the cluster object:

  ```sh
  kubectl delete oraclerestdataservices.database.oracle.com --all -n <namespace>
  kubectl delete singleinstancedatabase.database.oracle.com --all -n <namespace>
  kubectl delete shardingdatabase.database.oracle.com --all -n <namespace>
  kubectl delete autonomousdatabase.database.oracle.com --all -n <namespace>
  kubectl delete autonomousdatabasebackup.database.oracle.com --all -n <namespace>
  kubectl delete autonomousdatabaserestore.database.oracle.com --all -n <namespace>
  kubectl delete autonomouscontainerdatabase.database.oracle.com --all -n <namespace>
  kubectl delete dbcssystem.database.oracle.com --all -n <namespace>
  ```

  After all CRD instances are deleted, it is safe to remove the CRDs, APISerivces and operator deployment.

  ```sh
  kubectl delete -f oracle-database-operator.yaml --ignore-not-found=true
  ```

  Note: If the CRD instances are not deleted, and the operator is deleted by using the preceding command, then operator deployment and instance objects (pods,services, PVCs, and so on) are deleted. However, the CRD deletion stops responding, because the CRD instances have properties that prevent its deletion and that can only be removed by the operator pod, which is deleted when the APIServices are deleted.


## Docs of the supported Oracle Database configurations

* [Oracle Autonomous Database](https://docs.oracle.com/en-us/iaas/Content/Database/Concepts/adboverview.htm)
* [Components of Dedicated Autonomous Database](https://docs.oracle.com/en-us/iaas/autonomous-database/doc/components.html)
* [Oracle Database Single Instance](https://docs.oracle.com/en/database/oracle/oracle-database/)
* [Oracle Database Sharding](https://docs.oracle.com/en/database/oracle/oracle-database/21/shard/index.html)
* [Oracle Database Cloud Service](https://docs.oracle.com/en/database/database-cloud-services.html)

## Contributing

See [Contributing to this Repository](./CONTRIBUTING.md)

## Support

You can submit a GitHub issue, or you can also file an [Oracle Support service](https://support.oracle.com/portal/) request, using the product id: 14430.

## Security

Secure platforms are an important basis for general system security. Ensure that your deployment is in compliance with common security practices.

### Managing Sensitive Data
Kubernetes secrets are the usual means for storing credentials or passwords input for access. The operator reads the Secrets programmatically, which limits exposure of sensitive data. However, to protect your sensitive data, Oracle strongly recommends that you set and get sensitive data from Oracle Cloud Infrastructure Vault, or from third-party Vaults.

The following is an example of a YAML file fragment for specifying Oracle Cloud Infrastructure Vault as the repository for the admin password.
 ```
 adminPassword:
      ociSecretOCID: ocid1.vaultsecret.oc1...
```
Examples in this repository where passwords are entered on the command line are for demonstration purposes only. 

### Reporting a Security Issue

See [Reporting security vulnerabilities](./SECURITY.md)



## License

Copyright (c) 2022 Oracle and/or its affiliates.
Released under the Universal Permissive License v1.0 as shown at [https://oss.oracle.com/licenses/upl/](https://oss.oracle.com/licenses/upl/)<|MERGE_RESOLUTION|>--- conflicted
+++ resolved
@@ -4,11 +4,7 @@
 
 As part of Oracle's resolution to make Oracle Database Kubernetes-native (that is, observable and operable by Kubernetes), Oracle released _Oracle Database Operator for Kubernetes_ (`OraOperator`). OraOperator extends the Kubernetes API with custom resources and controllers for automating Oracle Database lifecycle management.
 
-<<<<<<< HEAD
-Since Oracle Database 19c, the Oracle Database images have been supported in containers (Docker, Podman) for production use and Kubernetes deployment with Helm Charts. This release includes Oracle Database Operator, which is a new open source product that extends the Kubernetes API with custom resources and controllers for automating Oracle Database lifecycle management.
-=======
 In this v0.2.0 release, `OraOperator` supports the following database configurations and infrastructure:
->>>>>>> 7eedef6f
 
 * Oracle Autonomous Database on shared Oracle Cloud Infrastructure (OCI) (ADB-S)
 * Oracle Autonomous Database on dedicated Cloud infrastructure (ADB-D)
