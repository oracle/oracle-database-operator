/*
** Copyright (c) 2021 Oracle and/or its affiliates.
**
** The Universal Permissive License (UPL), Version 1.0
**
** Subject to the condition set forth below, permission is hereby granted to any
** person obtaining a copy of this software, associated documentation and/or data
** (collectively the "Software"), free of charge and under any and all copyright
** rights in the Software, and any and all patent rights owned or freely
** licensable by each licensor hereunder covering either (i) the unmodified
** Software as contributed to or provided by such licensor, or (ii) the Larger
** Works (as defined below), to deal in both
**
** (a) the Software, and
** (b) any piece of software and/or hardware listed in the lrgrwrks.txt file if
** one is included with the Software (each a "Larger Work" to which the Software
** is contributed by such licensors),
**
** without restriction, including without limitation the rights to copy, create
** derivative works of, display, perform, and distribute the Software and make,
** use, sell, offer for sale, import, export, have made, and have sold the
** Software and the Larger Work(s), and to sublicense the foregoing rights on
** either these or other terms.
**
** This license is subject to the following condition:
** The above copyright notice and either this complete permission notice or at
** a minimum a reference to the UPL must be included in all copies or
** substantial portions of the Software.
**
** THE SOFTWARE IS PROVIDED "AS IS", WITHOUT WARRANTY OF ANY KIND, EXPRESS OR
** IMPLIED, INCLUDING BUT NOT LIMITED TO THE WARRANTIES OF MERCHANTABILITY,
** FITNESS FOR A PARTICULAR PURPOSE AND NONINFRINGEMENT. IN NO EVENT SHALL THE
** AUTHORS OR COPYRIGHT HOLDERS BE LIABLE FOR ANY CLAIM, DAMAGES OR OTHER
** LIABILITY, WHETHER IN AN ACTION OF CONTRACT, TORT OR OTHERWISE, ARISING FROM,
** OUT OF OR IN CONNECTION WITH THE SOFTWARE OR THE USE OR OTHER DEALINGS IN THE
** SOFTWARE.
 */

package main

import (
	"context"
	"flag"
	"os"
	"strconv"
	"time"

	"k8s.io/apimachinery/pkg/runtime"
	utilruntime "k8s.io/apimachinery/pkg/util/runtime"
	clientgoscheme "k8s.io/client-go/kubernetes/scheme"
	_ "k8s.io/client-go/plugin/pkg/client/auth/gcp"
	ctrl "sigs.k8s.io/controller-runtime"
	"sigs.k8s.io/controller-runtime/pkg/client"
	"sigs.k8s.io/controller-runtime/pkg/log/zap"

	databasev1alpha1 "github.com/oracle/oracle-database-operator/apis/database/v1alpha1"
	databasecontroller "github.com/oracle/oracle-database-operator/controllers/database"
	// +kubebuilder:scaffold:imports
)

var (
	scheme   = runtime.NewScheme()
	setupLog = ctrl.Log.WithName("setup")
)

func init() {
	utilruntime.Must(clientgoscheme.AddToScheme(scheme))

	utilruntime.Must(databasev1alpha1.AddToScheme(scheme))
	// +kubebuilder:scaffold:scheme
}

func main() {
	var metricsAddr string
	var enableLeaderElection bool
	flag.StringVar(&metricsAddr, "metrics-addr", ":8080", "The address the metric endpoint binds to.")
	flag.BoolVar(&enableLeaderElection, "enable-leader-election", false,
		"Enable leader election for controller manager. "+
			"Enabling this will ensure there is only one active controller manager.")
	flag.Parse()

	ctrl.SetLogger(zap.New(zap.UseDevMode(true)))

	mgr, err := ctrl.NewManager(ctrl.GetConfigOrDie(), ctrl.Options{
		Scheme:             scheme,
		MetricsBindAddress: metricsAddr,
		Port:               9443,
		LeaderElection:     enableLeaderElection,
		LeaderElectionID:   "a9d608ea.oracle.com",
	})
	if err != nil {
		setupLog.Error(err, "unable to start manager")
		os.Exit(1)
	}

	// Get Cache
	cache := mgr.GetCache()

	if err = (&databasecontroller.AutonomousDatabaseReconciler{
		KubeClient: mgr.GetClient(),
		Log:        ctrl.Log.WithName("controllers").WithName("database").WithName("AutonomousDatabase"),
		Scheme:     mgr.GetScheme(),
	}).SetupWithManager(mgr); err != nil {
		setupLog.Error(err, "unable to create controller", "controller", "AutonomousDatabase")
		os.Exit(1)
	}
	if err = (&databasecontroller.AutonomousDatabaseBackupReconciler{
		KubeClient: mgr.GetClient(),
		Log:        ctrl.Log.WithName("controllers").WithName("AutonomousDatabaseBackup"),
		Scheme:     mgr.GetScheme(),
	}).SetupWithManager(mgr); err != nil {
		setupLog.Error(err, "unable to create controller", "controller", "AutonomousDatabaseBackup")
		os.Exit(1)
	}
	if err = (&databasecontroller.AutonomousDatabaseRestoreReconciler{
		KubeClient: mgr.GetClient(),
		Log:        ctrl.Log.WithName("controllers").WithName("AutonomousDatabaseRestore"),
		Scheme:     mgr.GetScheme(),
	}).SetupWithManager(mgr); err != nil {
		setupLog.Error(err, "unable to create controller", "controller", "AutonomousDatabaseRestore")
		os.Exit(1)
	}
	if err = (&databasecontroller.SingleInstanceDatabaseReconciler{
		Client:   mgr.GetClient(),
		Log:      ctrl.Log.WithName("controllers").WithName("database").WithName("SingleInstanceDatabase"),
		Scheme:   mgr.GetScheme(),
		Config:   mgr.GetConfig(),
		Recorder: mgr.GetEventRecorderFor("SingleInstanceDatabase"),
	}).SetupWithManager(mgr); err != nil {
		setupLog.Error(err, "unable to create controller", "controller", "SingleInstanceDatabase")
		os.Exit(1)
	}
	if err = (&databasecontroller.ShardingDatabaseReconciler{
		Client:   mgr.GetClient(),
		Log:      ctrl.Log.WithName("controllers").WithName("database").WithName("ShardingDatabase"),
		Scheme:   mgr.GetScheme(),
		Recorder: mgr.GetEventRecorderFor("ShardingDatabase"),
	}).SetupWithManager(mgr); err != nil {
		setupLog.Error(err, "unable to create controller", "controller", "ShardingDatabase")
		os.Exit(1)
	}
	if err = (&databasecontroller.OracleRestDataServiceReconciler{
		Client:   mgr.GetClient(),
		Log:      ctrl.Log.WithName("controllers").WithName("OracleRestDataService"),
		Scheme:   mgr.GetScheme(),
		Config:   mgr.GetConfig(),
		Recorder: mgr.GetEventRecorderFor("OracleRestDataService"),
	}).SetupWithManager(mgr); err != nil {
		setupLog.Error(err, "unable to create controller", "controller", "OracleRestDataService")
		os.Exit(1)
	}

	// Set RECONCILE_INTERVAL environment variable if you want to change the default value from 15 secs
	interval := os.Getenv("RECONCILE_INTERVAL")
	i, err := strconv.ParseInt(interval, 10, 64)
	if err != nil {
		i = 15
		setupLog.Info("Setting default reconcile period for database-controller", "Secs", i)
	}

	// Set ENABLE_WEBHOOKS=false when we run locally to skip webhook part when testing just the controller. Not to be used in production.
	if os.Getenv("ENABLE_WEBHOOKS") != "false" {
		if err = (&databasev1alpha1.SingleInstanceDatabase{}).SetupWebhookWithManager(mgr); err != nil {
			setupLog.Error(err, "unable to create webhook", "webhook", "SingleInstanceDatabase")
			os.Exit(1)
		}
<<<<<<< HEAD
		if err = (&databasev1alpha1.PDB{}).SetupWebhookWithManager(mgr); err != nil {
			setupLog.Error(err, "unable to create webhook", "webhook", "PDB")
			os.Exit(1)
		}
		if err = (&databasev1alpha1.CDB{}).SetupWebhookWithManager(mgr); err != nil {
			setupLog.Error(err, "unable to create webhook", "webhook", "CDB")
			os.Exit(1)
		}
	}

	// PDB Reconciler
	if err = (&databasecontroller.PDBReconciler{
		Client:   mgr.GetClient(),
		Scheme:   mgr.GetScheme(),
		Log:      ctrl.Log.WithName("controllers").WithName("PDB"),
		Interval: time.Duration(i),
		Recorder: mgr.GetEventRecorderFor("PDB"),
	}).SetupWithManager(mgr); err != nil {
		setupLog.Error(err, "unable to create controller", "controller", "PDB")
		os.Exit(1)
	}

	// CDB Reconciler
	if err = (&databasecontroller.CDBReconciler{
		Client:   mgr.GetClient(),
		Scheme:   mgr.GetScheme(),
		Config:   mgr.GetConfig(),
		Log:      ctrl.Log.WithName("controllers").WithName("CDB"),
		Interval: time.Duration(i),
		Recorder: mgr.GetEventRecorderFor("CDB"),
	}).SetupWithManager(mgr); err != nil {
		setupLog.Error(err, "unable to create controller", "controller", "CDB")
		os.Exit(1)
=======
		if err = (&databasev1alpha1.OracleRestDataService{}).SetupWebhookWithManager(mgr); err != nil {
			setupLog.Error(err, "unable to create webhook", "webhook", "OracleRestDataService")
			os.Exit(1)
		}
>>>>>>> f4e849b4
	}

	if err = (&databasev1alpha1.AutonomousDatabase{}).SetupWebhookWithManager(mgr); err != nil {
		setupLog.Error(err, "unable to create webhook", "webhook", "AutonomousDatabase")
		os.Exit(1)
	}
	if err = (&databasev1alpha1.AutonomousDatabaseBackup{}).SetupWebhookWithManager(mgr); err != nil {
		setupLog.Error(err, "unable to create webhook", "webhook", "AutonomousDatabaseBackup")
		os.Exit(1)
	}
	if err = (&databasev1alpha1.AutonomousDatabaseRestore{}).SetupWebhookWithManager(mgr); err != nil {
		setupLog.Error(err, "unable to create webhook", "webhook", "AutonomousDatabaseRestore")
		os.Exit(1)
	}
	// +kubebuilder:scaffold:builder

	// Add index for PDB CR to enable mgr to cache PDBs
	indexFunc := func(obj client.Object) []string {
		return []string{obj.(*databasev1alpha1.PDB).Spec.PDBName}
	}
	if err = cache.IndexField(context.TODO(), &databasev1alpha1.PDB{}, "spec.pdbName", indexFunc); err != nil {
		setupLog.Error(err, "unable to create index function for ", "controller", "PDB")
		os.Exit(1)
	}

	setupLog.Info("starting manager")
	if err := mgr.Start(ctrl.SetupSignalHandler()); err != nil {
		setupLog.Error(err, "problem running manager")
		os.Exit(1)
	}
}<|MERGE_RESOLUTION|>--- conflicted
+++ resolved
@@ -164,7 +164,10 @@
 			setupLog.Error(err, "unable to create webhook", "webhook", "SingleInstanceDatabase")
 			os.Exit(1)
 		}
-<<<<<<< HEAD
+		if err = (&databasev1alpha1.OracleRestDataService{}).SetupWebhookWithManager(mgr); err != nil {
+			setupLog.Error(err, "unable to create webhook", "webhook", "OracleRestDataService")
+			os.Exit(1)
+		}
 		if err = (&databasev1alpha1.PDB{}).SetupWebhookWithManager(mgr); err != nil {
 			setupLog.Error(err, "unable to create webhook", "webhook", "PDB")
 			os.Exit(1)
@@ -198,12 +201,6 @@
 	}).SetupWithManager(mgr); err != nil {
 		setupLog.Error(err, "unable to create controller", "controller", "CDB")
 		os.Exit(1)
-=======
-		if err = (&databasev1alpha1.OracleRestDataService{}).SetupWebhookWithManager(mgr); err != nil {
-			setupLog.Error(err, "unable to create webhook", "webhook", "OracleRestDataService")
-			os.Exit(1)
-		}
->>>>>>> f4e849b4
 	}
 
 	if err = (&databasev1alpha1.AutonomousDatabase{}).SetupWebhookWithManager(mgr); err != nil {
