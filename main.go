--- conflicted
+++ resolved
@@ -63,17 +63,12 @@
 
 	databasev1alpha1 "github.com/oracle/oracle-database-operator/apis/database/v1alpha1"
 	databasecontroller "github.com/oracle/oracle-database-operator/controllers/database"
-<<<<<<< HEAD
-
-	observabilityv1alpha1 "github.com/oracle/oracle-database-operator/apis/observability/v1alpha1"
-=======
 	dataguardcontroller "github.com/oracle/oracle-database-operator/controllers/dataguard"
 
 	databasev4 "github.com/oracle/oracle-database-operator/apis/database/v4"
 	observabilityv1 "github.com/oracle/oracle-database-operator/apis/observability/v1"
 	observabilityv1alpha1 "github.com/oracle/oracle-database-operator/apis/observability/v1alpha1"
 	observabilityv4 "github.com/oracle/oracle-database-operator/apis/observability/v4"
->>>>>>> 9838a8ec
 	observabilitycontroller "github.com/oracle/oracle-database-operator/controllers/observability"
 	// +kubebuilder:scaffold:imports
 )
@@ -287,8 +282,6 @@
 		}
 		if err = (&databasev1alpha1.ShardingDatabase{}).SetupWebhookWithManager(mgr); err != nil {
 			setupLog.Error(err, "unable to create webhook", "webhook", "ShardingDatabase")
-<<<<<<< HEAD
-=======
 			os.Exit(1)
 		}
 		if err = (&databasev1alpha1.DbcsSystem{}).SetupWebhookWithManager(mgr); err != nil {
@@ -297,14 +290,11 @@
 		}
 		if err = (&databasev4.ShardingDatabase{}).SetupWebhookWithManager(mgr); err != nil {
 			setupLog.Error(err, "unable to create webhook", "webhook", "ShardingDatabase")
->>>>>>> 9838a8ec
 		}
 		if err = (&observabilityv1alpha1.DatabaseObserver{}).SetupWebhookWithManager(mgr); err != nil {
 			setupLog.Error(err, "unable to create webhook", "webhook", "DatabaseObserver")
 			os.Exit(1)
 		}
-<<<<<<< HEAD
-=======
 		if err = (&databasev1alpha1.DbcsSystem{}).SetupWebhookWithManager(mgr); err != nil {
 			setupLog.Error(err, "unable to create webhook", "webhook", "DbcsSystem")
 			os.Exit(1)
@@ -322,7 +312,6 @@
 			setupLog.Error(err, "unable to create webhook", "webhook", "DatabaseObserver")
 			os.Exit(1)
 		}
->>>>>>> 9838a8ec
 	}
 
 	// PDB Reconciler
@@ -386,8 +375,6 @@
 		os.Exit(1)
 	}
 
-<<<<<<< HEAD
-=======
 	if err = (&databasecontroller.OrdsSrvsReconciler{
 		Client: mgr.GetClient(),
 		Scheme: mgr.GetScheme(),
@@ -397,7 +384,6 @@
 		setupLog.Error(err, "unable to create controller", "controller", "OrdsSrvs")
 	}
 
->>>>>>> 9838a8ec
 	// Observability DatabaseObserver Reconciler
 	if err = (&observabilitycontroller.DatabaseObserverReconciler{
 		Client:   mgr.GetClient(),
@@ -409,8 +395,6 @@
 		os.Exit(1)
 	}
 
-<<<<<<< HEAD
-=======
 	if err = (&databasev4.SingleInstanceDatabase{}).SetupWebhookWithManager(mgr); err != nil {
 		setupLog.Error(err, "unable to create webhook", "webhook", "SingleInstanceDatabase")
 		os.Exit(1)
@@ -423,7 +407,6 @@
 		setupLog.Error(err, "unable to create webhook", "webhook", "OracleRestDataService")
 		os.Exit(1)
 	}
->>>>>>> 9838a8ec
 	// +kubebuilder:scaffold:builder
 
 	// Add index for PDB CR to enable mgr to cache PDBs
