# Code generated by tool. DO NOT EDIT.
# This file is used to track the info used to scaffold your project
# and allow the plugins properly work.
# More info: https://book.kubebuilder.io/reference/project-config.html
domain: oracle.com
layout:
- go.kubebuilder.io/v2
multigroup: true
plugins:
  manifests.sdk.operatorframework.io/v2: {}
  scorecard.sdk.operatorframework.io/v2: {}
projectName: oracle-database-operator
repo: github.com/oracle/oracle-database-operator
resources:
- api:
    crdVersion: v1
    namespaced: true
  controller: true
  domain: oracle.com
  group: database
  kind: AutonomousDatabase
  path: github.com/oracle/oracle-database-operator/apis/database/v1alpha1
  version: v1alpha1
  webhooks:
    validation: true
    webhookVersion: v1
- api:
    crdVersion: v1
    namespaced: true
  controller: true
  domain: oracle.com
  group: database
  kind: AutonomousDatabaseBackup
  path: github.com/oracle/oracle-database-operator/apis/database/v1alpha1
  version: v1alpha1
  webhooks:
    defaulting: true
    validation: true
    webhookVersion: v1beta1
- api:
    crdVersion: v1beta1
    namespaced: true
  controller: true
  domain: oracle.com
  group: database
  kind: AutonomousDatabaseRestore
  path: github.com/oracle/oracle-database-operator/apis/database/v1alpha1
  version: v1alpha1
  webhooks:
    validation: true
    webhookVersion: v1beta1
- api:
    crdVersion: v1
    namespaced: true
  controller: true
  domain: oracle.com
  group: database
  kind: SingleInstanceDatabase
  path: github.com/oracle/oracle-database-operator/apis/database/v1alpha1
  version: v1alpha1
  webhooks:
    defaulting: true
    validation: true
    webhookVersion: v1
- api:
    crdVersion: v1
    namespaced: true
  controller: true
  domain: oracle.com
  group: database
  kind: ShardingDatabase
  path: github.com/oracle/oracle-database-operator/apis/database/v1alpha1
  version: v1alpha1
  webhooks:
    defaulting: true
    validation: true
    webhookVersion: v1beta1
- api:
    crdVersion: v1
    namespaced: true
  controller: true
  domain: oracle.com
  group: database
  kind: PDB
  path: github.com/oracle/oracle-database-operator/apis/database/v1alpha1
  version: v1alpha1
  webhooks:
    defaulting: true
    validation: true
    webhookVersion: v1
- api:
    crdVersion: v1
    namespaced: true
  controller: true
  domain: oracle.com
  group: database
  kind: CDB
  path: github.com/oracle/oracle-database-operator/apis/database/v1alpha1
  version: v1alpha1
  webhooks:
    defaulting: true
    validation: true
    webhookVersion: v1
- api:
    crdVersion: v1beta1
    namespaced: true
  controller: true
  domain: oracle.com
  group: database
  kind: OracleRestDataService
  path: github.com/oracle/oracle-database-operator/apis/database/v1alpha1
  version: v1alpha1
- api:
    crdVersion: v1beta1
    namespaced: true
  controller: true
  domain: oracle.com
  group: database
  kind: AutonomousContainerDatabase
  path: github.com/oracle/oracle-database-operator/apis/database/v1alpha1
  version: v1alpha1
  webhooks:
    validation: true
    webhookVersion: v1
- api:
    crdVersion: v1beta1
    namespaced: true
  controller: true
  domain: oracle.com
  group: database
  kind: DbcsSystem
  path: github.com/oracle/oracle-database-operator/apis/database/v1alpha1
  version: v1alpha1
  webhooks:
    defaulting: true
    validation: true
    webhookVersion: v1beta1
- api:
    crdVersion: v1beta1
    namespaced: true
  controller: true
  domain: oracle.com
  group: database
  kind: DataguardBroker
  path: github.com/oracle/oracle-database-operator/apis/database/v1alpha1
  version: v1alpha1
  webhooks:
    defaulting: true
    validation: true
    webhookVersion: v1beta1
- api:
    crdVersion: v1beta1
    namespaced: true
  controller: true
  domain: oracle.com
  group: observability
  kind: DatabaseObserver
  path: github.com/oracle/oracle-database-operator/apis/observability/v1alpha1
  version: v1alpha1
  webhooks:
    defaulting: true
    validation: true
    webhookVersion: v1beta1
<<<<<<< HEAD
=======
- api:
    crdVersion: v1beta1
    namespaced: true
  domain: oracle.com
  group: database
  kind: ShardingDatabase
  path: github.com/oracle/oracle-database-operator/apis/database/v4
  version: v4
  webhooks:
    conversion: true
    webhookVersion: v1beta1
- api:
    crdVersion: v1beta1
    namespaced: true
  domain: oracle.com
  group: database
  kind: DbcsSystem
  path: github.com/oracle/oracle-database-operator/apis/database/v4
  version: v4
- api:
    crdVersion: v1beta1
    namespaced: true
  domain: oracle.com
  group: database
  kind: LREST
  path: github.com/oracle/oracle-database-operator/apis/database/v4
  version: v4
- api:
    crdVersion: v1beta1
    namespaced: true
  domain: oracle.com
  group: database
  kind: LRPDB
  path: github.com/oracle/oracle-database-operator/apis/database/v4
  version: v4
- api:
    crdVersion: v1beta1
    namespaced: true
  domain: oracle.com
  group: database
  kind: OrdsSrvs
  path: github.com/oracle/oracle-database-operator/apis/database/v4
  version: v4
- api:
    crdVersion: v1beta1
    namespaced: true
  domain: oracle.com
  group: observability
  kind: DatabaseObserver
  path: github.com/oracle/oracle-database-operator/apis/observability/v1
  version: v1
  webhooks:
    conversion: true
    webhookVersion: v1beta1
- api:
    crdVersion: v1beta1
    namespaced: true
  domain: oracle.com
  group: observability
  kind: DatabaseObserver
  path: github.com/oracle/oracle-database-operator/apis/observability/v4
  version: v4
  webhooks:
    conversion: true
    webhookVersion: v1beta1
- api:
    crdVersion: v1beta1
    namespaced: true
  domain: oracle.com
  group: database
  kind: SingleInstanceDatabase
  path: github.com/oracle/oracle-database-operator/apis/database/v4
  version: v4
  webhooks:
    conversion: true
    webhookVersion: v1beta1
- api:
    crdVersion: v1beta1
    namespaced: true
  domain: oracle.com
  group: database
  kind: DataguardBroker
  path: github.com/oracle/oracle-database-operator/apis/database/v4
  version: v4
  webhooks:
    conversion: true
    webhookVersion: v1beta1
- api:
    crdVersion: v1beta1
    namespaced: true
  domain: oracle.com
  group: database
  kind: OracleRestDataService
  path: github.com/oracle/oracle-database-operator/apis/database/v4
  version: v4
  webhooks:
    conversion: true
    webhookVersion: v1beta1
>>>>>>> 9838a8ec
version: "3"<|MERGE_RESOLUTION|>--- conflicted
+++ resolved
@@ -161,8 +161,6 @@
     defaulting: true
     validation: true
     webhookVersion: v1beta1
-<<<<<<< HEAD
-=======
 - api:
     crdVersion: v1beta1
     namespaced: true
@@ -261,5 +259,4 @@
   webhooks:
     conversion: true
     webhookVersion: v1beta1
->>>>>>> 9838a8ec
 version: "3"