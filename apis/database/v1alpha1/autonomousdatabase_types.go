/*
** Copyright (c) 2022 Oracle and/or its affiliates.
**
** The Universal Permissive License (UPL), Version 1.0
**
** Subject to the condition set forth below, permission is hereby granted to any
** person obtaining a copy of this software, associated documentation and/or data
** (collectively the "Software"), free of charge and under any and all copyright
** rights in the Software, and any and all patent rights owned or freely
** licensable by each licensor hereunder covering either (i) the unmodified
** Software as contributed to or provided by such licensor, or (ii) the Larger
** Works (as defined below), to deal in both
**
** (a) the Software, and
** (b) any piece of software and/or hardware listed in the lrgrwrks.txt file if
** one is included with the Software (each a "Larger Work" to which the Software
** is contributed by such licensors),
**
** without restriction, including without limitation the rights to copy, create
** derivative works of, display, perform, and distribute the Software and make,
** use, sell, offer for sale, import, export, have made, and have sold the
** Software and the Larger Work(s), and to sublicense the foregoing rights on
** either these or other terms.
**
** This license is subject to the following condition:
** The above copyright notice and either this complete permission notice or at
** a minimum a reference to the UPL must be included in all copies or
** substantial portions of the Software.
**
** THE SOFTWARE IS PROVIDED "AS IS", WITHOUT WARRANTY OF ANY KIND, EXPRESS OR
** IMPLIED, INCLUDING BUT NOT LIMITED TO THE WARRANTIES OF MERCHANTABILITY,
** FITNESS FOR A PARTICULAR PURPOSE AND NONINFRINGEMENT. IN NO EVENT SHALL THE
** AUTHORS OR COPYRIGHT HOLDERS BE LIABLE FOR ANY CLAIM, DAMAGES OR OTHER
** LIABILITY, WHETHER IN AN ACTION OF CONTRACT, TORT OR OTHERWISE, ARISING FROM,
** OUT OF OR IN CONNECTION WITH THE SOFTWARE OR THE USE OR OTHER DEALINGS IN THE
** SOFTWARE.
 */

package v1alpha1

import (
	"github.com/oracle/oci-go-sdk/v65/database"
	metav1 "k8s.io/apimachinery/pkg/apis/meta/v1"
)

// EDIT THIS FILE!  THIS IS SCAFFOLDING FOR YOU TO OWN!
// NOTE: json tags are required.  Any new fields you add must have json tags for the fields to be serialized.

<<<<<<< HEAD
// name of our custom finalizer
const ADB_FINALIZER = "database.oracle.com/adb-finalizer"

=======
>>>>>>> 9838a8ec
// AutonomousDatabaseSpec defines the desired state of AutonomousDatabase
// Important: Run "make" to regenerate code after modifying this file
type AutonomousDatabaseSpec struct {
	// +kubebuilder:validation:Enum:="";Create;Sync;Update;Stop;Start;Terminate;Clone
	Action    string                    `json:"action"`
	Details   AutonomousDatabaseDetails `json:"details,omitempty"`
	Clone     AutonomousDatabaseClone   `json:"clone,omitempty"`
	Wallet    WalletSpec                `json:"wallet,omitempty"`
	OciConfig OciConfigSpec             `json:"ociConfig,omitempty"`
	// +kubebuilder:default:=false
	HardLink *bool `json:"hardLink,omitempty"`
}

type AutonomousDatabaseDetails struct {
	AutonomousDatabaseBase `json:",inline"`
	Id                     *string `json:"id,omitempty"`
}

type AutonomousDatabaseClone struct {
	AutonomousDatabaseBase `json:",inline"`
	// +kubebuilder:validation:Enum:="FULL";"METADATA"
	CloneType database.CreateAutonomousDatabaseCloneDetailsCloneTypeEnum `json:"cloneType,omitempty"`
}

// AutonomousDatabaseBase defines the detail information of AutonomousDatabase, corresponding to oci-go-sdk/database/AutonomousDatabase
type AutonomousDatabaseBase struct {
	CompartmentId               *string `json:"compartmentId,omitempty"`
	AutonomousContainerDatabase AcdSpec `json:"autonomousContainerDatabase,omitempty"`
	DisplayName                 *string `json:"displayName,omitempty"`
	DbName                      *string `json:"dbName,omitempty"`
	// +kubebuilder:validation:Enum:="OLTP";"DW";"AJD";"APEX"
	DbWorkload database.AutonomousDatabaseDbWorkloadEnum `json:"dbWorkload,omitempty"`
	// +kubebuilder:validation:Enum:="LICENSE_INCLUDED";"BRING_YOUR_OWN_LICENSE"
	LicenseModel         database.AutonomousDatabaseLicenseModelEnum `json:"licenseModel,omitempty"`
	DbVersion            *string                                     `json:"dbVersion,omitempty"`
	DataStorageSizeInTBs *int                                        `json:"dataStorageSizeInTBs,omitempty"`
	CpuCoreCount         *int                                        `json:"cpuCoreCount,omitempty"`
	// +kubebuilder:validation:Enum:="ECPU";"OCPU"
	ComputeModel         database.AutonomousDatabaseComputeModelEnum `json:"computeModel,omitempty"`
	ComputeCount         *float32                                    `json:"computeCount,omitempty"`
	OcpuCount            *float32                                    `json:"ocpuCount,omitempty"`
	AdminPassword        PasswordSpec                                `json:"adminPassword,omitempty"`
	IsAutoScalingEnabled *bool                                       `json:"isAutoScalingEnabled,omitempty"`
	IsDedicated          *bool                                       `json:"isDedicated,omitempty"`
	IsFreeTier           *bool                                       `json:"isFreeTier,omitempty"`

	// NetworkAccess
	IsAccessControlEnabled   *bool    `json:"isAccessControlEnabled,omitempty"`
	WhitelistedIps           []string `json:"whitelistedIps,omitempty"`
	SubnetId                 *string  `json:"subnetId,omitempty"`
	NsgIds                   []string `json:"nsgIds,omitempty"`
	PrivateEndpointLabel     *string  `json:"privateEndpointLabel,omitempty"`
	IsMtlsConnectionRequired *bool    `json:"isMtlsConnectionRequired,omitempty"`

	FreeformTags map[string]string `json:"freeformTags,omitempty"`
}

/************************
*	ACD specs
************************/
type K8sAcdSpec struct {
	Name *string `json:"name,omitempty"`
}

type OciAcdSpec struct {
	Id *string `json:"id,omitempty"`
}

// AcdSpec defines the spec of the target for backup/restore runs.
// The name could be the name of an AutonomousDatabase or an AutonomousDatabaseBackup
type AcdSpec struct {
	K8sAcd K8sAcdSpec `json:"k8sAcd,omitempty"`
	OciAcd OciAcdSpec `json:"ociAcd,omitempty"`
}

/************************
*	Secret specs
************************/
type K8sSecretSpec struct {
	Name *string `json:"name,omitempty"`
}

type OciSecretSpec struct {
	Id *string `json:"id,omitempty"`
}

type PasswordSpec struct {
	K8sSecret K8sSecretSpec `json:"k8sSecret,omitempty"`
	OciSecret OciSecretSpec `json:"ociSecret,omitempty"`
}

type WalletSpec struct {
	Name     *string      `json:"name,omitempty"`
	Password PasswordSpec `json:"password,omitempty"`
}

// AutonomousDatabaseStatus defines the observed state of AutonomousDatabase
type AutonomousDatabaseStatus struct {
<<<<<<< HEAD
	// INSERT ADDITIONAL STATUS FIELD - define observed state of cluster
	// Important: Run "make" to regenerate code after modifying this file
	LifecycleState       database.AutonomousDatabaseLifecycleStateEnum `json:"lifecycleState,omitempty"`
	TimeCreated          string                                        `json:"timeCreated,omitempty"`
	WalletExpiringDate   string                                        `json:"walletExpiringDate,omitempty"`
	AllConnectionStrings []ConnectionStringProfile                     `json:"allConnectionStrings,omitempty"`
=======
	// Lifecycle State of the ADB
	LifecycleState database.AutonomousDatabaseLifecycleStateEnum `json:"lifecycleState,omitempty"`
	// Creation time of the ADB
	TimeCreated string `json:"timeCreated,omitempty"`
	// Expiring date of the instance wallet
	WalletExpiringDate string `json:"walletExpiringDate,omitempty"`
	// Connection Strings of the ADB
	AllConnectionStrings []ConnectionStringProfile `json:"allConnectionStrings,omitempty"`
>>>>>>> 9838a8ec
	// +patchMergeKey=type
	// +patchStrategy=merge
	// +listType=map
	// +listMapKey=type
	Conditions []metav1.Condition `json:"conditions,omitempty"`
}

type TLSAuthenticationEnum string

const (
	tlsAuthenticationTLS  TLSAuthenticationEnum = "TLS"
	tlsAuthenticationMTLS TLSAuthenticationEnum = "Mutual TLS"
)

func GetTLSAuthenticationEnumFromString(val string) (TLSAuthenticationEnum, bool) {
	var mappingTLSAuthenticationEnum = map[string]TLSAuthenticationEnum{
		"TLS":        tlsAuthenticationTLS,
		"Mutual TLS": tlsAuthenticationMTLS,
	}

	enum, ok := mappingTLSAuthenticationEnum[val]
	return enum, ok
}

type ConnectionStringProfile struct {
	TLSAuthentication TLSAuthenticationEnum  `json:"tlsAuthentication,omitempty"`
	ConnectionStrings []ConnectionStringSpec `json:"connectionStrings"`
}

type ConnectionStringSpec struct {
	TNSName          string `json:"tnsName,omitempty"`
	ConnectionString string `json:"connectionString,omitempty"`
}

// AutonomousDatabase is the Schema for the autonomousdatabases API
// +kubebuilder:object:root=true
// +kubebuilder:resource:shortName="adb";"adbs"
// +kubebuilder:subresource:status
// +kubebuilder:printcolumn:JSONPath=".spec.details.displayName",name="Display Name",type=string
// +kubebuilder:printcolumn:JSONPath=".spec.details.dbName",name="Db Name",type=string
// +kubebuilder:printcolumn:JSONPath=".status.lifecycleState",name="State",type=string
// +kubebuilder:printcolumn:JSONPath=".spec.details.isDedicated",name="Dedicated",type=string
// +kubebuilder:printcolumn:JSONPath=".spec.details.cpuCoreCount",name="OCPUs",type=integer
// +kubebuilder:printcolumn:JSONPath=".spec.details.dataStorageSizeInTBs",name="Storage (TB)",type=integer
// +kubebuilder:printcolumn:JSONPath=".spec.details.dbWorkload",name="Workload Type",type=string
// +kubebuilder:printcolumn:JSONPath=".status.timeCreated",name="Created",type=string
type AutonomousDatabase struct {
	metav1.TypeMeta   `json:",inline"`
	metav1.ObjectMeta `json:"metadata,omitempty"`

	Spec   AutonomousDatabaseSpec   `json:"spec,omitempty"`
	Status AutonomousDatabaseStatus `json:"status,omitempty"`
}

// +kubebuilder:object:root=true

// AutonomousDatabaseList contains a list of AutonomousDatabase
type AutonomousDatabaseList struct {
	metav1.TypeMeta `json:",inline"`
	metav1.ListMeta `json:"metadata,omitempty"`
	Items           []AutonomousDatabase `json:"items"`
}

func init() {
	SchemeBuilder.Register(&AutonomousDatabase{}, &AutonomousDatabaseList{})
<<<<<<< HEAD
}

// GetLastSuccessfulSpec returns spec from the lass successful reconciliation.
// Returns nil, nil if there is no lastSuccessfulSpec.
func (adb *AutonomousDatabase) GetLastSuccessfulSpec() (*AutonomousDatabaseSpec, error) {
	val, ok := adb.GetAnnotations()[LastSuccessfulSpec]
	if !ok {
		return nil, nil
	}

	specBytes := []byte(val)
	sucSpec := AutonomousDatabaseSpec{}

	err := json.Unmarshal(specBytes, &sucSpec)
	if err != nil {
		return nil, err
	}

	return &sucSpec, nil
}

func (adb *AutonomousDatabase) UpdateLastSuccessfulSpec() error {
	specBytes, err := json.Marshal(adb.Spec)
	if err != nil {
		return err
	}

	anns := adb.GetAnnotations()

	if anns == nil {
		anns = map[string]string{
			LastSuccessfulSpec: string(specBytes),
		}
	} else {
		anns[LastSuccessfulSpec] = string(specBytes)
	}

	adb.SetAnnotations(anns)

	return nil
}

// UpdateStatusFromOCIADB updates the status subresource
func (adb *AutonomousDatabase) UpdateStatusFromOCIADB(ociObj database.AutonomousDatabase) {
	adb.Status.LifecycleState = ociObj.LifecycleState
	adb.Status.TimeCreated = FormatSDKTime(ociObj.TimeCreated)

	if *ociObj.IsDedicated {
		conns := make([]ConnectionStringSpec, len(ociObj.ConnectionStrings.AllConnectionStrings))
		for key, val := range ociObj.ConnectionStrings.AllConnectionStrings {
			conns = append(conns, ConnectionStringSpec{TNSName: key, ConnectionString: val})
		}

		adb.Status.AllConnectionStrings = []ConnectionStringProfile{
			{ConnectionStrings: conns},
		}
	} else {
		var mTLSConns []ConnectionStringSpec
		var tlsConns []ConnectionStringSpec

		var conns []ConnectionStringProfile

		for _, profile := range ociObj.ConnectionStrings.Profiles {
			if profile.TlsAuthentication == database.DatabaseConnectionStringProfileTlsAuthenticationMutual {
				mTLSConns = append(mTLSConns, ConnectionStringSpec{TNSName: *profile.DisplayName, ConnectionString: *profile.Value})
			} else {
				tlsConns = append(tlsConns, ConnectionStringSpec{TNSName: *profile.DisplayName, ConnectionString: *profile.Value})
			}
		}

		if len(mTLSConns) > 0 {
			conns = append(conns, ConnectionStringProfile{
				TLSAuthentication: tlsAuthenticationMTLS,
				ConnectionStrings: mTLSConns,
			})
		}

		if len(tlsConns) > 0 {
			conns = append(conns, ConnectionStringProfile{
				TLSAuthentication: tlsAuthenticationTLS,
				ConnectionStrings: tlsConns,
			})
		}

		adb.Status.AllConnectionStrings = conns
	}
}

// UpdateFromOCIADB updates the attributes using database.AutonomousDatabase object
func (adb *AutonomousDatabase) UpdateFromOCIADB(ociObj database.AutonomousDatabase) (specChanged bool) {
	oldADB := adb.DeepCopy()

	/***********************************
	* update the spec
	***********************************/
	adb.Spec.Details.AutonomousDatabaseOCID = ociObj.Id
	adb.Spec.Details.CompartmentOCID = ociObj.CompartmentId
	adb.Spec.Details.AutonomousContainerDatabase.OCIACD.OCID = ociObj.AutonomousContainerDatabaseId
	adb.Spec.Details.DisplayName = ociObj.DisplayName
	adb.Spec.Details.DbName = ociObj.DbName
	adb.Spec.Details.DbWorkload = ociObj.DbWorkload
	adb.Spec.Details.LicenseModel = ociObj.LicenseModel
	adb.Spec.Details.DbVersion = ociObj.DbVersion
	adb.Spec.Details.DataStorageSizeInTBs = ociObj.DataStorageSizeInTBs
	adb.Spec.Details.CPUCoreCount = ociObj.CpuCoreCount
	adb.Spec.Details.IsAutoScalingEnabled = ociObj.IsAutoScalingEnabled
	adb.Spec.Details.IsDedicated = ociObj.IsDedicated
	adb.Spec.Details.LifecycleState = NextADBStableState(ociObj.LifecycleState)
	// Special case: an emtpy map will be nil after unmarshalling while the OCI always returns an emty map.
	if len(ociObj.FreeformTags) != 0 {
		adb.Spec.Details.FreeformTags = ociObj.FreeformTags
	} else {
		adb.Spec.Details.FreeformTags = nil
	}

	// Determine network.accessType
	if *ociObj.IsDedicated {
		adb.Spec.Details.NetworkAccess.AccessType = NetworkAccessTypePrivate
	} else {
		if ociObj.NsgIds != nil || ociObj.PrivateEndpoint != nil || ociObj.PrivateEndpointIp != nil || ociObj.PrivateEndpointLabel != nil {
			adb.Spec.Details.NetworkAccess.AccessType = NetworkAccessTypePrivate
		} else if ociObj.WhitelistedIps != nil {
			adb.Spec.Details.NetworkAccess.AccessType = NetworkAccessTypeRestricted
		} else {
			adb.Spec.Details.NetworkAccess.AccessType = NetworkAccessTypePublic
		}
	}

	adb.Spec.Details.NetworkAccess.IsAccessControlEnabled = ociObj.IsAccessControlEnabled
	if len(ociObj.WhitelistedIps) != 0 {
		adb.Spec.Details.NetworkAccess.AccessControlList = ociObj.WhitelistedIps
	} else {
		adb.Spec.Details.NetworkAccess.AccessControlList = nil
	}
	adb.Spec.Details.NetworkAccess.IsMTLSConnectionRequired = ociObj.IsMtlsConnectionRequired
	adb.Spec.Details.NetworkAccess.PrivateEndpoint.SubnetOCID = ociObj.SubnetId
	if len(ociObj.NsgIds) != 0 {
		adb.Spec.Details.NetworkAccess.PrivateEndpoint.NsgOCIDs = ociObj.NsgIds
	} else {
		adb.Spec.Details.NetworkAccess.PrivateEndpoint.NsgOCIDs = nil
	}
	adb.Spec.Details.NetworkAccess.PrivateEndpoint.HostnamePrefix = ociObj.PrivateEndpointLabel

	// The admin password is not going to be updated in a bind operation. Erase the field if the lastSucSpec is nil.
	// Leave the wallet field as is because the download wallet operation is independent from the update operation.
	lastSucSpec, _ := adb.GetLastSuccessfulSpec()
	if lastSucSpec == nil {
		adb.Spec.Details.AdminPassword = PasswordSpec{}
	} else {
		adb.Spec.Details.AdminPassword = lastSucSpec.Details.AdminPassword
	}

	/***********************************
	* update the status subresource
	***********************************/
	adb.UpdateStatusFromOCIADB(ociObj)

	return !reflect.DeepEqual(oldADB.Spec, adb.Spec)
}

// RemoveUnchangedDetails removes the unchanged fields in spec.details, and returns if the details has been changed.
func (adb *AutonomousDatabase) RemoveUnchangedDetails(prevSpec AutonomousDatabaseSpec) (bool, error) {

	changed, err := removeUnchangedFields(prevSpec.Details, &adb.Spec.Details)
	if err != nil {
		return changed, err
	}

	return changed, nil
}

// A helper function which is useful for debugging. The function prints out a structural JSON format.
func (adb *AutonomousDatabase) String() (string, error) {
	out, err := json.MarshalIndent(adb, "", "    ")
	if err != nil {
		return "", err
	}
	return string(out), nil
=======
>>>>>>> 9838a8ec
}<|MERGE_RESOLUTION|>--- conflicted
+++ resolved
@@ -46,12 +46,6 @@
 // EDIT THIS FILE!  THIS IS SCAFFOLDING FOR YOU TO OWN!
 // NOTE: json tags are required.  Any new fields you add must have json tags for the fields to be serialized.
 
-<<<<<<< HEAD
-// name of our custom finalizer
-const ADB_FINALIZER = "database.oracle.com/adb-finalizer"
-
-=======
->>>>>>> 9838a8ec
 // AutonomousDatabaseSpec defines the desired state of AutonomousDatabase
 // Important: Run "make" to regenerate code after modifying this file
 type AutonomousDatabaseSpec struct {
@@ -150,14 +144,6 @@
 
 // AutonomousDatabaseStatus defines the observed state of AutonomousDatabase
 type AutonomousDatabaseStatus struct {
-<<<<<<< HEAD
-	// INSERT ADDITIONAL STATUS FIELD - define observed state of cluster
-	// Important: Run "make" to regenerate code after modifying this file
-	LifecycleState       database.AutonomousDatabaseLifecycleStateEnum `json:"lifecycleState,omitempty"`
-	TimeCreated          string                                        `json:"timeCreated,omitempty"`
-	WalletExpiringDate   string                                        `json:"walletExpiringDate,omitempty"`
-	AllConnectionStrings []ConnectionStringProfile                     `json:"allConnectionStrings,omitempty"`
-=======
 	// Lifecycle State of the ADB
 	LifecycleState database.AutonomousDatabaseLifecycleStateEnum `json:"lifecycleState,omitempty"`
 	// Creation time of the ADB
@@ -166,7 +152,6 @@
 	WalletExpiringDate string `json:"walletExpiringDate,omitempty"`
 	// Connection Strings of the ADB
 	AllConnectionStrings []ConnectionStringProfile `json:"allConnectionStrings,omitempty"`
->>>>>>> 9838a8ec
 	// +patchMergeKey=type
 	// +patchStrategy=merge
 	// +listType=map
@@ -232,185 +217,4 @@
 
 func init() {
 	SchemeBuilder.Register(&AutonomousDatabase{}, &AutonomousDatabaseList{})
-<<<<<<< HEAD
-}
-
-// GetLastSuccessfulSpec returns spec from the lass successful reconciliation.
-// Returns nil, nil if there is no lastSuccessfulSpec.
-func (adb *AutonomousDatabase) GetLastSuccessfulSpec() (*AutonomousDatabaseSpec, error) {
-	val, ok := adb.GetAnnotations()[LastSuccessfulSpec]
-	if !ok {
-		return nil, nil
-	}
-
-	specBytes := []byte(val)
-	sucSpec := AutonomousDatabaseSpec{}
-
-	err := json.Unmarshal(specBytes, &sucSpec)
-	if err != nil {
-		return nil, err
-	}
-
-	return &sucSpec, nil
-}
-
-func (adb *AutonomousDatabase) UpdateLastSuccessfulSpec() error {
-	specBytes, err := json.Marshal(adb.Spec)
-	if err != nil {
-		return err
-	}
-
-	anns := adb.GetAnnotations()
-
-	if anns == nil {
-		anns = map[string]string{
-			LastSuccessfulSpec: string(specBytes),
-		}
-	} else {
-		anns[LastSuccessfulSpec] = string(specBytes)
-	}
-
-	adb.SetAnnotations(anns)
-
-	return nil
-}
-
-// UpdateStatusFromOCIADB updates the status subresource
-func (adb *AutonomousDatabase) UpdateStatusFromOCIADB(ociObj database.AutonomousDatabase) {
-	adb.Status.LifecycleState = ociObj.LifecycleState
-	adb.Status.TimeCreated = FormatSDKTime(ociObj.TimeCreated)
-
-	if *ociObj.IsDedicated {
-		conns := make([]ConnectionStringSpec, len(ociObj.ConnectionStrings.AllConnectionStrings))
-		for key, val := range ociObj.ConnectionStrings.AllConnectionStrings {
-			conns = append(conns, ConnectionStringSpec{TNSName: key, ConnectionString: val})
-		}
-
-		adb.Status.AllConnectionStrings = []ConnectionStringProfile{
-			{ConnectionStrings: conns},
-		}
-	} else {
-		var mTLSConns []ConnectionStringSpec
-		var tlsConns []ConnectionStringSpec
-
-		var conns []ConnectionStringProfile
-
-		for _, profile := range ociObj.ConnectionStrings.Profiles {
-			if profile.TlsAuthentication == database.DatabaseConnectionStringProfileTlsAuthenticationMutual {
-				mTLSConns = append(mTLSConns, ConnectionStringSpec{TNSName: *profile.DisplayName, ConnectionString: *profile.Value})
-			} else {
-				tlsConns = append(tlsConns, ConnectionStringSpec{TNSName: *profile.DisplayName, ConnectionString: *profile.Value})
-			}
-		}
-
-		if len(mTLSConns) > 0 {
-			conns = append(conns, ConnectionStringProfile{
-				TLSAuthentication: tlsAuthenticationMTLS,
-				ConnectionStrings: mTLSConns,
-			})
-		}
-
-		if len(tlsConns) > 0 {
-			conns = append(conns, ConnectionStringProfile{
-				TLSAuthentication: tlsAuthenticationTLS,
-				ConnectionStrings: tlsConns,
-			})
-		}
-
-		adb.Status.AllConnectionStrings = conns
-	}
-}
-
-// UpdateFromOCIADB updates the attributes using database.AutonomousDatabase object
-func (adb *AutonomousDatabase) UpdateFromOCIADB(ociObj database.AutonomousDatabase) (specChanged bool) {
-	oldADB := adb.DeepCopy()
-
-	/***********************************
-	* update the spec
-	***********************************/
-	adb.Spec.Details.AutonomousDatabaseOCID = ociObj.Id
-	adb.Spec.Details.CompartmentOCID = ociObj.CompartmentId
-	adb.Spec.Details.AutonomousContainerDatabase.OCIACD.OCID = ociObj.AutonomousContainerDatabaseId
-	adb.Spec.Details.DisplayName = ociObj.DisplayName
-	adb.Spec.Details.DbName = ociObj.DbName
-	adb.Spec.Details.DbWorkload = ociObj.DbWorkload
-	adb.Spec.Details.LicenseModel = ociObj.LicenseModel
-	adb.Spec.Details.DbVersion = ociObj.DbVersion
-	adb.Spec.Details.DataStorageSizeInTBs = ociObj.DataStorageSizeInTBs
-	adb.Spec.Details.CPUCoreCount = ociObj.CpuCoreCount
-	adb.Spec.Details.IsAutoScalingEnabled = ociObj.IsAutoScalingEnabled
-	adb.Spec.Details.IsDedicated = ociObj.IsDedicated
-	adb.Spec.Details.LifecycleState = NextADBStableState(ociObj.LifecycleState)
-	// Special case: an emtpy map will be nil after unmarshalling while the OCI always returns an emty map.
-	if len(ociObj.FreeformTags) != 0 {
-		adb.Spec.Details.FreeformTags = ociObj.FreeformTags
-	} else {
-		adb.Spec.Details.FreeformTags = nil
-	}
-
-	// Determine network.accessType
-	if *ociObj.IsDedicated {
-		adb.Spec.Details.NetworkAccess.AccessType = NetworkAccessTypePrivate
-	} else {
-		if ociObj.NsgIds != nil || ociObj.PrivateEndpoint != nil || ociObj.PrivateEndpointIp != nil || ociObj.PrivateEndpointLabel != nil {
-			adb.Spec.Details.NetworkAccess.AccessType = NetworkAccessTypePrivate
-		} else if ociObj.WhitelistedIps != nil {
-			adb.Spec.Details.NetworkAccess.AccessType = NetworkAccessTypeRestricted
-		} else {
-			adb.Spec.Details.NetworkAccess.AccessType = NetworkAccessTypePublic
-		}
-	}
-
-	adb.Spec.Details.NetworkAccess.IsAccessControlEnabled = ociObj.IsAccessControlEnabled
-	if len(ociObj.WhitelistedIps) != 0 {
-		adb.Spec.Details.NetworkAccess.AccessControlList = ociObj.WhitelistedIps
-	} else {
-		adb.Spec.Details.NetworkAccess.AccessControlList = nil
-	}
-	adb.Spec.Details.NetworkAccess.IsMTLSConnectionRequired = ociObj.IsMtlsConnectionRequired
-	adb.Spec.Details.NetworkAccess.PrivateEndpoint.SubnetOCID = ociObj.SubnetId
-	if len(ociObj.NsgIds) != 0 {
-		adb.Spec.Details.NetworkAccess.PrivateEndpoint.NsgOCIDs = ociObj.NsgIds
-	} else {
-		adb.Spec.Details.NetworkAccess.PrivateEndpoint.NsgOCIDs = nil
-	}
-	adb.Spec.Details.NetworkAccess.PrivateEndpoint.HostnamePrefix = ociObj.PrivateEndpointLabel
-
-	// The admin password is not going to be updated in a bind operation. Erase the field if the lastSucSpec is nil.
-	// Leave the wallet field as is because the download wallet operation is independent from the update operation.
-	lastSucSpec, _ := adb.GetLastSuccessfulSpec()
-	if lastSucSpec == nil {
-		adb.Spec.Details.AdminPassword = PasswordSpec{}
-	} else {
-		adb.Spec.Details.AdminPassword = lastSucSpec.Details.AdminPassword
-	}
-
-	/***********************************
-	* update the status subresource
-	***********************************/
-	adb.UpdateStatusFromOCIADB(ociObj)
-
-	return !reflect.DeepEqual(oldADB.Spec, adb.Spec)
-}
-
-// RemoveUnchangedDetails removes the unchanged fields in spec.details, and returns if the details has been changed.
-func (adb *AutonomousDatabase) RemoveUnchangedDetails(prevSpec AutonomousDatabaseSpec) (bool, error) {
-
-	changed, err := removeUnchangedFields(prevSpec.Details, &adb.Spec.Details)
-	if err != nil {
-		return changed, err
-	}
-
-	return changed, nil
-}
-
-// A helper function which is useful for debugging. The function prints out a structural JSON format.
-func (adb *AutonomousDatabase) String() (string, error) {
-	out, err := json.MarshalIndent(adb, "", "    ")
-	if err != nil {
-		return "", err
-	}
-	return string(out), nil
-=======
->>>>>>> 9838a8ec
 }