--- conflicted
+++ resolved
@@ -58,11 +58,7 @@
 	AutonomousDatabaseBackupOCID *string       `json:"autonomousDatabaseBackupOCID,omitempty"`
 	IsLongTermBackup             *bool         `json:"isLongTermBackup,omitempty"`
 	RetentionPeriodInDays        *int          `json:"retentionPeriodInDays,omitempty"`
-<<<<<<< HEAD
-	OCIConfig                    OCIConfigSpec `json:"ociConfig,omitempty"`
-=======
 	OCIConfig                    OciConfigSpec `json:"ociConfig,omitempty"`
->>>>>>> 9838a8ec
 }
 
 // AutonomousDatabaseBackupStatus defines the observed state of AutonomousDatabaseBackup
