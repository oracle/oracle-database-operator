/*
** Copyright (c) 2023 Oracle and/or its affiliates.
**
** The Universal Permissive License (UPL), Version 1.0
**
** Subject to the condition set forth below, permission is hereby granted to any
** person obtaining a copy of this software, associated documentation and/or data
** (collectively the "Software"), free of charge and under any and all copyright
** rights in the Software, and any and all patent rights owned or freely
** licensable by each licensor hereunder covering either (i) the unmodified
** Software as contributed to or provided by such licensor, or (ii) the Larger
** Works (as defined below), to deal in both
**
** (a) the Software, and
** (b) any piece of software and/or hardware listed in the lrgrwrks.txt file if
** one is included with the Software (each a "Larger Work" to which the Software
** is contributed by such licensors),
**
** without restriction, including without limitation the rights to copy, create
** derivative works of, display, perform, and distribute the Software and make,
** use, sell, offer for sale, import, export, have made, and have sold the
** Software and the Larger Work(s), and to sublicense the foregoing rights on
** either these or other terms.
**
** This license is subject to the following condition:
** The above copyright notice and either this complete permission notice or at
** a minimum a reference to the UPL must be included in all copies or
** substantial portions of the Software.
**
** THE SOFTWARE IS PROVIDED "AS IS", WITHOUT WARRANTY OF ANY KIND, EXPRESS OR
** IMPLIED, INCLUDING BUT NOT LIMITED TO THE WARRANTIES OF MERCHANTABILITY,
** FITNESS FOR A PARTICULAR PURPOSE AND NONINFRINGEMENT. IN NO EVENT SHALL THE
** AUTHORS OR COPYRIGHT HOLDERS BE LIABLE FOR ANY CLAIM, DAMAGES OR OTHER
** LIABILITY, WHETHER IN AN ACTION OF CONTRACT, TORT OR OTHERWISE, ARISING FROM,
** OUT OF OR IN CONNECTION WITH THE SOFTWARE OR THE USE OR OTHER DEALINGS IN THE
** SOFTWARE.
 */

package v1alpha1

import (
	metav1 "k8s.io/apimachinery/pkg/apis/meta/v1"
)

// EDIT THIS FILE!  THIS IS SCAFFOLDING FOR YOU TO OWN!
// NOTE: json tags are required.  Any new fields you add must have json tags for the fields to be serialized.

// DataguardBrokerSpec defines the desired state of DataguardBroker
type DataguardBrokerSpec struct {
	// INSERT ADDITIONAL SPEC FIELDS - desired state of cluster
	// Important: Run "make" to regenerate code after modifying this file

	PrimaryDatabaseRef   string            `json:"primaryDatabaseRef"`
	StandbyDatabaseRefs  []string          `json:"standbyDatabaseRefs"`
	SetAsPrimaryDatabase string            `json:"setAsPrimaryDatabase,omitempty"`
	LoadBalancer         bool              `json:"loadBalancer,omitempty"`
	ServiceAnnotations   map[string]string `json:"serviceAnnotations,omitempty"`
	// +kubebuilder:validation:Enum=MaxPerformance;MaxAvailability
<<<<<<< HEAD
	ProtectionMode    string                           `json:"protectionMode"`
	NodeSelector      map[string]string                `json:"nodeSelector,omitempty"`
	FastStartFailOver DataguardBrokerFastStartFailOver `json:"fastStartFailOver,omitempty"`
}

type DataguardBrokerFastStartFailOver struct {
	Enable   bool                      `json:"enable,omitempty"`
	Strategy []DataguardBrokerStrategy `json:"strategy,omitempty"`
}
=======
	ProtectionMode string            `json:"protectionMode"`
	NodeSelector   map[string]string `json:"nodeSelector,omitempty"`
>>>>>>> 9838a8ec

	FastStartFailover bool `json:"fastStartFailover,omitempty"`
}

// DataguardBrokerStatus defines the observed state of DataguardBroker
type DataguardBrokerStatus struct {
	// INSERT ADDITIONAL STATUS FIELD - define observed state of cluster
	// Important: Run "make" to regenerate code after modifying this file

	PrimaryDatabaseRef    string `json:"primaryDatabaseRef,omitempty"`
	ProtectionMode        string `json:"protectionMode,omitempty"`
	PrimaryDatabase       string `json:"primaryDatabase,omitempty"`
	StandbyDatabases      string `json:"standbyDatabases,omitempty"`
	ExternalConnectString string `json:"externalConnectString,omitempty"`
	ClusterConnectString  string `json:"clusterConnectString,omitempty"`
	Status                string `json:"status,omitempty"`

	FastStartFailover          string            `json:"fastStartFailover,omitempty"`
	DatabasesInDataguardConfig map[string]string `json:"databasesInDataguardConfig,omitempty"`
}

// +kubebuilder:object:root=true
// +kubebuilder:subresource:status
// +kubebuilder:printcolumn:JSONPath=".status.primaryDatabase",name="Primary",type="string"
// +kubebuilder:printcolumn:JSONPath=".status.standbyDatabases",name="Standbys",type="string"
// +kubebuilder:printcolumn:JSONPath=".spec.protectionMode",name="Protection Mode",type="string"
// +kubebuilder:printcolumn:JSONPath=".status.clusterConnectString",name="Cluster Connect Str",type="string",priority=1
// +kubebuilder:printcolumn:JSONPath=".status.externalConnectString",name="Connect Str",type="string"
// +kubebuilder:printcolumn:JSONPath=".spec.primaryDatabaseRef",name="Primary Database",type="string", priority=1
// +kubebuilder:printcolumn:JSONPath=".status.status",name="Status",type="string"
// +kubebuilder:printcolumn:JSONPath=".status.fastStartFailover",name="FSFO", type="string"

// DataguardBroker is the Schema for the dataguardbrokers API
type DataguardBroker struct {
	metav1.TypeMeta   `json:",inline"`
	metav1.ObjectMeta `json:"metadata,omitempty"`

	Spec   DataguardBrokerSpec   `json:"spec,omitempty"`
	Status DataguardBrokerStatus `json:"status,omitempty"`
}

// //////////////////////////////////////////////////////////////////////////////////////////////////
// Returns the current primary database in the dataguard configuration from the resource status/spec
// //////////////////////////////////////////////////////////////////////////////////////////////////
func (broker *DataguardBroker) GetCurrentPrimaryDatabase() string {
	if broker.Status.PrimaryDatabase != "" {
		return broker.Status.DatabasesInDataguardConfig[broker.Status.PrimaryDatabase]
	}
	return broker.Spec.PrimaryDatabaseRef
}

// //////////////////////////////////////////////////////////////////////////////////////////////////
// Returns databases in Dataguard configuration from the resource status/spec
// //////////////////////////////////////////////////////////////////////////////////////////////////
func (broker *DataguardBroker) GetDatabasesInDataGuardConfiguration() []string {
	var databases []string
	if len(broker.Status.DatabasesInDataguardConfig) > 0 {
		for _, value := range broker.Status.DatabasesInDataguardConfig {
			if value != "" {
				databases = append(databases, value)
			}
		}

		return databases
	}

	databases = append(databases, broker.Spec.PrimaryDatabaseRef)
	databases = append(databases, broker.Spec.StandbyDatabaseRefs...)
	return databases
}

// //////////////////////////////////////////////////////////////////////////////////////////////////
// Returns standby databases in the dataguard configuration from the resource status/spec
// //////////////////////////////////////////////////////////////////////////////////////////////////
func (broker *DataguardBroker) GetStandbyDatabasesInDgConfig() []string {
	var databases []string
	if len(broker.Status.DatabasesInDataguardConfig) > 0 {
		for _, value := range broker.Status.DatabasesInDataguardConfig {
			if value != "" && value != broker.Status.PrimaryDatabase {
				databases = append(databases, value)
			}
		}

		return databases
	}

	databases = append(databases, broker.Spec.StandbyDatabaseRefs...)
	return databases
}

//+kubebuilder:object:root=true

// DataguardBrokerList contains a list of DataguardBroker
type DataguardBrokerList struct {
	metav1.TypeMeta `json:",inline"`
	metav1.ListMeta `json:"metadata,omitempty"`
	Items           []DataguardBroker `json:"items"`
}

func init() {
	SchemeBuilder.Register(&DataguardBroker{}, &DataguardBrokerList{})
}<|MERGE_RESOLUTION|>--- conflicted
+++ resolved
@@ -56,20 +56,8 @@
 	LoadBalancer         bool              `json:"loadBalancer,omitempty"`
 	ServiceAnnotations   map[string]string `json:"serviceAnnotations,omitempty"`
 	// +kubebuilder:validation:Enum=MaxPerformance;MaxAvailability
-<<<<<<< HEAD
-	ProtectionMode    string                           `json:"protectionMode"`
-	NodeSelector      map[string]string                `json:"nodeSelector,omitempty"`
-	FastStartFailOver DataguardBrokerFastStartFailOver `json:"fastStartFailOver,omitempty"`
-}
-
-type DataguardBrokerFastStartFailOver struct {
-	Enable   bool                      `json:"enable,omitempty"`
-	Strategy []DataguardBrokerStrategy `json:"strategy,omitempty"`
-}
-=======
 	ProtectionMode string            `json:"protectionMode"`
 	NodeSelector   map[string]string `json:"nodeSelector,omitempty"`
->>>>>>> 9838a8ec
 
 	FastStartFailover bool `json:"fastStartFailover,omitempty"`
 }
