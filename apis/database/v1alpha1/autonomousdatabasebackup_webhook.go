--- conflicted
+++ resolved
@@ -91,11 +91,7 @@
 		}
 	}
 
-<<<<<<< HEAD
-	if r.Spec.Target.K8sADB.Name == nil && r.Spec.Target.OCIADB.OCID == nil {
-=======
 	if r.Spec.Target.K8sAdb.Name == nil && r.Spec.Target.OciAdb.Ocid == nil {
->>>>>>> 9838a8ec
 		allErrs = append(allErrs,
 			field.Forbidden(field.NewPath("spec").Child("target"), "target ADB is empty"))
 	}
