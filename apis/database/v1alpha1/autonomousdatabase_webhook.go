/*
** Copyright (c) 2022 Oracle and/or its affiliates.
**
** The Universal Permissive License (UPL), Version 1.0
**
** Subject to the condition set forth below, permission is hereby granted to any
** person obtaining a copy of this software, associated documentation and/or data
** (collectively the "Software"), free of charge and under any and all copyright
** rights in the Software, and any and all patent rights owned or freely
** licensable by each licensor hereunder covering either (i) the unmodified
** Software as contributed to or provided by such licensor, or (ii) the Larger
** Works (as defined below), to deal in both
**
** (a) the Software, and
** (b) any piece of software and/or hardware listed in the lrgrwrks.txt file if
** one is included with the Software (each a "Larger Work" to which the Software
** is contributed by such licensors),
**
** without restriction, including without limitation the rights to copy, create
** derivative works of, display, perform, and distribute the Software and make,
** use, sell, offer for sale, import, export, have made, and have sold the
** Software and the Larger Work(s), and to sublicense the foregoing rights on
** either these or other terms.
**
** This license is subject to the following condition:
** The above copyright notice and either this complete permission notice or at
** a minimum a reference to the UPL must be included in all copies or
** substantial portions of the Software.
**
** THE SOFTWARE IS PROVIDED "AS IS", WITHOUT WARRANTY OF ANY KIND, EXPRESS OR
** IMPLIED, INCLUDING BUT NOT LIMITED TO THE WARRANTIES OF MERCHANTABILITY,
** FITNESS FOR A PARTICULAR PURPOSE AND NONINFRINGEMENT. IN NO EVENT SHALL THE
** AUTHORS OR COPYRIGHT HOLDERS BE LIABLE FOR ANY CLAIM, DAMAGES OR OTHER
** LIABILITY, WHETHER IN AN ACTION OF CONTRACT, TORT OR OTHERWISE, ARISING FROM,
** OUT OF OR IN CONNECTION WITH THE SOFTWARE OR THE USE OR OTHER DEALINGS IN THE
** SOFTWARE.
 */

package v1alpha1

import (
<<<<<<< HEAD
	"fmt"

	"github.com/oracle/oci-go-sdk/v65/common"
	"github.com/oracle/oci-go-sdk/v65/database"
=======
>>>>>>> 9838a8ec
	dbcommons "github.com/oracle/oracle-database-operator/commons/database"
	apierrors "k8s.io/apimachinery/pkg/api/errors"
	"k8s.io/apimachinery/pkg/runtime"
	"k8s.io/apimachinery/pkg/runtime/schema"
	"k8s.io/apimachinery/pkg/util/validation/field"
	ctrl "sigs.k8s.io/controller-runtime"
	logf "sigs.k8s.io/controller-runtime/pkg/log"
	"sigs.k8s.io/controller-runtime/pkg/webhook"
	"sigs.k8s.io/controller-runtime/pkg/webhook/admission"
)

// log is for logging in this package.
var autonomousdatabaselog = logf.Log.WithName("autonomousdatabase-resource")

func (r *AutonomousDatabase) SetupWebhookWithManager(mgr ctrl.Manager) error {
	return ctrl.NewWebhookManagedBy(mgr).
		For(r).
		Complete()
}

//+kubebuilder:webhook:verbs=create;update,path=/validate-database-oracle-com-v1alpha1-autonomousdatabase,mutating=false,failurePolicy=fail,sideEffects=None,groups=database.oracle.com,resources=autonomousdatabases,versions=v1alpha1,name=vautonomousdatabasev1alpha1.kb.io,admissionReviewVersions=v1

var _ webhook.Validator = &AutonomousDatabase{}

// ValidateCreate implements webhook.Validator so a webhook will be registered for the type
// ValidateCreate checks if the spec is valid for a provisioning or a binding operation
func (r *AutonomousDatabase) ValidateCreate() (admission.Warnings, error) {
	var allErrs field.ErrorList

	autonomousdatabaselog.Info("validate create", "name", r.Name)

	namespaces := dbcommons.GetWatchNamespaces()
	_, hasEmptyString := namespaces[""]
	isClusterScoped := len(namespaces) == 1 && hasEmptyString
	if !isClusterScoped {
		_, containsNamespace := namespaces[r.Namespace]
		// Check if the allowed namespaces maps contains the required namespace
		if len(namespaces) != 0 && !containsNamespace {
<<<<<<< HEAD
			allErrs = append(allErrs,
				field.Invalid(field.NewPath("metadata").Child("namespace"), r.Namespace,
					"Oracle database operator doesn't watch over this namespace"))
		}
	}

	if r.Spec.Details.AutonomousDatabaseOCID == nil { // provisioning operation
		allErrs = validateCommon(r, allErrs)
		allErrs = validateNetworkAccess(r, allErrs)

		if r.Spec.Details.LifecycleState != "" {
=======
>>>>>>> 9838a8ec
			allErrs = append(allErrs,
				field.Invalid(field.NewPath("metadata").Child("namespace"), r.Namespace,
					"Oracle database operator doesn't watch over this namespace"))
		}
	}

	if len(allErrs) == 0 {
		return nil, nil
	}
	return nil, apierrors.NewInvalid(
		schema.GroupKind{Group: "database.oracle.com", Kind: "AutonomousDatabase"},
		r.Name, allErrs)
}

// ValidateUpdate implements webhook.Validator so a webhook will be registered for the type
func (r *AutonomousDatabase) ValidateUpdate(old runtime.Object) (admission.Warnings, error) {
	var allErrs field.ErrorList
	var oldAdb *AutonomousDatabase = old.(*AutonomousDatabase)

	autonomousdatabaselog.Info("validate update", "name", r.Name)

	// skip the update of adding ADB OCID or binding
<<<<<<< HEAD
	if oldADB.Status.LifecycleState == "" {
		return nil, nil
	}
=======
	// if oldAdb.Status.LifecycleState == "" {
	// 	return nil, nil
	// }
>>>>>>> 9838a8ec

	// cannot update when the old state is in intermediate, except for the change to the hardLink or the terminate operatrion during valid lifecycleState
	// var copySpec *AutonomousDatabaseSpec = r.Spec.DeepCopy()
	// specChanged, err := dbv4.RemoveUnchangedFields(oldAdb.Spec, copySpec)
	// if err != nil {
	// 	allErrs = append(allErrs,
	// 		field.Forbidden(field.NewPath("spec"), err.Error()))
	// }

	// hardLinkChanged := copySpec.HardLink != nil

	// isTerminateOp := dbv4.CanBeTerminated(oldAdb.Status.LifecycleState) && copySpec.Action == "Terminate"

	// if specChanged && dbv4.IsAdbIntermediateState(oldAdb.Status.LifecycleState) && !isTerminateOp && !hardLinkChanged {
	// 	allErrs = append(allErrs,
	// 		field.Forbidden(field.NewPath("spec"),
	// 			"cannot change the spec when the lifecycleState is in an intermdeiate state"))
	// }

	// cannot modify autonomousDatabaseOCID
	if r.Spec.Details.Id != nil &&
		oldAdb.Spec.Details.Id != nil &&
		*r.Spec.Details.Id != *oldAdb.Spec.Details.Id {
		allErrs = append(allErrs,
			field.Forbidden(field.NewPath("spec").Child("details").Child("autonomousDatabaseOCID"),
				"autonomousDatabaseOCID cannot be modified"))
	}

<<<<<<< HEAD
	// cannot change lifecycleState with other fields together (except the oci config)
	var lifecycleChanged, otherFieldsChanged bool

	lifecycleChanged = oldADB.Spec.Details.LifecycleState != "" &&
		r.Spec.Details.LifecycleState != "" &&
		oldADB.Spec.Details.LifecycleState != r.Spec.Details.LifecycleState
	var copiedADB *AutonomousDatabaseSpec = r.Spec.DeepCopy()
	copiedADB.Details.LifecycleState = oldADB.Spec.Details.LifecycleState
	copiedADB.OCIConfig = oldADB.Spec.OCIConfig

	otherFieldsChanged, err = removeUnchangedFields(oldADB.Spec, copiedADB)
	if err != nil {
		allErrs = append(allErrs,
			field.Forbidden(field.NewPath("spec"), err.Error()))
	}

	if lifecycleChanged && otherFieldsChanged {
		allErrs = append(allErrs,
			field.Forbidden(field.NewPath("spec").Child("details").Child("LifecycleState"),
				"cannot change lifecycleState with other spec attributes at the same time"))
	}

=======
>>>>>>> 9838a8ec
	allErrs = validateCommon(r, allErrs)

	if len(allErrs) == 0 {
		return nil, nil
	}
	return nil, apierrors.NewInvalid(
		schema.GroupKind{Group: "database.oracle.com", Kind: "AutonomousDatabase"},
		r.Name, allErrs)
}

func validateCommon(adb *AutonomousDatabase, allErrs field.ErrorList) field.ErrorList {
	// password
	if adb.Spec.Details.AdminPassword.K8sSecret.Name != nil && adb.Spec.Details.AdminPassword.OciSecret.Id != nil {
		allErrs = append(allErrs,
			field.Forbidden(field.NewPath("spec").Child("details").Child("adminPassword"),
				"cannot apply k8sSecret.name and ociSecret.ocid at the same time"))
	}

	if adb.Spec.Wallet.Password.K8sSecret.Name != nil && adb.Spec.Wallet.Password.OciSecret.Id != nil {
		allErrs = append(allErrs,
			field.Forbidden(field.NewPath("spec").Child("details").Child("wallet").Child("password"),
				"cannot apply k8sSecret.name and ociSecret.ocid at the same time"))
	}

	return allErrs
}

<<<<<<< HEAD
func validateNetworkAccess(adb *AutonomousDatabase, allErrs field.ErrorList) field.ErrorList {
	if !isDedicated(adb) {
		// Shared database
		if adb.Spec.Details.NetworkAccess.AccessType == NetworkAccessTypeRestricted {
			if adb.Spec.Details.NetworkAccess.AccessControlList == nil {
				allErrs = append(allErrs,
					field.Forbidden(field.NewPath("spec").Child("details").Child("networkAccess").Child("accessControlList"),
						fmt.Sprintf("accessControlList cannot be empty when the network access type is %s", NetworkAccessTypeRestricted)))
			}
		} else if adb.Spec.Details.NetworkAccess.AccessType == NetworkAccessTypePrivate { // the accessType is PRIVATE
			if adb.Spec.Details.NetworkAccess.PrivateEndpoint.SubnetOCID == nil {
				allErrs = append(allErrs,
					field.Forbidden(field.NewPath("spec").Child("details").Child("networkAccess").Child("privateEndpoint").Child("subnetOCID"),
						fmt.Sprintf("subnetOCID cannot be empty when the network access type is %s", NetworkAccessTypePrivate)))
			}
		}

		// NsgOCIDs only applies to PRIVATE accessType
		if adb.Spec.Details.NetworkAccess.PrivateEndpoint.NsgOCIDs != nil && adb.Spec.Details.NetworkAccess.AccessType != NetworkAccessTypePrivate {
			allErrs = append(allErrs,
				field.Forbidden(field.NewPath("spec").Child("details").Child("networkAccess").Child("privateEndpoint").Child("nsgOCIDs"),
					fmt.Sprintf("NsgOCIDs cannot only be applied when network access type is %s.", NetworkAccessTypePrivate)))
		}

		// IsAccessControlEnabled is not applicable to a shared database
		if adb.Spec.Details.NetworkAccess.IsAccessControlEnabled != nil {
			allErrs = append(allErrs,
				field.Forbidden(field.NewPath("spec").Child("details").Child("networkAccess").Child("IsAccessControlEnabled"),
					"isAccessControlEnabled is not applicable on a shared Autonomous Database"))
		}
	} else {
		// Dedicated database

		// accessControlList cannot be provided when Autonomous Database's access control is disabled
		if adb.Spec.Details.NetworkAccess.AccessControlList != nil &&
			(adb.Spec.Details.NetworkAccess.IsAccessControlEnabled == nil || !*adb.Spec.Details.NetworkAccess.IsAccessControlEnabled) {
			allErrs = append(allErrs,
				field.Forbidden(field.NewPath("spec").Child("details").Child("networkAccess").Child("accessControlList"),
					"access control list cannot be provided when Autonomous Database's access control is disabled"))
		}

		// IsMTLSConnectionRequired is not supported by dedicated database
		if adb.Spec.Details.NetworkAccess.IsMTLSConnectionRequired != nil {
			allErrs = append(allErrs,
				field.Forbidden(field.NewPath("spec").Child("details").Child("networkAccess").Child("isMTLSConnectionRequired"),
					"isMTLSConnectionRequired is not supported on a dedicated database"))
		}
	}

	return allErrs
}

// ValidateDelete implements webhook.Validator so a webhook will be registered for the type
func (r *AutonomousDatabase) ValidateDelete() (admission.Warnings, error) {
	autonomousdatabaselog.Info("validate delete", "name", r.Name)

	// TODO(user): fill in your validation logic upon object deletion.
=======
// ValidateDelete implements webhook.Validator so a webhook will be registered for the type
func (r *AutonomousDatabase) ValidateDelete() (admission.Warnings, error) {
	autonomousdatabaselog.Info("validate delete", "name", r.Name)
>>>>>>> 9838a8ec
	return nil, nil
}

// Returns true if AutonomousContainerDatabaseOCID has value.
// We don't use Details.IsDedicated because the parameter might be null when it's a provision operation.
func isDedicated(adb *AutonomousDatabase) bool {
	return adb.Spec.Details.AutonomousContainerDatabase.K8sAcd.Name != nil ||
		adb.Spec.Details.AutonomousContainerDatabase.OciAcd.Id != nil
}<|MERGE_RESOLUTION|>--- conflicted
+++ resolved
@@ -39,13 +39,6 @@
 package v1alpha1
 
 import (
-<<<<<<< HEAD
-	"fmt"
-
-	"github.com/oracle/oci-go-sdk/v65/common"
-	"github.com/oracle/oci-go-sdk/v65/database"
-=======
->>>>>>> 9838a8ec
 	dbcommons "github.com/oracle/oracle-database-operator/commons/database"
 	apierrors "k8s.io/apimachinery/pkg/api/errors"
 	"k8s.io/apimachinery/pkg/runtime"
@@ -84,20 +77,6 @@
 		_, containsNamespace := namespaces[r.Namespace]
 		// Check if the allowed namespaces maps contains the required namespace
 		if len(namespaces) != 0 && !containsNamespace {
-<<<<<<< HEAD
-			allErrs = append(allErrs,
-				field.Invalid(field.NewPath("metadata").Child("namespace"), r.Namespace,
-					"Oracle database operator doesn't watch over this namespace"))
-		}
-	}
-
-	if r.Spec.Details.AutonomousDatabaseOCID == nil { // provisioning operation
-		allErrs = validateCommon(r, allErrs)
-		allErrs = validateNetworkAccess(r, allErrs)
-
-		if r.Spec.Details.LifecycleState != "" {
-=======
->>>>>>> 9838a8ec
 			allErrs = append(allErrs,
 				field.Invalid(field.NewPath("metadata").Child("namespace"), r.Namespace,
 					"Oracle database operator doesn't watch over this namespace"))
@@ -120,15 +99,9 @@
 	autonomousdatabaselog.Info("validate update", "name", r.Name)
 
 	// skip the update of adding ADB OCID or binding
-<<<<<<< HEAD
-	if oldADB.Status.LifecycleState == "" {
-		return nil, nil
-	}
-=======
 	// if oldAdb.Status.LifecycleState == "" {
 	// 	return nil, nil
 	// }
->>>>>>> 9838a8ec
 
 	// cannot update when the old state is in intermediate, except for the change to the hardLink or the terminate operatrion during valid lifecycleState
 	// var copySpec *AutonomousDatabaseSpec = r.Spec.DeepCopy()
@@ -157,31 +130,6 @@
 				"autonomousDatabaseOCID cannot be modified"))
 	}
 
-<<<<<<< HEAD
-	// cannot change lifecycleState with other fields together (except the oci config)
-	var lifecycleChanged, otherFieldsChanged bool
-
-	lifecycleChanged = oldADB.Spec.Details.LifecycleState != "" &&
-		r.Spec.Details.LifecycleState != "" &&
-		oldADB.Spec.Details.LifecycleState != r.Spec.Details.LifecycleState
-	var copiedADB *AutonomousDatabaseSpec = r.Spec.DeepCopy()
-	copiedADB.Details.LifecycleState = oldADB.Spec.Details.LifecycleState
-	copiedADB.OCIConfig = oldADB.Spec.OCIConfig
-
-	otherFieldsChanged, err = removeUnchangedFields(oldADB.Spec, copiedADB)
-	if err != nil {
-		allErrs = append(allErrs,
-			field.Forbidden(field.NewPath("spec"), err.Error()))
-	}
-
-	if lifecycleChanged && otherFieldsChanged {
-		allErrs = append(allErrs,
-			field.Forbidden(field.NewPath("spec").Child("details").Child("LifecycleState"),
-				"cannot change lifecycleState with other spec attributes at the same time"))
-	}
-
-=======
->>>>>>> 9838a8ec
 	allErrs = validateCommon(r, allErrs)
 
 	if len(allErrs) == 0 {
@@ -209,69 +157,9 @@
 	return allErrs
 }
 
-<<<<<<< HEAD
-func validateNetworkAccess(adb *AutonomousDatabase, allErrs field.ErrorList) field.ErrorList {
-	if !isDedicated(adb) {
-		// Shared database
-		if adb.Spec.Details.NetworkAccess.AccessType == NetworkAccessTypeRestricted {
-			if adb.Spec.Details.NetworkAccess.AccessControlList == nil {
-				allErrs = append(allErrs,
-					field.Forbidden(field.NewPath("spec").Child("details").Child("networkAccess").Child("accessControlList"),
-						fmt.Sprintf("accessControlList cannot be empty when the network access type is %s", NetworkAccessTypeRestricted)))
-			}
-		} else if adb.Spec.Details.NetworkAccess.AccessType == NetworkAccessTypePrivate { // the accessType is PRIVATE
-			if adb.Spec.Details.NetworkAccess.PrivateEndpoint.SubnetOCID == nil {
-				allErrs = append(allErrs,
-					field.Forbidden(field.NewPath("spec").Child("details").Child("networkAccess").Child("privateEndpoint").Child("subnetOCID"),
-						fmt.Sprintf("subnetOCID cannot be empty when the network access type is %s", NetworkAccessTypePrivate)))
-			}
-		}
-
-		// NsgOCIDs only applies to PRIVATE accessType
-		if adb.Spec.Details.NetworkAccess.PrivateEndpoint.NsgOCIDs != nil && adb.Spec.Details.NetworkAccess.AccessType != NetworkAccessTypePrivate {
-			allErrs = append(allErrs,
-				field.Forbidden(field.NewPath("spec").Child("details").Child("networkAccess").Child("privateEndpoint").Child("nsgOCIDs"),
-					fmt.Sprintf("NsgOCIDs cannot only be applied when network access type is %s.", NetworkAccessTypePrivate)))
-		}
-
-		// IsAccessControlEnabled is not applicable to a shared database
-		if adb.Spec.Details.NetworkAccess.IsAccessControlEnabled != nil {
-			allErrs = append(allErrs,
-				field.Forbidden(field.NewPath("spec").Child("details").Child("networkAccess").Child("IsAccessControlEnabled"),
-					"isAccessControlEnabled is not applicable on a shared Autonomous Database"))
-		}
-	} else {
-		// Dedicated database
-
-		// accessControlList cannot be provided when Autonomous Database's access control is disabled
-		if adb.Spec.Details.NetworkAccess.AccessControlList != nil &&
-			(adb.Spec.Details.NetworkAccess.IsAccessControlEnabled == nil || !*adb.Spec.Details.NetworkAccess.IsAccessControlEnabled) {
-			allErrs = append(allErrs,
-				field.Forbidden(field.NewPath("spec").Child("details").Child("networkAccess").Child("accessControlList"),
-					"access control list cannot be provided when Autonomous Database's access control is disabled"))
-		}
-
-		// IsMTLSConnectionRequired is not supported by dedicated database
-		if adb.Spec.Details.NetworkAccess.IsMTLSConnectionRequired != nil {
-			allErrs = append(allErrs,
-				field.Forbidden(field.NewPath("spec").Child("details").Child("networkAccess").Child("isMTLSConnectionRequired"),
-					"isMTLSConnectionRequired is not supported on a dedicated database"))
-		}
-	}
-
-	return allErrs
-}
-
 // ValidateDelete implements webhook.Validator so a webhook will be registered for the type
 func (r *AutonomousDatabase) ValidateDelete() (admission.Warnings, error) {
 	autonomousdatabaselog.Info("validate delete", "name", r.Name)
-
-	// TODO(user): fill in your validation logic upon object deletion.
-=======
-// ValidateDelete implements webhook.Validator so a webhook will be registered for the type
-func (r *AutonomousDatabase) ValidateDelete() (admission.Warnings, error) {
-	autonomousdatabaselog.Info("validate delete", "name", r.Name)
->>>>>>> 9838a8ec
 	return nil, nil
 }
 
