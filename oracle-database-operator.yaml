--- conflicted
+++ resolved
@@ -2510,11 +2510,7 @@
 - apiGroups:
   - database.oracle.com
   resources:
-<<<<<<< HEAD
-  - oraclerestdataservices
-=======
   - dbcssystems
->>>>>>> 8942468b
   verbs:
   - create
   - delete
@@ -2526,63 +2522,25 @@
 - apiGroups:
   - database.oracle.com
   resources:
-<<<<<<< HEAD
-  - oraclerestdataservices/finalizers
-=======
   - dbcssystems/finalizers
->>>>>>> 8942468b
-  verbs:
-  - update
-- apiGroups:
-  - database.oracle.com
-  resources:
-<<<<<<< HEAD
-  - oraclerestdataservices/status
-=======
-  - dbcssystems/status
->>>>>>> 8942468b
-  verbs:
-  - get
-  - patch
-  - update
-- apiGroups:
-  - database.oracle.com
-  resources:
-<<<<<<< HEAD
-  - pdbs
-=======
-  - oraclerestdataservices
->>>>>>> 8942468b
   verbs:
   - create
   - delete
   - get
-  - list
-  - patch
-  - update
-  - watch
+  - patch
+  - update
 - apiGroups:
   - database.oracle.com
   resources:
-<<<<<<< HEAD
-  - pdbs/finalizers
-=======
-  - oraclerestdataservices/finalizers
-  verbs:
+  - dbcssystems/status
+  verbs:
+  - get
+  - patch
   - update
 - apiGroups:
   - database.oracle.com
   resources:
-  - oraclerestdataservices/status
-  verbs:
-  - get
-  - patch
-  - update
-- apiGroups:
-  - database.oracle.com
-  resources:
-  - pdbs
->>>>>>> 8942468b
+  - oraclerestdataservices
   verbs:
   - create
   - delete
@@ -2594,22 +2552,42 @@
 - apiGroups:
   - database.oracle.com
   resources:
-<<<<<<< HEAD
-  - pdbs/status
-=======
-  - pdbs/finalizers
->>>>>>> 8942468b
+  - oraclerestdataservices/finalizers
+  verbs:
+  - update
+- apiGroups:
+  - database.oracle.com
+  resources:
+  - oraclerestdataservices/status
+  verbs:
+  - get
+  - patch
+  - update
+- apiGroups:
+  - database.oracle.com
+  resources:
+  - pdbs
   verbs:
   - create
   - delete
   - get
-  - patch
-  - update
+  - list
+  - patch
+  - update
+  - watch
 - apiGroups:
   - database.oracle.com
   resources:
-<<<<<<< HEAD
-=======
+  - pdbs/finalizers
+  verbs:
+  - create
+  - delete
+  - get
+  - patch
+  - update
+- apiGroups:
+  - database.oracle.com
+  resources:
   - pdbs/status
   verbs:
   - get
@@ -2618,7 +2596,6 @@
 - apiGroups:
   - database.oracle.com
   resources:
->>>>>>> 8942468b
   - shardingdatabases
   verbs:
   - create
