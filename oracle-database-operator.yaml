--- conflicted
+++ resolved
@@ -323,12 +323,7 @@
                   isDedicated:
                     type: boolean
                   lifecycleState:
-<<<<<<< HEAD
                     description: 'AutonomousDatabaseLifecycleStateEnum Enum with underlying type: string'
-=======
-                    description: 'AutonomousDatabaseLifecycleStateEnum Enum with underlying
-                      type: string'
->>>>>>> 866e65a1
                     type: string
                   networkAccess:
                     properties:
