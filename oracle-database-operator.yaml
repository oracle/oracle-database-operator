--- conflicted
+++ resolved
@@ -2178,11 +2178,8 @@
                 - name
                 - pwdFileName
                 type: object
-<<<<<<< HEAD
-=======
               fssStorageClass:
                 type: string
->>>>>>> cd48f8bd
               gsm:
                 items:
                   description: GsmSpec defines the desired state of GsmSpec
@@ -2384,19 +2381,11 @@
               isExternalSvc:
                 type: boolean
               isTdeWallet:
-<<<<<<< HEAD
-                type: boolean
+                type: string
               liveinessCheckPeriod:
                 type: integer
               namespace:
                 type: string
-=======
-                type: string
-              liveinessCheckPeriod:
-                type: integer
-              namespace:
-                type: string
->>>>>>> cd48f8bd
               portMappings:
                 items:
                   description: PortMapping is a specification of port mapping for an application deployment.
@@ -3175,10 +3164,7 @@
   verbs:
   - get
   - list
-<<<<<<< HEAD
-=======
   - watch
->>>>>>> cd48f8bd
 - apiGroups:
   - ''''''
   resources:
@@ -3195,15 +3181,12 @@
   - apps
   resources:
   - configmaps
-<<<<<<< HEAD
-=======
   verbs:
   - get
   - list
 - apiGroups:
   - apps
   resources:
->>>>>>> cd48f8bd
   - deployments
   - pods
   - services
@@ -3585,10 +3568,6 @@
 - apiGroups:
   - monitoring.coreos.com
   resources:
-<<<<<<< HEAD
-  - prometheusrules
-=======
->>>>>>> cd48f8bd
   - servicemonitors
   verbs:
   - create
