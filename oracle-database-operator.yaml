--- conflicted
+++ resolved
@@ -11,223 +11,6 @@
   annotations:
     controller-gen.kubebuilder.io/version: v0.6.1
   creationTimestamp: null
-<<<<<<< HEAD
-  name: autonomousdatabasebackups.database.oracle.com
-spec:
-  group: database.oracle.com
-  names:
-    kind: AutonomousDatabaseBackup
-    listKind: AutonomousDatabaseBackupList
-    plural: autonomousdatabasebackups
-    shortNames:
-    - adbbu
-    - adbbus
-    singular: autonomousdatabasebackup
-  scope: Namespaced
-  versions:
-  - additionalPrinterColumns:
-    - jsonPath: .status.lifecycleState
-      name: State
-      type: string
-    - jsonPath: .status.type
-      name: Type
-      type: string
-    - jsonPath: .status.timeStarted
-      name: Started
-      type: string
-    - jsonPath: .status.timeEnded
-      name: Ended
-      type: string
-    name: v1alpha1
-    schema:
-      openAPIV3Schema:
-        description: AutonomousDatabaseBackup is the Schema for the autonomousdatabasebackups
-          API
-        properties:
-          apiVersion:
-            description: 'APIVersion defines the versioned schema of this representation
-              of an object. Servers should convert recognized schemas to the latest
-              internal value, and may reject unrecognized values. More info: https://git.k8s.io/community/contributors/devel/sig-architecture/api-conventions.md#resources'
-            type: string
-          kind:
-            description: 'Kind is a string value representing the REST resource this
-              object represents. Servers may infer this from the endpoint the client
-              submits requests to. Cannot be updated. In CamelCase. More info: https://git.k8s.io/community/contributors/devel/sig-architecture/api-conventions.md#types-kinds'
-            type: string
-          metadata:
-            type: object
-          spec:
-            description: AutonomousDatabaseBackupSpec defines the desired state of
-              AutonomousDatabaseBackup
-            properties:
-              autonomousDatabaseBackupOCID:
-                type: string
-              autonomousDatabaseOCID:
-                description: 'INSERT ADDITIONAL SPEC FIELDS - desired state of cluster
-                  Important: Run "make" to regenerate code after modifying this file'
-                type: string
-              displayName:
-                type: string
-              ociConfig:
-                properties:
-                  configMapName:
-                    type: string
-                  secretName:
-                    type: string
-                type: object
-            required:
-            - autonomousDatabaseOCID
-            type: object
-          status:
-            description: AutonomousDatabaseBackupStatus defines the observed state
-              of AutonomousDatabaseBackup
-            properties:
-              autonomousDatabaseBackupOCID:
-                description: 'INSERT ADDITIONAL STATUS FIELD - define observed state
-                  of cluster Important: Run "make" to regenerate code after modifying
-                  this file'
-                type: string
-              autonomousDatabaseOCID:
-                type: string
-              compartmentOCID:
-                type: string
-              displayName:
-                type: string
-              isAutomatic:
-                type: boolean
-              lifecycleState:
-                description: 'AutonomousDatabaseBackupLifecycleStateEnum Enum with
-                  underlying type: string'
-                type: string
-              timeEnded:
-                type: string
-              timeStarted:
-                type: string
-              type:
-                description: 'AutonomousDatabaseBackupTypeEnum Enum with underlying
-                  type: string'
-                type: string
-            required:
-            - autonomousDatabaseBackupOCID
-            - autonomousDatabaseOCID
-            - compartmentOCID
-            - displayName
-            - isAutomatic
-            - lifecycleState
-            - type
-            type: object
-        type: object
-    served: true
-    storage: true
-    subresources:
-      status: {}
-status:
-  acceptedNames:
-    kind: ""
-    plural: ""
-  conditions: []
-  storedVersions: []
----
-apiVersion: apiextensions.k8s.io/v1
-kind: CustomResourceDefinition
-metadata:
-  annotations:
-    controller-gen.kubebuilder.io/version: v0.6.1
-  creationTimestamp: null
-  name: autonomousdatabaserestores.database.oracle.com
-spec:
-  group: database.oracle.com
-  names:
-    kind: AutonomousDatabaseRestore
-    listKind: AutonomousDatabaseRestoreList
-    plural: autonomousdatabaserestores
-    shortNames:
-    - adbr
-    - adbrs
-    singular: autonomousdatabaserestore
-  scope: Namespaced
-  versions:
-  - name: v1alpha1
-    schema:
-      openAPIV3Schema:
-        description: AutonomousDatabaseRestore is the Schema for the autonomousdatabaserestores
-          API
-        properties:
-          apiVersion:
-            description: 'APIVersion defines the versioned schema of this representation
-              of an object. Servers should convert recognized schemas to the latest
-              internal value, and may reject unrecognized values. More info: https://git.k8s.io/community/contributors/devel/sig-architecture/api-conventions.md#resources'
-            type: string
-          kind:
-            description: 'Kind is a string value representing the REST resource this
-              object represents. Servers may infer this from the endpoint the client
-              submits requests to. Cannot be updated. In CamelCase. More info: https://git.k8s.io/community/contributors/devel/sig-architecture/api-conventions.md#types-kinds'
-            type: string
-          metadata:
-            type: object
-          spec:
-            description: AutonomousDatabaseRestoreSpec defines the desired state of
-              AutonomousDatabaseRestore
-            properties:
-              autonomousDatabaseOCID:
-                description: 'INSERT ADDITIONAL SPEC FIELDS - desired state of cluster
-                  Important: Run "make" to regenerate code after modifying this file'
-                type: string
-              ociConfig:
-                properties:
-                  configMapName:
-                    type: string
-                  secretName:
-                    type: string
-                type: object
-              source:
-                properties:
-                  backupName:
-                    type: string
-                  timeStamp:
-                    type: string
-                type: object
-            required:
-            - autonomousDatabaseOCID
-            - source
-            type: object
-          status:
-            description: AutonomousDatabaseRestoreStatus defines the observed state
-              of AutonomousDatabaseRestore
-            properties:
-              state:
-                description: 'INSERT ADDITIONAL STATUS FIELD - define observed state
-                  of cluster Important: Run "make" to regenerate code after modifying
-                  this file'
-                enum:
-                - NewCreated
-                - InProgress
-                - Completed
-                - Failed
-                type: string
-            required:
-            - state
-            type: object
-        type: object
-    served: true
-    storage: true
-    subresources:
-      status: {}
-status:
-  acceptedNames:
-    kind: ""
-    plural: ""
-  conditions: []
-  storedVersions: []
----
-apiVersion: apiextensions.k8s.io/v1
-kind: CustomResourceDefinition
-metadata:
-  annotations:
-    controller-gen.kubebuilder.io/version: v0.6.1
-  creationTimestamp: null
-=======
->>>>>>> f4e849b4
   name: autonomousdatabases.database.oracle.com
 spec:
   group: database.oracle.com
@@ -296,6 +79,8 @@
                       ociSecretOCID:
                         type: string
                     type: object
+                  autonomousContainerDatabaseOCID:
+                    type: string
                   autonomousDatabaseOCID:
                     type: string
                   compartmentOCID:
@@ -323,26 +108,43 @@
                     additionalProperties:
                       type: string
                     type: object
-                  isAccessControlEnabled:
-                    type: boolean
                   isAutoScalingEnabled:
                     type: boolean
                   isDedicated:
                     type: boolean
-                  isMTLSConnectionRequired:
-                    type: boolean
                   lifecycleState:
                     description: 'AutonomousDatabaseLifecycleStateEnum Enum with underlying
                       type: string'
                     type: string
-                  nsgOCIDs:
-                    items:
-                      type: string
-                    type: array
-                  privateEndpointLabel:
-                    type: string
-                  subnetOCID:
-                    type: string
+                  networkAccess:
+                    properties:
+                      accessControlList:
+                        items:
+                          type: string
+                        type: array
+                      accessType:
+                        enum:
+                        - ""
+                        - PUBLIC
+                        - RESTRICTED
+                        - PRIVATE
+                        type: string
+                      isAccessControlEnabled:
+                        type: boolean
+                      isMTLSConnectionRequired:
+                        type: boolean
+                      privateEndpoint:
+                        properties:
+                          hostnamePrefix:
+                            type: string
+                          nsgOCIDs:
+                            items:
+                              type: string
+                            type: array
+                          subnetOCID:
+                            type: string
+                        type: object
+                    type: object
                   wallet:
                     properties:
                       name:
@@ -355,10 +157,6 @@
                             type: string
                         type: object
                     type: object
-                  whitelistedIPs:
-                    items:
-                      type: string
-                    type: array
                 type: object
               hardLink:
                 default: false
@@ -376,6 +174,19 @@
           status:
             description: AutonomousDatabaseStatus defines the observed state of AutonomousDatabase
             properties:
+              allConnectionStrings:
+                items:
+                  properties:
+                    connectionStrings:
+                      additionalProperties:
+                        type: string
+                      type: object
+                    tlsAuthentication:
+                      type: string
+                  required:
+                  - connectionStrings
+                  type: object
+                type: array
               cpuCoreCount:
                 type: integer
               dataStorageSizeInTBs:
@@ -632,297 +443,6 @@
               status:
                 description: CDB Resource Status
                 type: boolean
-            required:
-            - phase
-            - status
-            type: object
-        type: object
-    served: true
-    storage: true
-    subresources:
-      status: {}
-status:
-  acceptedNames:
-    kind: ""
-    plural: ""
-  conditions: []
-  storedVersions: []
----
-apiVersion: apiextensions.k8s.io/v1
-kind: CustomResourceDefinition
-metadata:
-  annotations:
-    cert-manager.io/inject-ca-from: oracle-database-operator-system/oracle-database-operator-serving-cert
-    controller-gen.kubebuilder.io/version: v0.6.1
-  name: pdbs.database.oracle.com
-spec:
-  group: database.oracle.com
-  names:
-    kind: PDB
-    listKind: PDBList
-    plural: pdbs
-    singular: pdb
-  scope: Namespaced
-  versions:
-  - additionalPrinterColumns:
-    - description: The connect string to be used
-      jsonPath: .status.connString
-      name: Connect String
-      type: string
-    - description: Name of the CDB
-      jsonPath: .spec.cdbName
-      name: CDB Name
-      type: string
-    - description: Name of the PDB
-      jsonPath: .spec.pdbName
-      name: PDB Name
-      type: string
-    - description: PDB Open Mode
-      jsonPath: .status.openMode
-      name: PDB State
-      type: string
-    - description: Total Size of the PDB
-      jsonPath: .status.totalSize
-      name: PDB Size
-      type: string
-    - description: Status of the PDB Resource
-      jsonPath: .status.phase
-      name: Status
-      type: string
-    - description: Error message, if any
-      jsonPath: .status.msg
-      name: Message
-      type: string
-    name: v1alpha1
-    schema:
-      openAPIV3Schema:
-        description: PDB is the Schema for the pdbs API
-        properties:
-          apiVersion:
-            description: 'APIVersion defines the versioned schema of this representation
-              of an object. Servers should convert recognized schemas to the latest
-              internal value, and may reject unrecognized values. More info: https://git.k8s.io/community/contributors/devel/sig-architecture/api-conventions.md#resources'
-            type: string
-          kind:
-            description: 'Kind is a string value representing the REST resource this
-              object represents. Servers may infer this from the endpoint the client
-              submits requests to. Cannot be updated. In CamelCase. More info: https://git.k8s.io/community/contributors/devel/sig-architecture/api-conventions.md#types-kinds'
-            type: string
-          metadata:
-            type: object
-          spec:
-            description: PDBSpec defines the desired state of PDB
-            properties:
-              action:
-                description: 'Action to be taken: Create/Clone/Plug/Unplug/Delete/Modify/Status/Map.
-                  Map is used to map a Databse PDB to a Kubernetes PDB CR.'
-                enum:
-                - Create
-                - Clone
-                - Plug
-                - Unplug
-                - Delete
-                - Modify
-                - Status
-                - Map
-                type: string
-              adminName:
-                description: The administrator username for the new PDB. This property
-                  is required when the Action property is Create.
-                properties:
-                  secret:
-                    description: PDBSecret defines the secretName
-                    properties:
-                      key:
-                        type: string
-                      secretName:
-                        type: string
-                    required:
-                    - key
-                    - secretName
-                    type: object
-                required:
-                - secret
-                type: object
-              adminPwd:
-                description: The administrator password for the new PDB. This property
-                  is required when the Action property is Create.
-                properties:
-                  secret:
-                    description: PDBSecret defines the secretName
-                    properties:
-                      key:
-                        type: string
-                      secretName:
-                        type: string
-                    required:
-                    - key
-                    - secretName
-                    type: object
-                required:
-                - secret
-                type: object
-              asClone:
-                description: Indicate if 'AS CLONE' option should be used in the command
-                  to plug in a PDB. This property is applicable when the Action property
-                  is PLUG but not required.
-                type: boolean
-              cdbName:
-                description: Name of the CDB
-                type: string
-              cdbResName:
-                description: Name of the CDB Custom Resource that runs the ORDS container
-                type: string
-              copyAction:
-                description: To copy files or not while cloning a PDB
-                enum:
-                - COPY
-                - NOCOPY
-                - MOVE
-                type: string
-              dropAction:
-                description: Specify if datafiles should be removed or not. The value
-                  can be INCLUDING or KEEP (default).
-                enum:
-                - INCLUDING
-                - KEEP
-                type: string
-              fileNameConversions:
-                description: Relevant for Create and Plug operations. As defined in
-                  the  Oracle Multitenant Database documentation. Values can be a
-                  filename convert pattern or NONE.
-                type: string
-              getScript:
-                description: Whether you need the script only or execute the script
-                type: boolean
-              modifyOption:
-                description: Extra options for opening and closing a PDB
-                enum:
-                - IMMEDIATE
-                - NORMAL
-                - READ ONLY
-                - READ WRITE
-                - RESTRICTED
-                type: string
-              pdbName:
-                description: The name of the new PDB. Relevant for both Create and
-                  Plug Actions.
-                type: string
-              pdbState:
-                description: The target state of the PDB
-                enum:
-                - OPEN
-                - CLOSE
-                type: string
-              reuseTempFile:
-                description: Whether to reuse temp file
-                type: boolean
-              sourceFileNameConversions:
-                description: This property is required when the Action property is
-                  Plug. As defined in the Oracle Multitenant Database documentation.
-                  Values can be a source filename convert pattern or NONE.
-                type: string
-              sparseClonePath:
-                description: A Path specified for sparse clone snapshot copy. (Optional)
-                type: string
-              srcPdbName:
-                description: Name of the Source PDB from which to clone
-                type: string
-              tdeExport:
-                description: TDE export for unplug operations
-                type: boolean
-              tdeImport:
-                description: TDE import for plug operations
-                type: boolean
-              tdeKeystorePath:
-                description: TDE keystore path is required if the tdeImport or tdeExport
-                  flag is set to true. Can be used in plug or unplug operations.
-                type: string
-              tdePassword:
-                description: TDE password if the tdeImport or tdeExport flag is set
-                  to true. Can be used in create, plug or unplug operations
-                properties:
-                  secret:
-                    description: PDBSecret defines the secretName
-                    properties:
-                      key:
-                        type: string
-                      secretName:
-                        type: string
-                    required:
-                    - key
-                    - secretName
-                    type: object
-                required:
-                - secret
-                type: object
-              tdeSecret:
-                description: TDE secret is required if the tdeImport or tdeExport
-                  flag is set to true. Can be used in plug or unplug operations.
-                properties:
-                  secret:
-                    description: PDBSecret defines the secretName
-                    properties:
-                      key:
-                        type: string
-                      secretName:
-                        type: string
-                    required:
-                    - key
-                    - secretName
-                    type: object
-                required:
-                - secret
-                type: object
-              tempSize:
-                description: Relevant for Create and Clone operations. Total size
-                  for temporary tablespace as defined in the Oracle Multitenant Database
-                  documentation. See size_clause description in Database SQL Language
-                  Reference documentation.
-                type: string
-              totalSize:
-                description: Relevant for create and plug operations. Total size as
-                  defined in the Oracle Multitenant Database documentation. See size_clause
-                  description in Database SQL Language Reference documentation.
-                type: string
-              unlimitedStorage:
-                description: Relevant for Create and Plug operations. True for unlimited
-                  storage. Even when set to true, totalSize and tempSize MUST be specified
-                  in the request if Action is Create.
-                type: boolean
-              xmlFileName:
-                description: XML metadata filename to be used for Plug or Unplug operations
-                type: string
-            required:
-            - action
-            type: object
-          status:
-            description: PDBStatus defines the observed state of PDB
-            properties:
-              action:
-                description: Last Completed Action
-                type: string
-              connString:
-                description: PDB Connect String
-                type: string
-              modifyOption:
-                description: Modify Option of the PDB
-                type: string
-              msg:
-                description: Message
-                type: string
-              openMode:
-                description: Open mode of the PDB
-                type: string
-              phase:
-                description: Phase of the PDB Resource
-                type: string
-              status:
-                description: PDB Resource Status
-                type: boolean
-              totalSize:
-                description: Total size of the PDB
-                type: string
             required:
             - phase
             - status
@@ -971,13 +491,18 @@
     name: v1alpha1
     schema:
       openAPIV3Schema:
-        description: OracleRestDataService is the Schema for the oraclerestdataservices API
+        description: OracleRestDataService is the Schema for the oraclerestdataservices
+          API
         properties:
           apiVersion:
-            description: 'APIVersion defines the versioned schema of this representation of an object. Servers should convert recognized schemas to the latest internal value, and may reject unrecognized values. More info: https://git.k8s.io/community/contributors/devel/sig-architecture/api-conventions.md#resources'
+            description: 'APIVersion defines the versioned schema of this representation
+              of an object. Servers should convert recognized schemas to the latest
+              internal value, and may reject unrecognized values. More info: https://git.k8s.io/community/contributors/devel/sig-architecture/api-conventions.md#resources'
             type: string
           kind:
-            description: 'Kind is a string value representing the REST resource this object represents. Servers may infer this from the endpoint the client submits requests to. Cannot be updated. In CamelCase. More info: https://git.k8s.io/community/contributors/devel/sig-architecture/api-conventions.md#types-kinds'
+            description: 'Kind is a string value representing the REST resource this
+              object represents. Servers may infer this from the endpoint the client
+              submits requests to. Cannot be updated. In CamelCase. More info: https://git.k8s.io/community/contributors/devel/sig-architecture/api-conventions.md#types-kinds'
             type: string
           metadata:
             type: object
@@ -985,7 +510,8 @@
             description: OracleRestDataServiceSpec defines the desired state of OracleRestDataService
             properties:
               adminPassword:
-                description: OracleRestDataServicePassword defines the secret containing Password mapped to secretKey
+                description: OracleRestDataServicePassword defines the secret containing
+                  Password mapped to secretKey
                 properties:
                   keepSecret:
                     type: boolean
@@ -998,7 +524,8 @@
                 - secretKey
                 type: object
               apexPassword:
-                description: OracleRestDataServicePassword defines the secret containing Password mapped to secretKey
+                description: OracleRestDataServicePassword defines the secret containing
+                  Password mapped to secretKey
                 properties:
                   keepSecret:
                     type: boolean
@@ -1013,7 +540,8 @@
               databaseRef:
                 type: string
               image:
-                description: OracleRestDataServiceImage defines the Image source and pullSecrets for POD
+                description: OracleRestDataServiceImage defines the Image source and
+                  pullSecrets for POD
                 properties:
                   pullFrom:
                     type: string
@@ -1033,7 +561,8 @@
               oracleService:
                 type: string
               ordsPassword:
-                description: OracleRestDataServicePassword defines the secret containing Password mapped to secretKey
+                description: OracleRestDataServicePassword defines the secret containing
+                  Password mapped to secretKey
                 properties:
                   keepSecret:
                     type: boolean
@@ -1048,7 +577,8 @@
               ordsUser:
                 type: string
               persistence:
-                description: OracleRestDataServicePersistence defines the storage releated params
+                description: OracleRestDataServicePersistence defines the storage
+                  releated params
                 properties:
                   accessMode:
                     enum:
@@ -1065,7 +595,8 @@
                 type: integer
               restEnableSchemas:
                 items:
-                  description: OracleRestDataServicePDBSchemas defines the PDB Schemas to be ORDS Enabled
+                  description: OracleRestDataServicePDBSchemas defines the PDB Schemas
+                    to be ORDS Enabled
                   properties:
                     enable:
                       type: boolean
@@ -1089,7 +620,8 @@
             - ordsPassword
             type: object
           status:
-            description: OracleRestDataServiceStatus defines the observed state of OracleRestDataService
+            description: OracleRestDataServiceStatus defines the observed state of
+              OracleRestDataService
             properties:
               apexConfigured:
                 type: boolean
@@ -1104,7 +636,8 @@
               databaseRef:
                 type: string
               image:
-                description: OracleRestDataServiceImage defines the Image source and pullSecrets for POD
+                description: OracleRestDataServiceImage defines the Image source and
+                  pullSecrets for POD
                 properties:
                   pullFrom:
                     type: string
@@ -1126,8 +659,301 @@
               serviceIP:
                 type: string
               status:
-                description: 'INSERT ADDITIONAL STATUS FIELD - define observed state of cluster Important: Run "make" to regenerate code after modifying this file'
-                type: string
+                description: 'INSERT ADDITIONAL STATUS FIELD - define observed state
+                  of cluster Important: Run "make" to regenerate code after modifying
+                  this file'
+                type: string
+            type: object
+        type: object
+    served: true
+    storage: true
+    subresources:
+      status: {}
+status:
+  acceptedNames:
+    kind: ""
+    plural: ""
+  conditions: []
+  storedVersions: []
+---
+apiVersion: apiextensions.k8s.io/v1
+kind: CustomResourceDefinition
+metadata:
+  annotations:
+    cert-manager.io/inject-ca-from: oracle-database-operator-system/oracle-database-operator-serving-cert
+    controller-gen.kubebuilder.io/version: v0.6.1
+  name: pdbs.database.oracle.com
+spec:
+  group: database.oracle.com
+  names:
+    kind: PDB
+    listKind: PDBList
+    plural: pdbs
+    singular: pdb
+  scope: Namespaced
+  versions:
+  - additionalPrinterColumns:
+    - description: The connect string to be used
+      jsonPath: .status.connString
+      name: Connect String
+      type: string
+    - description: Name of the CDB
+      jsonPath: .spec.cdbName
+      name: CDB Name
+      type: string
+    - description: Name of the PDB
+      jsonPath: .spec.pdbName
+      name: PDB Name
+      type: string
+    - description: PDB Open Mode
+      jsonPath: .status.openMode
+      name: PDB State
+      type: string
+    - description: Total Size of the PDB
+      jsonPath: .status.totalSize
+      name: PDB Size
+      type: string
+    - description: Status of the PDB Resource
+      jsonPath: .status.phase
+      name: Status
+      type: string
+    - description: Error message, if any
+      jsonPath: .status.msg
+      name: Message
+      type: string
+    name: v1alpha1
+    schema:
+      openAPIV3Schema:
+        description: PDB is the Schema for the pdbs API
+        properties:
+          apiVersion:
+            description: 'APIVersion defines the versioned schema of this representation
+              of an object. Servers should convert recognized schemas to the latest
+              internal value, and may reject unrecognized values. More info: https://git.k8s.io/community/contributors/devel/sig-architecture/api-conventions.md#resources'
+            type: string
+          kind:
+            description: 'Kind is a string value representing the REST resource this
+              object represents. Servers may infer this from the endpoint the client
+              submits requests to. Cannot be updated. In CamelCase. More info: https://git.k8s.io/community/contributors/devel/sig-architecture/api-conventions.md#types-kinds'
+            type: string
+          metadata:
+            type: object
+          spec:
+            description: PDBSpec defines the desired state of PDB
+            properties:
+              action:
+                description: 'Action to be taken: Create/Clone/Plug/Unplug/Delete/Modify/Status/Map.
+                  Map is used to map a Databse PDB to a Kubernetes PDB CR.'
+                enum:
+                - Create
+                - Clone
+                - Plug
+                - Unplug
+                - Delete
+                - Modify
+                - Status
+                - Map
+                type: string
+              adminName:
+                description: The administrator username for the new PDB. This property
+                  is required when the Action property is Create.
+                properties:
+                  secret:
+                    description: PDBSecret defines the secretName
+                    properties:
+                      key:
+                        type: string
+                      secretName:
+                        type: string
+                    required:
+                    - key
+                    - secretName
+                    type: object
+                required:
+                - secret
+                type: object
+              adminPwd:
+                description: The administrator password for the new PDB. This property
+                  is required when the Action property is Create.
+                properties:
+                  secret:
+                    description: PDBSecret defines the secretName
+                    properties:
+                      key:
+                        type: string
+                      secretName:
+                        type: string
+                    required:
+                    - key
+                    - secretName
+                    type: object
+                required:
+                - secret
+                type: object
+              asClone:
+                description: Indicate if 'AS CLONE' option should be used in the command
+                  to plug in a PDB. This property is applicable when the Action property
+                  is PLUG but not required.
+                type: boolean
+              cdbName:
+                description: Name of the CDB
+                type: string
+              cdbResName:
+                description: Name of the CDB Custom Resource that runs the ORDS container
+                type: string
+              copyAction:
+                description: To copy files or not while cloning a PDB
+                enum:
+                - COPY
+                - NOCOPY
+                - MOVE
+                type: string
+              dropAction:
+                description: Specify if datafiles should be removed or not. The value
+                  can be INCLUDING or KEEP (default).
+                enum:
+                - INCLUDING
+                - KEEP
+                type: string
+              fileNameConversions:
+                description: Relevant for Create and Plug operations. As defined in
+                  the  Oracle Multitenant Database documentation. Values can be a
+                  filename convert pattern or NONE.
+                type: string
+              getScript:
+                description: Whether you need the script only or execute the script
+                type: boolean
+              modifyOption:
+                description: Extra options for opening and closing a PDB
+                enum:
+                - IMMEDIATE
+                - NORMAL
+                - READ ONLY
+                - READ WRITE
+                - RESTRICTED
+                type: string
+              pdbName:
+                description: The name of the new PDB. Relevant for both Create and
+                  Plug Actions.
+                type: string
+              pdbState:
+                description: The target state of the PDB
+                enum:
+                - OPEN
+                - CLOSE
+                type: string
+              reuseTempFile:
+                description: Whether to reuse temp file
+                type: boolean
+              sourceFileNameConversions:
+                description: This property is required when the Action property is
+                  Plug. As defined in the Oracle Multitenant Database documentation.
+                  Values can be a source filename convert pattern or NONE.
+                type: string
+              sparseClonePath:
+                description: A Path specified for sparse clone snapshot copy. (Optional)
+                type: string
+              srcPdbName:
+                description: Name of the Source PDB from which to clone
+                type: string
+              tdeExport:
+                description: TDE export for unplug operations
+                type: boolean
+              tdeImport:
+                description: TDE import for plug operations
+                type: boolean
+              tdeKeystorePath:
+                description: TDE keystore path is required if the tdeImport or tdeExport
+                  flag is set to true. Can be used in plug or unplug operations.
+                type: string
+              tdePassword:
+                description: TDE password if the tdeImport or tdeExport flag is set
+                  to true. Can be used in create, plug or unplug operations
+                properties:
+                  secret:
+                    description: PDBSecret defines the secretName
+                    properties:
+                      key:
+                        type: string
+                      secretName:
+                        type: string
+                    required:
+                    - key
+                    - secretName
+                    type: object
+                required:
+                - secret
+                type: object
+              tdeSecret:
+                description: TDE secret is required if the tdeImport or tdeExport
+                  flag is set to true. Can be used in plug or unplug operations.
+                properties:
+                  secret:
+                    description: PDBSecret defines the secretName
+                    properties:
+                      key:
+                        type: string
+                      secretName:
+                        type: string
+                    required:
+                    - key
+                    - secretName
+                    type: object
+                required:
+                - secret
+                type: object
+              tempSize:
+                description: Relevant for Create and Clone operations. Total size
+                  for temporary tablespace as defined in the Oracle Multitenant Database
+                  documentation. See size_clause description in Database SQL Language
+                  Reference documentation.
+                type: string
+              totalSize:
+                description: Relevant for create and plug operations. Total size as
+                  defined in the Oracle Multitenant Database documentation. See size_clause
+                  description in Database SQL Language Reference documentation.
+                type: string
+              unlimitedStorage:
+                description: Relevant for Create and Plug operations. True for unlimited
+                  storage. Even when set to true, totalSize and tempSize MUST be specified
+                  in the request if Action is Create.
+                type: boolean
+              xmlFileName:
+                description: XML metadata filename to be used for Plug or Unplug operations
+                type: string
+            required:
+            - action
+            type: object
+          status:
+            description: PDBStatus defines the observed state of PDB
+            properties:
+              action:
+                description: Last Completed Action
+                type: string
+              connString:
+                description: PDB Connect String
+                type: string
+              modifyOption:
+                description: Modify Option of the PDB
+                type: string
+              msg:
+                description: Message
+                type: string
+              openMode:
+                description: Open mode of the PDB
+                type: string
+              phase:
+                description: Phase of the PDB Resource
+                type: string
+              status:
+                description: PDB Resource Status
+                type: boolean
+              totalSize:
+                description: Total size of the PDB
+                type: string
+            required:
+            - phase
+            - status
             type: object
         type: object
     served: true
@@ -2169,11 +1995,7 @@
 - apiGroups:
   - database.oracle.com
   resources:
-<<<<<<< HEAD
   - cdbs
-=======
-  - oraclerestdataservices
->>>>>>> f4e849b4
   verbs:
   - create
   - delete
@@ -2185,17 +2007,12 @@
 - apiGroups:
   - database.oracle.com
   resources:
-<<<<<<< HEAD
   - cdbs/finalizers
-=======
-  - oraclerestdataservices/finalizers
->>>>>>> f4e849b4
   verbs:
   - update
 - apiGroups:
   - database.oracle.com
   resources:
-<<<<<<< HEAD
   - cdbs/status
   verbs:
   - get
@@ -2227,9 +2044,6 @@
   - database.oracle.com
   resources:
   - pdbs/status
-=======
-  - oraclerestdataservices/status
->>>>>>> f4e849b4
   verbs:
   - get
   - patch
@@ -2286,6 +2100,32 @@
   - database.oracle.com
   resources:
   - singleinstancedatabases/status
+  verbs:
+  - get
+  - patch
+  - update
+- apiGroups:
+  - database.oracle.com
+  resources:
+  - oraclerestdataservices
+  verbs:
+  - create
+  - delete
+  - get
+  - list
+  - patch
+  - update
+  - watch
+- apiGroups:
+  - database.oracle.com
+  resources:
+  - oraclerestdataservices/finalizers
+  verbs:
+  - update
+- apiGroups:
+  - database.oracle.com
+  resources:
+  - oraclerestdataservices/status
   verbs:
   - get
   - patch
@@ -2467,20 +2307,13 @@
 webhooks:
 - admissionReviewVersions:
   - v1
-  - v1beta1
   clientConfig:
     service:
       name: oracle-database-operator-webhook-service
       namespace: oracle-database-operator-system
-<<<<<<< HEAD
-      path: /mutate-database-oracle-com-v1alpha1-cdb
+      path: /mutate-database-oracle-com-v1alpha1-autonomousdatabase
   failurePolicy: Fail
-  name: mcdb.kb.io
-=======
-      path: /mutate-database-oracle-com-v1alpha1-oraclerestdataservice
-  failurePolicy: Fail
-  name: moraclerestdataservice.kb.io
->>>>>>> f4e849b4
+  name: mautonomousdatabase.kb.io
   rules:
   - apiGroups:
     - database.oracle.com
@@ -2490,7 +2323,68 @@
     - CREATE
     - UPDATE
     resources:
-<<<<<<< HEAD
+    - autonomousdatabase
+  sideEffects: None
+- admissionReviewVersions:
+  - v1
+  clientConfig:
+    service:
+      name: oracle-database-operator-webhook-service
+      namespace: oracle-database-operator-system
+      path: /mutate-database-oracle-com-v1alpha1-autonomousdatabasebackup
+  failurePolicy: Fail
+  name: mautonomousdatabasebackup.kb.io
+  rules:
+  - apiGroups:
+    - database.oracle.com
+    apiVersions:
+    - v1alpha1
+    operations:
+    - CREATE
+    - UPDATE
+    resources:
+    - autonomousdatabasebackups
+  sideEffects: None
+- admissionReviewVersions:
+  - v1
+  - v1beta1
+  clientConfig:
+    service:
+      name: oracle-database-operator-webhook-service
+      namespace: oracle-database-operator-system
+      path: /mutate-database-oracle-com-v1alpha1-oraclerestdataservice
+  failurePolicy: Fail
+  name: moraclerestdataservice.kb.io
+  rules:
+  - apiGroups:
+    - database.oracle.com
+    apiVersions:
+    - v1alpha1
+    operations:
+    - CREATE
+    - UPDATE
+    resources:
+    - oraclerestdataservices
+  sideEffects: None
+- admissionReviewVersions:
+  - v1
+  - v1beta1
+  clientConfig:
+    service:
+      name: oracle-database-operator-webhook-service
+      namespace: oracle-database-operator-system
+      path: /mutate-database-oracle-com-v1alpha1-cdb
+  failurePolicy: Fail
+  name: mcdb.kb.io
+  rules:
+  - apiGroups:
+    - database.oracle.com
+    apiVersions:
+    - v1alpha1
+    operations:
+    - CREATE
+    - UPDATE
+    resources:
     - cdbs
   sideEffects: None
 - admissionReviewVersions:
@@ -2513,9 +2407,6 @@
     - UPDATE
     resources:
     - pdbs
-=======
-    - oraclerestdataservices
->>>>>>> f4e849b4
   sideEffects: None
 - admissionReviewVersions:
   - v1
@@ -2548,20 +2439,34 @@
 webhooks:
 - admissionReviewVersions:
   - v1
-  - v1beta1
   clientConfig:
     service:
       name: oracle-database-operator-webhook-service
       namespace: oracle-database-operator-system
-<<<<<<< HEAD
-      path: /validate-database-oracle-com-v1alpha1-cdb
+      path: /validate-database-oracle-com-v1alpha1-autonomousdatabase
   failurePolicy: Fail
-  name: vcdb.kb.io
-=======
-      path: /validate-database-oracle-com-v1alpha1-oraclerestdataservice
+  name: vautonomousdatabase.kb.io
+  rules:
+  - apiGroups:
+    - database.oracle.com
+    apiVersions:
+    - v1alpha1
+    operations:
+    - CREATE
+    - UPDATE
+    - DELETE
+    resources:
+    - autonomousdatabases
+  sideEffects: None
+- admissionReviewVersions:
+  - v1
+  clientConfig:
+    service:
+      name: oracle-database-operator-webhook-service
+      namespace: oracle-database-operator-system
+      path: /validate-database-oracle-com-v1alpha1-autonomousdatabasebackup
   failurePolicy: Fail
-  name: voraclerestdataservice.kb.io
->>>>>>> f4e849b4
+  name: vautonomousdatabasebackup.kb.io
   rules:
   - apiGroups:
     - database.oracle.com
@@ -2571,7 +2476,68 @@
     - CREATE
     - UPDATE
     resources:
-<<<<<<< HEAD
+    - autonomousdatabasebackups
+  sideEffects: None
+- admissionReviewVersions:
+  - v1
+  clientConfig:
+    service:
+      name: oracle-database-operator-webhook-service
+      namespace: oracle-database-operator-system
+      path: /validate-database-oracle-com-v1alpha1-autonomousdatabaserestore
+  failurePolicy: Fail
+  name: vautonomousdatabaserestore.kb.io
+  rules:
+  - apiGroups:
+    - database.oracle.com
+    apiVersions:
+    - v1alpha1
+    operations:
+    - CREATE
+    - UPDATE
+    resources:
+    - autonomousdatabaserestores
+  sideEffects: None
+- admissionReviewVersions:
+  - v1
+  - v1beta1
+  clientConfig:
+    service:
+      name: oracle-database-operator-webhook-service
+      namespace: oracle-database-operator-system
+      path: /validate-database-oracle-com-v1alpha1-oraclerestdataservice
+  failurePolicy: Fail
+  name: voraclerestdataservice.kb.io
+  rules:
+  - apiGroups:
+    - database.oracle.com
+    apiVersions:
+    - v1alpha1
+    operations:
+    - CREATE
+    - UPDATE
+    resources:
+    - oraclerestdataservices
+  sideEffects: None
+- admissionReviewVersions:
+  - v1
+  - v1beta1
+  clientConfig:
+    service:
+      name: oracle-database-operator-webhook-service
+      namespace: oracle-database-operator-system
+      path: /validate-database-oracle-com-v1alpha1-cdb
+  failurePolicy: Fail
+  name: vcdb.kb.io
+  rules:
+  - apiGroups:
+    - database.oracle.com
+    apiVersions:
+    - v1alpha1
+    operations:
+    - CREATE
+    - UPDATE
+    resources:
     - cdbs
   sideEffects: None
 - admissionReviewVersions:
@@ -2594,9 +2560,6 @@
     - UPDATE
     resources:
     - pdbs
-=======
-    - oraclerestdataservices
->>>>>>> f4e849b4
   sideEffects: None
 - admissionReviewVersions:
   - v1
