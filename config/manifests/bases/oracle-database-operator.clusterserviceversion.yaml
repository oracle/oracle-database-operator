--- conflicted
+++ resolved
@@ -16,11 +16,7 @@
       displayName: Dbcs System
       kind: DbcsSystem
       name: DbcsSystem.database.oracle.com
-<<<<<<< HEAD
-      version: v1alpha1
-=======
       version: v4
->>>>>>> 9838a8ec
     - description: AutonomousContainerDatabase is the Schema for the autonomouscontainerdatabases
         API
       displayName: Autonomous Container Database
@@ -74,11 +70,7 @@
       displayName: Sharding Database
       kind: ShardingDatabase
       name: shardingdatabases.database.oracle.com
-<<<<<<< HEAD
-      version: v1alpha1
-=======
       version: v4
->>>>>>> 9838a8ec
     - description: SingleInstanceDatabase is the Schema for the singleinstancedatabases
         API
       displayName: Single Instance Database
