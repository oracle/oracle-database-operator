
---
apiVersion: apiextensions.k8s.io/v1
kind: CustomResourceDefinition
metadata:
  annotations:
    controller-gen.kubebuilder.io/version: v0.6.1
  creationTimestamp: null
  name: autonomousdatabases.database.oracle.com
spec:
  group: database.oracle.com
  names:
    kind: AutonomousDatabase
    listKind: AutonomousDatabaseList
    plural: autonomousdatabases
    shortNames:
    - adb
    - adbs
    singular: autonomousdatabase
  scope: Namespaced
  versions:
  - additionalPrinterColumns:
    - jsonPath: .spec.details.displayName
      name: Display Name
      type: string
    - jsonPath: .status.lifecycleState
      name: State
      type: string
    - jsonPath: .spec.details.isDedicated
      name: Dedicated
      type: string
    - jsonPath: .spec.details.cpuCoreCount
      name: OCPUs
      type: integer
    - jsonPath: .spec.details.dataStorageSizeInTBs
      name: Storage (TB)
      type: integer
    - jsonPath: .spec.details.dbWorkload
      name: Workload Type
      type: string
    - jsonPath: .status.timeCreated
      name: Created
      type: string
    name: v1alpha1
    schema:
      openAPIV3Schema:
        description: AutonomousDatabase is the Schema for the autonomousdatabases
          API
        properties:
          apiVersion:
            description: 'APIVersion defines the versioned schema of this representation
              of an object. Servers should convert recognized schemas to the latest
              internal value, and may reject unrecognized values. More info: https://git.k8s.io/community/contributors/devel/sig-architecture/api-conventions.md#resources'
            type: string
          kind:
            description: 'Kind is a string value representing the REST resource this
              object represents. Servers may infer this from the endpoint the client
              submits requests to. Cannot be updated. In CamelCase. More info: https://git.k8s.io/community/contributors/devel/sig-architecture/api-conventions.md#types-kinds'
            type: string
          metadata:
            type: object
          spec:
            description: 'AutonomousDatabaseSpec defines the desired state of AutonomousDatabase
              Important: Run "make" to regenerate code after modifying this file'
            properties:
              details:
                description: AutonomousDatabaseDetails defines the detail information
                  of AutonomousDatabase, corresponding to oci-go-sdk/database/AutonomousDatabase
                properties:
                  adminPassword:
                    properties:
                      k8sSecret:
                        description: "*********************** *\tSecret specs ***********************"
                        properties:
                          name:
                            type: string
                        type: object
                      ociSecret:
                        properties:
                          ocid:
                            type: string
                        type: object
                    type: object
                  autonomousContainerDatabase:
                    description: ACDSpec defines the spec of the target for backup/restore
                      runs. The name could be the name of an AutonomousDatabase or
                      an AutonomousDatabaseBackup
                    properties:
                      k8sACD:
                        description: "*********************** *\tACD specs ***********************"
                        properties:
                          name:
                            type: string
                        type: object
                      ociACD:
                        properties:
                          ocid:
                            type: string
                        type: object
                    type: object
                  autonomousDatabaseOCID:
                    type: string
                  compartmentOCID:
                    type: string
                  cpuCoreCount:
                    type: integer
                  dataStorageSizeInTBs:
                    type: integer
                  dbName:
                    type: string
                  dbVersion:
                    type: string
                  dbWorkload:
                    description: 'AutonomousDatabaseDbWorkloadEnum Enum with underlying
                      type: string'
                    enum:
                    - OLTP
                    - DW
                    - AJD
                    - APEX
                    type: string
                  displayName:
                    type: string
                  freeformTags:
                    additionalProperties:
                      type: string
                    type: object
                  isAccessControlEnabled:
                    type: boolean
                  isAutoScalingEnabled:
                    type: boolean
                  isDedicated:
                    type: boolean
<<<<<<< HEAD
                  isMTLSConnectionRequired:
                    type: boolean
=======
                  licenseModel:
                    description: 'AutonomousDatabaseLicenseModelEnum Enum with underlying
                      type: string'
                    enum:
                    - LICENSE_INCLUDED
                    - BRING_YOUR_OWN_LICENSE
                    type: string
>>>>>>> d754d7ea
                  lifecycleState:
                    description: 'AutonomousDatabaseLifecycleStateEnum Enum with underlying
                      type: string'
                    type: string
<<<<<<< HEAD
                  nsgOCIDs:
                    items:
                      type: string
                    type: array
                  privateEndpointLabel:
                    type: string
                  subnetOCID:
                    type: string
=======
                  networkAccess:
                    properties:
                      accessControlList:
                        items:
                          type: string
                        type: array
                      accessType:
                        enum:
                        - ""
                        - PUBLIC
                        - RESTRICTED
                        - PRIVATE
                        type: string
                      isAccessControlEnabled:
                        type: boolean
                      isMTLSConnectionRequired:
                        type: boolean
                      privateEndpoint:
                        properties:
                          hostnamePrefix:
                            type: string
                          nsgOCIDs:
                            items:
                              type: string
                            type: array
                          subnetOCID:
                            type: string
                        type: object
                    type: object
>>>>>>> d754d7ea
                  wallet:
                    properties:
                      name:
                        type: string
                      password:
                        properties:
                          k8sSecret:
                            description: "*********************** *\tSecret specs
                              ***********************"
                            properties:
                              name:
                                type: string
                            type: object
                          ociSecret:
                            properties:
                              ocid:
                                type: string
                            type: object
                        type: object
                    type: object
                  whitelistedIPs:
                    items:
                      type: string
                    type: array
                type: object
              hardLink:
                default: false
                type: boolean
              ociConfig:
                description: "*********************** *\tOCI config ***********************"
                properties:
                  configMapName:
                    type: string
                  secretName:
                    type: string
                type: object
            required:
            - details
            type: object
          status:
            description: AutonomousDatabaseStatus defines the observed state of AutonomousDatabase
            properties:
              allConnectionStrings:
                items:
                  properties:
                    connectionStrings:
                      items:
                        properties:
                          connectionString:
                            type: string
                          tnsName:
                            type: string
                        type: object
                      type: array
                    tlsAuthentication:
                      type: string
                  required:
                  - connectionStrings
                  type: object
                type: array
              lifecycleState:
                description: 'INSERT ADDITIONAL STATUS FIELD - define observed state
                  of cluster Important: Run "make" to regenerate code after modifying
                  this file'
                type: string
              timeCreated:
                type: string
            type: object
        type: object
    served: true
    storage: true
    subresources:
      status: {}
status:
  acceptedNames:
    kind: ""
    plural: ""
  conditions: []
  storedVersions: []<|MERGE_RESOLUTION|>--- conflicted
+++ resolved
@@ -125,16 +125,10 @@
                     additionalProperties:
                       type: string
                     type: object
-                  isAccessControlEnabled:
-                    type: boolean
                   isAutoScalingEnabled:
                     type: boolean
                   isDedicated:
                     type: boolean
-<<<<<<< HEAD
-                  isMTLSConnectionRequired:
-                    type: boolean
-=======
                   licenseModel:
                     description: 'AutonomousDatabaseLicenseModelEnum Enum with underlying
                       type: string'
@@ -142,21 +136,10 @@
                     - LICENSE_INCLUDED
                     - BRING_YOUR_OWN_LICENSE
                     type: string
->>>>>>> d754d7ea
                   lifecycleState:
                     description: 'AutonomousDatabaseLifecycleStateEnum Enum with underlying
                       type: string'
                     type: string
-<<<<<<< HEAD
-                  nsgOCIDs:
-                    items:
-                      type: string
-                    type: array
-                  privateEndpointLabel:
-                    type: string
-                  subnetOCID:
-                    type: string
-=======
                   networkAccess:
                     properties:
                       accessControlList:
@@ -186,7 +169,6 @@
                             type: string
                         type: object
                     type: object
->>>>>>> d754d7ea
                   wallet:
                     properties:
                       name:
@@ -207,10 +189,6 @@
                             type: object
                         type: object
                     type: object
-                  whitelistedIPs:
-                    items:
-                      type: string
-                    type: array
                 type: object
               hardLink:
                 default: false
