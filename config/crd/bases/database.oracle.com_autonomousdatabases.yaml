---
apiVersion: apiextensions.k8s.io/v1
kind: CustomResourceDefinition
metadata:
  annotations:
    controller-gen.kubebuilder.io/version: v0.16.5
  name: autonomousdatabases.database.oracle.com
spec:
  group: database.oracle.com
  names:
    kind: AutonomousDatabase
    listKind: AutonomousDatabaseList
    plural: autonomousdatabases
    shortNames:
    - adb
    - adbs
    singular: autonomousdatabase
  scope: Namespaced
  versions:
  - additionalPrinterColumns:
    - jsonPath: .spec.details.displayName
      name: Display Name
      type: string
    - jsonPath: .spec.details.dbName
      name: Db Name
      type: string
    - jsonPath: .status.lifecycleState
      name: State
      type: string
    - jsonPath: .spec.details.isDedicated
      name: Dedicated
      type: string
    - jsonPath: .spec.details.cpuCoreCount
      name: OCPUs
      type: integer
    - jsonPath: .spec.details.dataStorageSizeInTBs
      name: Storage (TB)
      type: integer
    - jsonPath: .spec.details.dbWorkload
      name: Workload Type
      type: string
    - jsonPath: .status.timeCreated
      name: Created
      type: string
    name: v1alpha1
    schema:
      openAPIV3Schema:
        properties:
          apiVersion:
            type: string
          kind:
            type: string
          metadata:
            type: object
          spec:
            properties:
              action:
                enum:
                - ""
                - Create
                - Sync
                - Update
                - Stop
                - Start
                - Terminate
                - Clone
                type: string
              clone:
                properties:
                  adminPassword:
                    properties:
                      k8sSecret:
                        properties:
                          name:
                            type: string
                        type: object
                      ociSecret:
                        properties:
                          id:
                            type: string
                        type: object
                    type: object
                  autonomousContainerDatabase:
                    properties:
                      k8sAcd:
                        properties:
                          name:
                            type: string
                        type: object
                      ociAcd:
                        properties:
                          id:
                            type: string
                        type: object
                    type: object
                  cloneType:
                    enum:
                    - FULL
                    - METADATA
                    type: string
                  compartmentId:
                    type: string
                  computeCount:
                    type: number
                  computeModel:
                    enum:
                    - ECPU
                    - OCPU
                    type: string
                  cpuCoreCount:
                    type: integer
                  dataStorageSizeInTBs:
                    type: integer
                  dbName:
                    type: string
                  dbVersion:
                    type: string
                  dbWorkload:
                    enum:
                    - OLTP
                    - DW
                    - AJD
                    - APEX
                    type: string
                  displayName:
                    type: string
                  freeformTags:
                    additionalProperties:
                      type: string
                    type: object
                  isAccessControlEnabled:
                    type: boolean
                  isAutoScalingEnabled:
                    type: boolean
                  isDedicated:
                    type: boolean
                  isFreeTier:
                    type: boolean
                  isMtlsConnectionRequired:
                    type: boolean
                  licenseModel:
                    enum:
                    - LICENSE_INCLUDED
                    - BRING_YOUR_OWN_LICENSE
                    type: string
                  nsgIds:
                    items:
                      type: string
                    type: array
                  ocpuCount:
                    type: number
                  privateEndpointLabel:
                    type: string
                  subnetId:
                    type: string
                  whitelistedIps:
                    items:
                      type: string
                    type: array
                type: object
              details:
                properties:
                  adminPassword:
                    properties:
                      k8sSecret:
                        properties:
                          name:
                            type: string
                        type: object
                      ociSecret:
                        properties:
                          id:
                            type: string
                        type: object
                    type: object
                  autonomousContainerDatabase:
                    properties:
                      k8sAcd:
                        properties:
                          name:
                            type: string
                        type: object
                      ociAcd:
                        properties:
                          id:
                            type: string
                        type: object
                    type: object
                  compartmentId:
                    type: string
                  computeCount:
                    type: number
                  computeModel:
                    enum:
                    - ECPU
                    - OCPU
                    type: string
                  cpuCoreCount:
                    type: integer
                  dataStorageSizeInTBs:
                    type: integer
                  dbName:
                    type: string
                  dbVersion:
                    type: string
                  dbWorkload:
                    enum:
                    - OLTP
                    - DW
                    - AJD
                    - APEX
                    type: string
                  displayName:
                    type: string
                  freeformTags:
                    additionalProperties:
                      type: string
                    type: object
                  id:
                    type: string
                  isAccessControlEnabled:
                    type: boolean
                  isAutoScalingEnabled:
                    type: boolean
                  isDedicated:
                    type: boolean
                  isFreeTier:
                    type: boolean
                  isMtlsConnectionRequired:
                    type: boolean
                  licenseModel:
                    enum:
                    - LICENSE_INCLUDED
                    - BRING_YOUR_OWN_LICENSE
                    type: string
                  nsgIds:
                    items:
                      type: string
                    type: array
                  ocpuCount:
                    type: number
                  privateEndpointLabel:
                    type: string
                  subnetId:
                    type: string
                  whitelistedIps:
                    items:
                      type: string
                    type: array
                type: object
              hardLink:
                default: false
                type: boolean
              ociConfig:
                properties:
                  configMapName:
                    type: string
                  secretName:
                    type: string
                type: object
              wallet:
                properties:
                  name:
                    type: string
                  password:
                    properties:
                      k8sSecret:
                        properties:
                          name:
                            type: string
                        type: object
                      ociSecret:
                        properties:
                          id:
                            type: string
                        type: object
                    type: object
                type: object
            required:
            - action
            type: object
          status:
            properties:
              allConnectionStrings:
                items:
                  properties:
                    connectionStrings:
                      items:
                        properties:
                          connectionString:
                            type: string
                          tnsName:
                            type: string
                        type: object
                      type: array
                    tlsAuthentication:
                      type: string
                  required:
                  - connectionStrings
                  type: object
                type: array
              conditions:
                items:
                  properties:
                    lastTransitionTime:
                      format: date-time
                      type: string
                    message:
                      maxLength: 32768
                      type: string
                    observedGeneration:
                      format: int64
                      minimum: 0
                      type: integer
                    reason:
                      maxLength: 1024
                      minLength: 1
                      pattern: ^[A-Za-z]([A-Za-z0-9_,:]*[A-Za-z0-9_])?$
                      type: string
                    status:
                      enum:
                      - "True"
                      - "False"
                      - Unknown
                      type: string
                    type:
                      maxLength: 316
                      pattern: ^([a-z0-9]([-a-z0-9]*[a-z0-9])?(\.[a-z0-9]([-a-z0-9]*[a-z0-9])?)*/)?(([A-Za-z0-9][-A-Za-z0-9_.]*)?[A-Za-z0-9])$
                      type: string
                  required:
                  - lastTransitionTime
                  - message
                  - reason
                  - status
                  - type
                  type: object
                type: array
                x-kubernetes-list-map-keys:
                - type
                x-kubernetes-list-type: map
              lifecycleState:
                type: string
              timeCreated:
                type: string
              walletExpiringDate:
                type: string
            type: object
        type: object
    served: true
    storage: false
    subresources:
      status: {}
  - additionalPrinterColumns:
    - jsonPath: .spec.details.displayName
      name: Display Name
      type: string
    - jsonPath: .spec.details.dbName
      name: Db Name
      type: string
    - jsonPath: .status.lifecycleState
      name: State
      type: string
    - jsonPath: .spec.details.isDedicated
      name: Dedicated
      type: string
    - jsonPath: .spec.details.cpuCoreCount
      name: OCPUs
      type: integer
    - jsonPath: .spec.details.dataStorageSizeInTBs
      name: Storage (TB)
      type: integer
    - jsonPath: .spec.details.dbWorkload
      name: Workload Type
      type: string
    - jsonPath: .status.timeCreated
      name: Created
      type: string
    name: v4
    schema:
      openAPIV3Schema:
        properties:
          apiVersion:
            type: string
          kind:
            type: string
          metadata:
            type: object
          spec:
            properties:
              action:
                enum:
                - ""
                - Create
                - Sync
                - Update
                - Stop
                - Start
                - Terminate
                - Clone
                type: string
              clone:
                properties:
                  adminPassword:
                    properties:
                      k8sSecret:
                        properties:
                          name:
                            type: string
                        type: object
                      ociSecret:
                        properties:
                          id:
                            type: string
                        type: object
                    type: object
                  autonomousContainerDatabase:
                    properties:
                      k8sAcd:
                        properties:
                          name:
                            type: string
                        type: object
                      ociAcd:
                        properties:
                          id:
                            type: string
                        type: object
                    type: object
                  cloneType:
                    enum:
                    - FULL
                    - METADATA
                    type: string
                  compartmentId:
                    type: string
                  computeCount:
                    type: number
                  computeModel:
                    enum:
                    - ECPU
                    - OCPU
                    type: string
                  cpuCoreCount:
                    type: integer
                  dataStorageSizeInTBs:
                    type: integer
                  dbName:
                    type: string
                  dbVersion:
                    type: string
                  dbWorkload:
                    enum:
                    - OLTP
                    - DW
                    - AJD
                    - APEX
                    type: string
                  displayName:
                    type: string
                  freeformTags:
                    additionalProperties:
                      type: string
                    type: object
                  isAccessControlEnabled:
                    type: boolean
                  isAutoScalingEnabled:
                    type: boolean
                  isDedicated:
                    type: boolean
                  isFreeTier:
                    type: boolean
                  isMtlsConnectionRequired:
                    type: boolean
                  licenseModel:
                    enum:
                    - LICENSE_INCLUDED
                    - BRING_YOUR_OWN_LICENSE
                    type: string
                  nsgIds:
                    items:
                      type: string
                    type: array
                  ocpuCount:
                    type: number
                  privateEndpointLabel:
                    type: string
                  subnetId:
                    type: string
                  whitelistedIps:
                    items:
                      type: string
                    type: array
                type: object
              details:
                properties:
                  adminPassword:
                    properties:
                      k8sSecret:
                        properties:
                          name:
                            type: string
                        type: object
                      ociSecret:
                        properties:
                          id:
                            type: string
                        type: object
                    type: object
                  autonomousContainerDatabase:
                    properties:
                      k8sAcd:
                        properties:
                          name:
                            type: string
                        type: object
                      ociAcd:
                        properties:
                          id:
                            type: string
                        type: object
                    type: object
                  compartmentId:
                    type: string
                  computeCount:
                    type: number
                  computeModel:
                    enum:
                    - ECPU
                    - OCPU
                    type: string
                  cpuCoreCount:
                    type: integer
                  dataStorageSizeInTBs:
                    type: integer
                  dbName:
                    type: string
                  dbVersion:
                    type: string
                  dbWorkload:
                    enum:
                    - OLTP
                    - DW
                    - AJD
                    - APEX
                    type: string
                  displayName:
                    type: string
                  freeformTags:
                    additionalProperties:
                      type: string
                    type: object
                  id:
                    type: string
                  isAccessControlEnabled:
                    type: boolean
                  isAutoScalingEnabled:
                    type: boolean
                  isDedicated:
                    type: boolean
                  isFreeTier:
                    type: boolean
                  isMtlsConnectionRequired:
                    type: boolean
                  licenseModel:
                    enum:
                    - LICENSE_INCLUDED
                    - BRING_YOUR_OWN_LICENSE
                    type: string
                  nsgIds:
                    items:
                      type: string
                    type: array
                  ocpuCount:
                    type: number
                  privateEndpointLabel:
                    type: string
                  subnetId:
                    type: string
                  whitelistedIps:
                    items:
                      type: string
                    type: array
                type: object
              hardLink:
                default: false
                type: boolean
              ociConfig:
                properties:
                  configMapName:
                    type: string
                  secretName:
                    type: string
                type: object
              wallet:
                properties:
                  name:
                    type: string
                  password:
                    properties:
                      k8sSecret:
                        properties:
                          name:
                            type: string
                        type: object
                      ociSecret:
                        properties:
                          id:
                            type: string
                        type: object
                    type: object
                type: object
            required:
            - action
            type: object
          status:
            properties:
              allConnectionStrings:
                items:
                  properties:
                    connectionStrings:
                      items:
                        properties:
                          connectionString:
                            type: string
                          tnsName:
                            type: string
                        type: object
                      type: array
                    tlsAuthentication:
                      type: string
                  required:
                  - connectionStrings
                  type: object
                type: array
              conditions:
                items:
<<<<<<< HEAD
                  description: "Condition contains details for one aspect of the current
                    state of this API Resource. --- This struct is intended for direct
                    use as an array at the field path .status.conditions.  For example,
                    \n \ttype FooStatus struct{ \t    // Represents the observations
                    of a foo's current state. \t    // Known .status.conditions.type
                    are: \"Available\", \"Progressing\", and \"Degraded\" \t    //
                    +patchMergeKey=type \t    // +patchStrategy=merge \t    // +listType=map
                    \t    // +listMapKey=type \t    Conditions []metav1.Condition
                    `json:\"conditions,omitempty\" patchStrategy:\"merge\" patchMergeKey:\"type\"
                    protobuf:\"bytes,1,rep,name=conditions\"` \n \t    // other fields
                    \t}"
                  properties:
                    lastTransitionTime:
                      description: lastTransitionTime is the last time the condition
                        transitioned from one status to another. This should be when
                        the underlying condition changed.  If that is not known, then
                        using the time when the API field changed is acceptable.
                      format: date-time
                      type: string
                    message:
                      description: message is a human readable message indicating
                        details about the transition. This may be an empty string.
                      maxLength: 32768
                      type: string
                    observedGeneration:
                      description: observedGeneration represents the .metadata.generation
                        that the condition was set based upon. For instance, if .metadata.generation
                        is currently 12, but the .status.conditions[x].observedGeneration
                        is 9, the condition is out of date with respect to the current
                        state of the instance.
=======
                  properties:
                    lastTransitionTime:
                      format: date-time
                      type: string
                    message:
                      maxLength: 32768
                      type: string
                    observedGeneration:
>>>>>>> 9838a8ec
                      format: int64
                      minimum: 0
                      type: integer
                    reason:
<<<<<<< HEAD
                      description: reason contains a programmatic identifier indicating
                        the reason for the condition's last transition. Producers
                        of specific condition types may define expected values and
                        meanings for this field, and whether the values are considered
                        a guaranteed API. The value should be a CamelCase string.
                        This field may not be empty.
=======
>>>>>>> 9838a8ec
                      maxLength: 1024
                      minLength: 1
                      pattern: ^[A-Za-z]([A-Za-z0-9_,:]*[A-Za-z0-9_])?$
                      type: string
                    status:
<<<<<<< HEAD
                      description: status of the condition, one of True, False, Unknown.
=======
>>>>>>> 9838a8ec
                      enum:
                      - "True"
                      - "False"
                      - Unknown
                      type: string
                    type:
<<<<<<< HEAD
                      description: type of condition in CamelCase or in foo.example.com/CamelCase.
                        --- Many .condition.type values are consistent across resources
                        like Available, but because arbitrary conditions can be useful
                        (see .node.status.conditions), the ability to deconflict is
                        important. The regex it matches is (dns1123SubdomainFmt/)?(qualifiedNameFmt)
=======
>>>>>>> 9838a8ec
                      maxLength: 316
                      pattern: ^([a-z0-9]([-a-z0-9]*[a-z0-9])?(\.[a-z0-9]([-a-z0-9]*[a-z0-9])?)*/)?(([A-Za-z0-9][-A-Za-z0-9_.]*)?[A-Za-z0-9])$
                      type: string
                  required:
                  - lastTransitionTime
                  - message
                  - reason
                  - status
                  - type
                  type: object
                type: array
                x-kubernetes-list-map-keys:
                - type
                x-kubernetes-list-type: map
              lifecycleState:
                type: string
              timeCreated:
                type: string
              walletExpiringDate:
                type: string
            type: object
        type: object
    served: true
    storage: true
    subresources:
      status: {}<|MERGE_RESOLUTION|>--- conflicted
+++ resolved
@@ -634,38 +634,6 @@
                 type: array
               conditions:
                 items:
-<<<<<<< HEAD
-                  description: "Condition contains details for one aspect of the current
-                    state of this API Resource. --- This struct is intended for direct
-                    use as an array at the field path .status.conditions.  For example,
-                    \n \ttype FooStatus struct{ \t    // Represents the observations
-                    of a foo's current state. \t    // Known .status.conditions.type
-                    are: \"Available\", \"Progressing\", and \"Degraded\" \t    //
-                    +patchMergeKey=type \t    // +patchStrategy=merge \t    // +listType=map
-                    \t    // +listMapKey=type \t    Conditions []metav1.Condition
-                    `json:\"conditions,omitempty\" patchStrategy:\"merge\" patchMergeKey:\"type\"
-                    protobuf:\"bytes,1,rep,name=conditions\"` \n \t    // other fields
-                    \t}"
-                  properties:
-                    lastTransitionTime:
-                      description: lastTransitionTime is the last time the condition
-                        transitioned from one status to another. This should be when
-                        the underlying condition changed.  If that is not known, then
-                        using the time when the API field changed is acceptable.
-                      format: date-time
-                      type: string
-                    message:
-                      description: message is a human readable message indicating
-                        details about the transition. This may be an empty string.
-                      maxLength: 32768
-                      type: string
-                    observedGeneration:
-                      description: observedGeneration represents the .metadata.generation
-                        that the condition was set based upon. For instance, if .metadata.generation
-                        is currently 12, but the .status.conditions[x].observedGeneration
-                        is 9, the condition is out of date with respect to the current
-                        state of the instance.
-=======
                   properties:
                     lastTransitionTime:
                       format: date-time
@@ -674,43 +642,21 @@
                       maxLength: 32768
                       type: string
                     observedGeneration:
->>>>>>> 9838a8ec
                       format: int64
                       minimum: 0
                       type: integer
                     reason:
-<<<<<<< HEAD
-                      description: reason contains a programmatic identifier indicating
-                        the reason for the condition's last transition. Producers
-                        of specific condition types may define expected values and
-                        meanings for this field, and whether the values are considered
-                        a guaranteed API. The value should be a CamelCase string.
-                        This field may not be empty.
-=======
->>>>>>> 9838a8ec
                       maxLength: 1024
                       minLength: 1
                       pattern: ^[A-Za-z]([A-Za-z0-9_,:]*[A-Za-z0-9_])?$
                       type: string
                     status:
-<<<<<<< HEAD
-                      description: status of the condition, one of True, False, Unknown.
-=======
->>>>>>> 9838a8ec
                       enum:
                       - "True"
                       - "False"
                       - Unknown
                       type: string
                     type:
-<<<<<<< HEAD
-                      description: type of condition in CamelCase or in foo.example.com/CamelCase.
-                        --- Many .condition.type values are consistent across resources
-                        like Available, but because arbitrary conditions can be useful
-                        (see .node.status.conditions), the ability to deconflict is
-                        important. The regex it matches is (dns1123SubdomainFmt/)?(qualifiedNameFmt)
-=======
->>>>>>> 9838a8ec
                       maxLength: 316
                       pattern: ^([a-z0-9]([-a-z0-9]*[a-z0-9])?(\.[a-z0-9]([-a-z0-9]*[a-z0-9])?)*/)?(([A-Za-z0-9][-A-Za-z0-9_.]*)?[A-Za-z0-9])$
                       type: string
