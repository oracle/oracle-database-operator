--- conflicted
+++ resolved
@@ -270,15 +270,8 @@
               unlimitedStorage:
                 type: boolean
               webServerPwd:
-<<<<<<< HEAD
-                description: Password for the Web ServerPDB User
-                properties:
-                  secret:
-                    description: PDBSecret defines the secretName
-=======
-                properties:
-                  secret:
->>>>>>> 9838a8ec
+                properties:
+                  secret:
                     properties:
                       key:
                         type: string
@@ -292,16 +285,8 @@
                 - secret
                 type: object
               webServerUser:
-<<<<<<< HEAD
-                description: Web Server User with SQL Administrator role to allow
-                  us to authenticate to the PDB Lifecycle Management REST endpoints
-                properties:
-                  secret:
-                    description: PDBSecret defines the secretName
-=======
-                properties:
-                  secret:
->>>>>>> 9838a8ec
+                properties:
+                  secret:
                     properties:
                       key:
                         type: string
