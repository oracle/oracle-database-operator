--- conflicted
+++ resolved
@@ -76,20 +76,13 @@
                 type: boolean
               charset:
                 type: string
-<<<<<<< HEAD
-=======
               convertToSnapshotStandby:
                 type: boolean
->>>>>>> 9838a8ec
               createAs:
                 enum:
                 - primary
                 - standby
                 - clone
-<<<<<<< HEAD
-                type: string
-              dgBrokerConfigured:
-=======
                 - truecache
                 type: string
               edition:
@@ -331,7 +324,6 @@
                     type: string
                 type: object
               prebuiltDB:
->>>>>>> 9838a8ec
                 type: boolean
               primaryDatabase:
                 type: string
@@ -546,13 +538,10 @@
                 type: integer
               tcpsTlsSecret:
                 type: string
-<<<<<<< HEAD
-=======
               trueCacheServices:
                 items:
                   type: string
                 type: array
->>>>>>> 9838a8ec
             required:
             - image
             type: object
@@ -613,11 +602,8 @@
                 x-kubernetes-list-type: map
               connectString:
                 type: string
-<<<<<<< HEAD
-=======
               convertToSnapshotStandby:
                 type: boolean
->>>>>>> 9838a8ec
               createdAs:
                 type: string
               datafilesCreated:
