
---
apiVersion: apiextensions.k8s.io/v1
kind: CustomResourceDefinition
metadata:
  annotations:
    controller-gen.kubebuilder.io/version: v0.6.1
  creationTimestamp: null
  name: shardingdatabases.database.oracle.com
spec:
  group: database.oracle.com
  names:
    kind: ShardingDatabase
    listKind: ShardingDatabaseList
    plural: shardingdatabases
    singular: shardingdatabase
  scope: Namespaced
  versions:
  - additionalPrinterColumns:
    - jsonPath: .status.gsm.state
      name: Gsm State
      type: string
    - jsonPath: .status.gsm.services
      name: Services
      type: string
    - jsonPath: .status.gsm.shards
      name: shards
      priority: 1
      type: string
    name: v1alpha1
    schema:
      openAPIV3Schema:
        description: ShardingDatabase is the Schema for the shardingdatabases API
        properties:
          apiVersion:
            description: 'APIVersion defines the versioned schema of this representation
              of an object. Servers should convert recognized schemas to the latest
              internal value, and may reject unrecognized values. More info: https://git.k8s.io/community/contributors/devel/sig-architecture/api-conventions.md#resources'
            type: string
          kind:
            description: 'Kind is a string value representing the REST resource this
              object represents. Servers may infer this from the endpoint the client
              submits requests to. Cannot be updated. In CamelCase. More info: https://git.k8s.io/community/contributors/devel/sig-architecture/api-conventions.md#types-kinds'
            type: string
          metadata:
            type: object
          spec:
            description: ShardingDatabaseSpec defines the desired state of ShardingDatabase
            properties:
              InvitedNodeSubnet:
                type: string
              catalog:
                items:
                  description: CatalogSpec defines the desired state of CatalogSpec
                  properties:
                    envVars:
                      items:
                        description: EnvironmentVariable represents a named variable
                          accessible for containers.
                        properties:
                          name:
                            type: string
                          value:
                            type: string
                        required:
                        - name
                        - value
                        type: object
                      type: array
                    imagePullPolicy:
                      description: PullPolicy describes a policy for if/when to pull
                        a container image
                      type: string
                    isDelete:
                      type: string
                    label:
                      type: string
                    name:
                      type: string
                    nodeSelector:
                      additionalProperties:
                        type: string
                      type: object
                    pvAnnotations:
                      additionalProperties:
                        type: string
                      type: object
                    pvMatchLabels:
                      additionalProperties:
                        type: string
                      type: object
                    pvcName:
                      type: string
                    resources:
                      description: ResourceRequirements describes the compute resource
                        requirements.
                      properties:
                        claims:
                          description: "Claims lists the names of resources, defined
                            in spec.resourceClaims, that are used by this container.
                            \n This is an alpha field and requires enabling the DynamicResourceAllocation
                            feature gate. \n This field is immutable. It can only
                            be set for containers."
                          items:
                            description: ResourceClaim references one entry in PodSpec.ResourceClaims.
                            properties:
                              name:
                                description: Name must match the name of one entry
                                  in pod.spec.resourceClaims of the Pod where this
                                  field is used. It makes that resource available
                                  inside a container.
                                type: string
                            required:
                            - name
                            type: object
                          type: array
                          x-kubernetes-list-map-keys:
                          - name
                          x-kubernetes-list-type: map
                        limits:
                          additionalProperties:
                            anyOf:
                            - type: integer
                            - type: string
                            pattern: ^(\+|-)?(([0-9]+(\.[0-9]*)?)|(\.[0-9]+))(([KMGTPE]i)|[numkMGTPE]|([eE](\+|-)?(([0-9]+(\.[0-9]*)?)|(\.[0-9]+))))?$
                            x-kubernetes-int-or-string: true
                          description: 'Limits describes the maximum amount of compute
                            resources allowed. More info: https://kubernetes.io/docs/concepts/configuration/manage-resources-containers/'
                          type: object
                        requests:
                          additionalProperties:
                            anyOf:
                            - type: integer
                            - type: string
                            pattern: ^(\+|-)?(([0-9]+(\.[0-9]*)?)|(\.[0-9]+))(([KMGTPE]i)|[numkMGTPE]|([eE](\+|-)?(([0-9]+(\.[0-9]*)?)|(\.[0-9]+))))?$
                            x-kubernetes-int-or-string: true
                          description: 'Requests describes the minimum amount of compute
                            resources required. If Requests is omitted for a container,
                            it defaults to Limits if that is explicitly specified,
                            otherwise to an implementation-defined value. Requests
                            cannot exceed Limits. More info: https://kubernetes.io/docs/concepts/configuration/manage-resources-containers/'
                          type: object
                      type: object
                    storageSizeInGb:
                      format: int32
                      type: integer
                  required:
                  - name
                  type: object
                type: array
              dbEdition:
                type: string
              dbImage:
                type: string
              dbImagePullSecret:
                type: string
              dbSecret:
                description: Secret Details
                properties:
                  encryptionType:
                    type: string
                  keyFileMountLocation:
                    type: string
                  keyFileName:
                    type: string
                  keySecretName:
                    type: string
                  name:
                    type: string
                  nsConfigMap:
                    type: string
                  nsSecret:
                    type: string
                  pwdFileMountLocation:
                    type: string
                  pwdFileName:
                    type: string
                required:
                - name
                - pwdFileName
                type: object
<<<<<<< HEAD
=======
              fssStorageClass:
                type: string
>>>>>>> 179b67a5
              gsm:
                items:
                  description: GsmSpec defines the desired state of GsmSpec
                  properties:
                    directorName:
                      type: string
                    envVars:
                      description: Replicas         int32                        `json:"replicas,omitempty"`                                        //
                        Gsm Replicas. If you set OraGsmPvcName then it is set default
                        to 1.
                      items:
                        description: EnvironmentVariable represents a named variable
                          accessible for containers.
                        properties:
                          name:
                            type: string
                          value:
                            type: string
                        required:
                        - name
                        - value
                        type: object
                      type: array
                    imagePullPolicy:
                      description: PullPolicy describes a policy for if/when to pull
                        a container image
                      type: string
                    isDelete:
                      type: string
                    label:
                      type: string
                    name:
                      type: string
                    nodeSelector:
                      additionalProperties:
                        type: string
                      type: object
                    pvMatchLabels:
                      additionalProperties:
                        type: string
                      type: object
                    pvcName:
                      type: string
                    region:
                      type: string
                    resources:
                      description: ResourceRequirements describes the compute resource
                        requirements.
                      properties:
                        claims:
                          description: "Claims lists the names of resources, defined
                            in spec.resourceClaims, that are used by this container.
                            \n This is an alpha field and requires enabling the DynamicResourceAllocation
                            feature gate. \n This field is immutable. It can only
                            be set for containers."
                          items:
                            description: ResourceClaim references one entry in PodSpec.ResourceClaims.
                            properties:
                              name:
                                description: Name must match the name of one entry
                                  in pod.spec.resourceClaims of the Pod where this
                                  field is used. It makes that resource available
                                  inside a container.
                                type: string
                            required:
                            - name
                            type: object
                          type: array
                          x-kubernetes-list-map-keys:
                          - name
                          x-kubernetes-list-type: map
                        limits:
                          additionalProperties:
                            anyOf:
                            - type: integer
                            - type: string
                            pattern: ^(\+|-)?(([0-9]+(\.[0-9]*)?)|(\.[0-9]+))(([KMGTPE]i)|[numkMGTPE]|([eE](\+|-)?(([0-9]+(\.[0-9]*)?)|(\.[0-9]+))))?$
                            x-kubernetes-int-or-string: true
                          description: 'Limits describes the maximum amount of compute
                            resources allowed. More info: https://kubernetes.io/docs/concepts/configuration/manage-resources-containers/'
                          type: object
                        requests:
                          additionalProperties:
                            anyOf:
                            - type: integer
                            - type: string
                            pattern: ^(\+|-)?(([0-9]+(\.[0-9]*)?)|(\.[0-9]+))(([KMGTPE]i)|[numkMGTPE]|([eE](\+|-)?(([0-9]+(\.[0-9]*)?)|(\.[0-9]+))))?$
                            x-kubernetes-int-or-string: true
                          description: 'Requests describes the minimum amount of compute
                            resources required. If Requests is omitted for a container,
                            it defaults to Limits if that is explicitly specified,
                            otherwise to an implementation-defined value. Requests
                            cannot exceed Limits. More info: https://kubernetes.io/docs/concepts/configuration/manage-resources-containers/'
                          type: object
                      type: object
                    storageSizeInGb:
                      format: int32
                      type: integer
                  required:
                  - name
                  type: object
                type: array
              gsmDevMode:
                type: string
              gsmImage:
                type: string
              gsmImagePullSecret:
                type: string
              gsmService:
                items:
                  description: Service Definition
                  properties:
                    available:
                      type: string
                    clbGoal:
                      type: string
                    commitOutcome:
                      type: string
                    drainTimeout:
                      type: string
                    dtp:
                      type: string
                    edition:
                      type: string
                    failoverDelay:
                      type: string
                    failoverMethod:
                      type: string
                    failoverPrimary:
                      type: string
                    failoverRestore:
                      type: string
                    failoverRetry:
                      type: string
                    failoverType:
                      type: string
                    gdsPool:
                      type: string
                    lag:
                      type: integer
                    locality:
                      type: string
                    name:
                      type: string
                    notification:
                      type: string
                    pdbName:
                      type: string
                    policy:
                      type: string
                    preferred:
                      type: string
                    prferredAll:
                      type: string
                    regionFailover:
                      type: string
                    retention:
                      type: string
                    role:
                      type: string
                    sessionState:
                      type: string
                    sqlTransactionProfile:
                      type: string
                    stopOption:
                      type: string
                    tableFamily:
                      type: string
                    tfaPolicy:
                      type: string
                  required:
                  - name
                  type: object
                type: array
              gsmShardGroup:
                items:
                  properties:
                    deployAs:
                      type: string
                    name:
                      type: string
                    region:
                      type: string
                  required:
                  - name
                  type: object
                type: array
              gsmShardSpace:
                items:
                  description: ShardSpace Specs
                  properties:
                    chunks:
                      type: integer
                    name:
                      type: string
                    protectionMode:
                      type: string
                    shardGroup:
                      type: string
                  required:
                  - name
                  type: object
                type: array
              invitedNodeSubnetFlag:
                type: string
              isClone:
                type: boolean
              isDataGuard:
                type: boolean
              isDebug:
                type: boolean
              isDeleteOraPvc:
                type: boolean
              isDownloadScripts:
                type: boolean
              isExternalSvc:
                type: boolean
              isTdeWallet:
<<<<<<< HEAD
                type: boolean
              liveinessCheckPeriod:
                type: integer
              namespace:
                type: string
=======
                type: string
              liveinessCheckPeriod:
                type: integer
              namespace:
                type: string
>>>>>>> 179b67a5
              portMappings:
                items:
                  description: PortMapping is a specification of port mapping for
                    an application deployment.
                  properties:
                    port:
                      format: int32
                      type: integer
                    protocol:
                      default: TCP
                      type: string
                    targetPort:
                      format: int32
                      type: integer
                  required:
                  - port
                  - protocol
                  - targetPort
                  type: object
                type: array
              readinessCheckPeriod:
                type: integer
              replicationType:
                type: string
              scriptsLocation:
                type: string
              shard:
                description: 'INSERT ADDITIONAL SPEC FIELDS - desired state of cluster
                  Important: Run "make" to regenerate code after modifying this file'
                items:
                  description: ShardSpec is a specification of Shards for an application
                    deployment.
                  properties:
                    deployAs:
                      type: string
                    envVars:
                      items:
                        description: EnvironmentVariable represents a named variable
                          accessible for containers.
                        properties:
                          name:
                            type: string
                          value:
                            type: string
                        required:
                        - name
                        - value
                        type: object
                      type: array
                    imagePullPolicy:
                      description: PullPolicy describes a policy for if/when to pull
                        a container image
                      type: string
                    isDelete:
                      enum:
                      - enable
                      - disable
                      - failed
                      - force
                      type: string
                    label:
                      type: string
                    name:
                      type: string
                    nodeSelector:
                      additionalProperties:
                        type: string
                      type: object
                    pvAnnotations:
                      additionalProperties:
                        type: string
                      type: object
                    pvMatchLabels:
                      additionalProperties:
                        type: string
                      type: object
                    pvcName:
                      type: string
                    resources:
                      description: ResourceRequirements describes the compute resource
                        requirements.
                      properties:
                        claims:
                          description: "Claims lists the names of resources, defined
                            in spec.resourceClaims, that are used by this container.
                            \n This is an alpha field and requires enabling the DynamicResourceAllocation
                            feature gate. \n This field is immutable. It can only
                            be set for containers."
                          items:
                            description: ResourceClaim references one entry in PodSpec.ResourceClaims.
                            properties:
                              name:
                                description: Name must match the name of one entry
                                  in pod.spec.resourceClaims of the Pod where this
                                  field is used. It makes that resource available
                                  inside a container.
                                type: string
                            required:
                            - name
                            type: object
                          type: array
                          x-kubernetes-list-map-keys:
                          - name
                          x-kubernetes-list-type: map
                        limits:
                          additionalProperties:
                            anyOf:
                            - type: integer
                            - type: string
                            pattern: ^(\+|-)?(([0-9]+(\.[0-9]*)?)|(\.[0-9]+))(([KMGTPE]i)|[numkMGTPE]|([eE](\+|-)?(([0-9]+(\.[0-9]*)?)|(\.[0-9]+))))?$
                            x-kubernetes-int-or-string: true
                          description: 'Limits describes the maximum amount of compute
                            resources allowed. More info: https://kubernetes.io/docs/concepts/configuration/manage-resources-containers/'
                          type: object
                        requests:
                          additionalProperties:
                            anyOf:
                            - type: integer
                            - type: string
                            pattern: ^(\+|-)?(([0-9]+(\.[0-9]*)?)|(\.[0-9]+))(([KMGTPE]i)|[numkMGTPE]|([eE](\+|-)?(([0-9]+(\.[0-9]*)?)|(\.[0-9]+))))?$
                            x-kubernetes-int-or-string: true
                          description: 'Requests describes the minimum amount of compute
                            resources required. If Requests is omitted for a container,
                            it defaults to Limits if that is explicitly specified,
                            otherwise to an implementation-defined value. Requests
                            cannot exceed Limits. More info: https://kubernetes.io/docs/concepts/configuration/manage-resources-containers/'
                          type: object
                      type: object
                    shardGroup:
                      type: string
                    shardRegion:
                      type: string
                    shardSpace:
                      type: string
                    storageSizeInGb:
                      format: int32
                      type: integer
                  required:
                  - name
                  type: object
                type: array
              shardBuddyRegion:
                type: string
              shardConfigName:
                type: string
              shardRegion:
                items:
                  type: string
                type: array
              shardingType:
                type: string
              stagePvcName:
                type: string
              storageClass:
                type: string
              tdeWalletPvc:
                type: string
              tdeWalletPvcMountLocation:
                type: string
            required:
            - catalog
            - dbImage
            - gsm
            - gsmImage
            - shard
            type: object
          status:
            description: To understand Metav1.Condition, please refer the link https://pkg.go.dev/k8s.io/apimachinery/pkg/apis/meta/v1
              ShardingDatabaseStatus defines the observed state of ShardingDatabase
            properties:
              catalogs:
                additionalProperties:
                  type: string
                type: object
              conditions:
                items:
                  description: "Condition contains details for one aspect of the current
                    state of this API Resource. --- This struct is intended for direct
                    use as an array at the field path .status.conditions.  For example,
                    \n \ttype FooStatus struct{ \t    // Represents the observations
                    of a foo's current state. \t    // Known .status.conditions.type
                    are: \"Available\", \"Progressing\", and \"Degraded\" \t    //
                    +patchMergeKey=type \t    // +patchStrategy=merge \t    // +listType=map
                    \t    // +listMapKey=type \t    Conditions []metav1.Condition
                    `json:\"conditions,omitempty\" patchStrategy:\"merge\" patchMergeKey:\"type\"
                    protobuf:\"bytes,1,rep,name=conditions\"` \n \t    // other fields
                    \t}"
                  properties:
                    lastTransitionTime:
                      description: lastTransitionTime is the last time the condition
                        transitioned from one status to another. This should be when
                        the underlying condition changed.  If that is not known, then
                        using the time when the API field changed is acceptable.
                      format: date-time
                      type: string
                    message:
                      description: message is a human readable message indicating
                        details about the transition. This may be an empty string.
                      maxLength: 32768
                      type: string
                    observedGeneration:
                      description: observedGeneration represents the .metadata.generation
                        that the condition was set based upon. For instance, if .metadata.generation
                        is currently 12, but the .status.conditions[x].observedGeneration
                        is 9, the condition is out of date with respect to the current
                        state of the instance.
                      format: int64
                      minimum: 0
                      type: integer
                    reason:
                      description: reason contains a programmatic identifier indicating
                        the reason for the condition's last transition. Producers
                        of specific condition types may define expected values and
                        meanings for this field, and whether the values are considered
                        a guaranteed API. The value should be a CamelCase string.
                        This field may not be empty.
                      maxLength: 1024
                      minLength: 1
                      pattern: ^[A-Za-z]([A-Za-z0-9_,:]*[A-Za-z0-9_])?$
                      type: string
                    status:
                      description: status of the condition, one of True, False, Unknown.
                      enum:
                      - "True"
                      - "False"
                      - Unknown
                      type: string
                    type:
                      description: type of condition in CamelCase or in foo.example.com/CamelCase.
                        --- Many .condition.type values are consistent across resources
                        like Available, but because arbitrary conditions can be useful
                        (see .node.status.conditions), the ability to deconflict is
                        important. The regex it matches is (dns1123SubdomainFmt/)?(qualifiedNameFmt)
                      maxLength: 316
                      pattern: ^([a-z0-9]([-a-z0-9]*[a-z0-9])?(\.[a-z0-9]([-a-z0-9]*[a-z0-9])?)*/)?(([A-Za-z0-9][-A-Za-z0-9_.]*)?[A-Za-z0-9])$
                      type: string
                  required:
                  - lastTransitionTime
                  - message
                  - reason
                  - status
                  - type
                  type: object
                type: array
                x-kubernetes-list-map-keys:
                - type
                x-kubernetes-list-type: map
              gsm:
                properties:
                  details:
                    additionalProperties:
                      type: string
                    type: object
                  externalConnectStr:
                    type: string
                  internalConnectStr:
                    type: string
                  services:
                    type: string
                  shards:
                    additionalProperties:
                      type: string
                    type: object
                  state:
                    type: string
                type: object
              shards:
                additionalProperties:
                  type: string
                type: object
            type: object
        type: object
    served: true
    storage: true
    subresources:
      status: {}
status:
  acceptedNames:
    kind: ""
    plural: ""
  conditions: []
  storedVersions: []<|MERGE_RESOLUTION|>--- conflicted
+++ resolved
@@ -179,11 +179,8 @@
                 - name
                 - pwdFileName
                 type: object
-<<<<<<< HEAD
-=======
               fssStorageClass:
                 type: string
->>>>>>> 179b67a5
               gsm:
                 items:
                   description: GsmSpec defines the desired state of GsmSpec
@@ -402,19 +399,11 @@
               isExternalSvc:
                 type: boolean
               isTdeWallet:
-<<<<<<< HEAD
-                type: boolean
+                type: string
               liveinessCheckPeriod:
                 type: integer
               namespace:
                 type: string
-=======
-                type: string
-              liveinessCheckPeriod:
-                type: integer
-              namespace:
-                type: string
->>>>>>> 179b67a5
               portMappings:
                 items:
                   description: PortMapping is a specification of port mapping for
