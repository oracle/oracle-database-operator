--- conflicted
+++ resolved
@@ -297,8 +297,6 @@
     service:
       name: webhook-service
       namespace: system
-<<<<<<< HEAD
-=======
       path: /mutate-observability-oracle-com-v1-databaseobserver
   failurePolicy: Fail
   name: mdatabaseobserver.kb.io
@@ -319,7 +317,6 @@
     service:
       name: webhook-service
       namespace: system
->>>>>>> 9838a8ec
       path: /mutate-observability-oracle-com-v1alpha1-databaseobserver
   failurePolicy: Fail
   name: mdatabaseobserver.kb.io
@@ -334,9 +331,6 @@
     resources:
     - databaseobservers
   sideEffects: None
-<<<<<<< HEAD
-
-=======
 - admissionReviewVersions:
   - v1
   clientConfig:
@@ -357,7 +351,6 @@
     resources:
     - databaseobservers
   sideEffects: None
->>>>>>> 9838a8ec
 ---
 apiVersion: admissionregistration.k8s.io/v1
 kind: ValidatingWebhookConfiguration
@@ -721,8 +714,6 @@
     service:
       name: webhook-service
       namespace: system
-<<<<<<< HEAD
-=======
       path: /validate-observability-oracle-com-v1-databaseobserver
   failurePolicy: Fail
   name: vdatabaseobserver.kb.io
@@ -743,7 +734,6 @@
     service:
       name: webhook-service
       namespace: system
->>>>>>> 9838a8ec
       path: /validate-observability-oracle-com-v1alpha1-databaseobserver
   failurePolicy: Fail
   name: vdatabaseobserver.kb.io
@@ -757,8 +747,6 @@
     - UPDATE
     resources:
     - databaseobservers
-<<<<<<< HEAD
-=======
   sideEffects: None
 - admissionReviewVersions:
   - v1
@@ -779,5 +767,4 @@
     - UPDATE
     resources:
     - databaseobservers
->>>>>>> 9838a8ec
   sideEffects: None