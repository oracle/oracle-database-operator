
---
apiVersion: rbac.authorization.k8s.io/v1
kind: ClusterRole
metadata:
  creationTimestamp: null
  name: manager-role
rules:
- apiGroups:
  - ""
  resources:
  - configmaps
  - events
  - pods
  - pods/exec
  - pods/log
  - replicasets
  - services
  verbs:
  - create
  - delete
  - get
  - list
  - patch
  - update
  - watch
- apiGroups:
  - ""
  resources:
  - configmaps
  - secrets
  verbs:
  - create
  - delete
  - get
  - list
  - patch
  - update
  - watch
- apiGroups:
  - ""
  resources:
  - events
  - nodes
  - persistentvolumeclaims
  - pods
  - pods/exec
  - pods/log
  - services
  verbs:
  - create
  - delete
  - get
  - list
  - patch
  - update
  - watch
- apiGroups:
  - ''''''
  resources:
  - statefulsets/finalizers
  verbs:
  - create
  - delete
  - get
  - list
  - patch
  - update
  - watch
- apiGroups:
  - apps
  resources:
  - replicasets
  verbs:
  - create
  - delete
  - get
  - list
  - patch
  - update
  - watch
- apiGroups:
  - apps
  resources:
  - statefulsets
  verbs:
  - create
  - delete
  - get
  - list
  - patch
  - update
  - watch
- apiGroups:
  - coordination.k8s.io
  resources:
  - leases
  verbs:
  - create
  - get
  - list
  - update
- apiGroups:
  - ""
  resources:
  - configmaps
  - events
  - namespaces
  - nodes
  - persistentvolumeclaims
  - pods
  - pods/exec
  - pods/log
  - secrets
  - services
  verbs:
  - create
  - delete
  - get
  - list
  - patch
  - update
  - watch
- apiGroups:
  - ""
  resources:
  - configmaps
  - namespaces
  - pods
  - secrets
  - services
  verbs:
  - create
  - delete
  - get
  - list
  - patch
  - update
  - watch
- apiGroups:
  - ""
  resources:
  - pods/exec
  verbs:
  - create
- apiGroups:
  - database.oracle.com
  resources:
  - autonomousdatabaseBackups
  verbs:
  - create
  - delete
  - get
  - list
  - update
- apiGroups:
  - database.oracle.com
  resources:
  - autonomousdatabasebackups
  verbs:
  - create
  - delete
  - get
  - list
  - watch
- apiGroups:
  - database.oracle.com
  resources:
  - autonomousdatabasebackups/status
  verbs:
  - get
  - patch
  - update
- apiGroups:
  - database.oracle.com
  resources:
  - autonomousdatabaserestores
  verbs:
  - create
  - delete
  - get
  - list
  - watch
- apiGroups:
  - database.oracle.com
  resources:
  - autonomousdatabaserestores/status
  verbs:
  - get
  - patch
  - update
- apiGroups:
  - database.oracle.com
  resources:
  - autonomousdatabases
  verbs:
  - create
  - delete
  - get
  - list
  - patch
  - update
  - watch
- apiGroups:
  - database.oracle.com
  resources:
  - autonomousdatabases/status
  verbs:
  - patch
  - update
- apiGroups:
  - database.oracle.com
  resources:
<<<<<<< HEAD
  - cdbs
=======
  - oraclerestdataservices
>>>>>>> 22ba34fb
  verbs:
  - create
  - delete
  - get
  - list
  - patch
  - update
  - watch
- apiGroups:
  - database.oracle.com
  resources:
<<<<<<< HEAD
  - cdbs/finalizers
=======
  - oraclerestdataservices/finalizers
>>>>>>> 22ba34fb
  verbs:
  - update
- apiGroups:
  - database.oracle.com
  resources:
<<<<<<< HEAD
  - cdbs/status
  verbs:
  - get
  - patch
  - update
- apiGroups:
  - database.oracle.com
  resources:
  - pdbs
  verbs:
  - create
  - delete
  - get
  - list
  - patch
  - update
  - watch
- apiGroups:
  - database.oracle.com
  resources:
  - pdbs/finalizers
  verbs:
  - create
  - delete
  - get
  - patch
  - update
- apiGroups:
  - database.oracle.com
  resources:
  - pdbs/status
=======
  - oraclerestdataservices/status
>>>>>>> 22ba34fb
  verbs:
  - get
  - patch
  - update
- apiGroups:
  - database.oracle.com
  resources:
  - shardingdatabases
  verbs:
  - create
  - delete
  - get
  - list
  - patch
  - update
  - watch
- apiGroups:
  - database.oracle.com
  resources:
  - shardingdatabases/finalizers
  verbs:
  - create
  - delete
  - get
  - patch
  - update
- apiGroups:
  - database.oracle.com
  resources:
  - shardingdatabases/status
  verbs:
  - get
  - patch
  - update
- apiGroups:
  - database.oracle.com
  resources:
  - singleinstancedatabases
  verbs:
  - create
  - delete
  - get
  - list
  - patch
  - update
  - watch
- apiGroups:
  - database.oracle.com
  resources:
  - singleinstancedatabases/finalizers
  verbs:
  - update
- apiGroups:
  - database.oracle.com
  resources:
  - singleinstancedatabases/status
  verbs:
  - get
  - patch
  - update<|MERGE_RESOLUTION|>--- conflicted
+++ resolved
@@ -211,34 +211,51 @@
 - apiGroups:
   - database.oracle.com
   resources:
-<<<<<<< HEAD
   - cdbs
-=======
+  verbs:
+  - create
+  - delete
+  - get
+  - list
+  - patch
+  - update
+  - watch
+- apiGroups:
+  - database.oracle.com
+  resources:
+  - cdbs/finalizers
+  verbs:
+  - update
+- apiGroups:
+  - database.oracle.com
+  resources:
+  - cdbs/status
+  verbs:
+  - get
+  - patch
+  - update
+- apiGroups:
+  - database.oracle.com
+  resources:
   - oraclerestdataservices
->>>>>>> 22ba34fb
-  verbs:
-  - create
-  - delete
-  - get
-  - list
-  - patch
-  - update
-  - watch
-- apiGroups:
-  - database.oracle.com
-  resources:
-<<<<<<< HEAD
-  - cdbs/finalizers
-=======
+  verbs:
+  - create
+  - delete
+  - get
+  - list
+  - patch
+  - update
+  - watch
+- apiGroups:
+  - database.oracle.com
+  resources:
   - oraclerestdataservices/finalizers
->>>>>>> 22ba34fb
-  verbs:
-  - update
-- apiGroups:
-  - database.oracle.com
-  resources:
-<<<<<<< HEAD
-  - cdbs/status
+  verbs:
+  - update
+- apiGroups:
+  - database.oracle.com
+  resources:
+  - oraclerestdataservices/status
   verbs:
   - get
   - patch
@@ -269,9 +286,6 @@
   - database.oracle.com
   resources:
   - pdbs/status
-=======
-  - oraclerestdataservices/status
->>>>>>> 22ba34fb
   verbs:
   - get
   - patch
