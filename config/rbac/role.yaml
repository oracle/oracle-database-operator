---
apiVersion: rbac.authorization.k8s.io/v1
kind: ClusterRole
metadata:
  name: manager-role
rules:
- apiGroups:
  - ""
  resources:
  - configmaps
  - containers
  - deployments
  - events
  - namespaces
  - persistentvolumeclaims
  - pods
  - pods/exec
  - pods/log
  - replicasets
  - secrets
  - services
  verbs:
  - create
  - delete
  - get
  - list
  - patch
  - update
  - watch
- apiGroups:
  - ""
  resources:
  - configmaps/status
  - daemonsets/status
  - deployments/status
  - services/status
  - statefulsets/status
  verbs:
  - get
  - patch
  - update
- apiGroups:
  - ""
  resources:
  - persistentvolumes
  verbs:
  - get
  - list
  - watch
- apiGroups:
  - ""
  resources:
<<<<<<< HEAD
  - deployments
  - events
  - pods
  - services
  verbs:
  - create
  - delete
  - get
  - list
  - patch
  - update
  - watch
- apiGroups:
  - ""
  resources:
  - events
  verbs:
  - create
  - patch
- apiGroups:
  - ""
  resources:
  - persistentvolumeclaims
  - pods
  - pods/exec
  - pods/log
  - services
=======
  - secrets/status
>>>>>>> 9838a8ec
  verbs:
  - get
- apiGroups:
  - ""
  resources:
  - persistentvolumes
  verbs:
  - get
  - list
  - watch
- apiGroups:
  - ''''''
  resources:
  - statefulsets/finalizers
  verbs:
  - create
  - delete
  - get
  - list
  - patch
  - update
  - watch
- apiGroups:
  - apps
  resources:
  - configmaps
<<<<<<< HEAD
  verbs:
  - get
  - list
- apiGroups:
  - apps
  resources:
  - deployments
  - pods
  - services
  verbs:
  - create
  - delete
  - get
  - list
  - patch
  - update
  - watch
- apiGroups:
  - apps
  resources:
  - replicasets
=======
>>>>>>> 9838a8ec
  verbs:
  - get
  - list
- apiGroups:
  - apps
  resources:
  - daemonsets
  - deployments
  - pods
  - replicasets
  - services
  - statefulsets
  verbs:
  - create
  - delete
  - get
  - list
  - patch
  - update
  - watch
- apiGroups:
  - coordination.k8s.io
  resources:
  - leases
  verbs:
  - create
  - get
  - list
  - update
- apiGroups:
<<<<<<< HEAD
  - ""
  resources:
  - configmaps
  - containers
  - events
  - namespaces
  - persistentvolumeclaims
  - pods
  - pods/exec
  - pods/log
  - secrets
  - services
  verbs:
  - create
  - delete
  - get
  - list
  - patch
  - update
  - watch
- apiGroups:
  - ""
  resources:
  - configmaps
  - containers
  - events
  - namespaces
  - pods
  - pods/exec
  - pods/log
  - secrets
  - services
  verbs:
  - create
  - delete
  - get
  - list
  - patch
  - update
  - watch
- apiGroups:
  - ""
  resources:
  - configmaps
  - namespaces
  - pods
  - secrets
  - services
  verbs:
  - create
  - delete
  - get
  - list
  - patch
  - update
  - watch
- apiGroups:
  - ""
  resources:
  - pods/exec
  verbs:
  - create
- apiGroups:
=======
>>>>>>> 9838a8ec
  - database.oracle.com
  resources:
  - autonomouscontainerdatabases
  - autonomousdatabases
  - cdbs
  - dataguardbrokers
  - dbcssystems
  - events
  - lrests
  - lrpdbs
  - oraclerestdataservices
  - ordssrvs
  - pdbs
  - shardingdatabases
  - singleinstancedatabases
  verbs:
  - create
  - delete
  - get
  - list
  - patch
  - update
  - watch
- apiGroups:
  - database.oracle.com
  resources:
  - autonomouscontainerdatabases/status
  - autonomousdatabasebackups/status
  - autonomousdatabaserestores/status
  - cdbs/status
  - dataguardbrokers/status
  - dbcssystems/status
  - lrests/status
  - lrpdbs/status
  - oraclerestdataservices/status
  - ordssrvs/status
  - pdbs/status
  - shardingdatabases/status
  - singleinstancedatabases/status
  verbs:
  - get
  - patch
  - update
- apiGroups:
  - database.oracle.com
  resources:
  - autonomousdatabasebackups
  - autonomousdatabaserestores
  verbs:
  - create
  - delete
  - get
  - list
  - update
  - watch
- apiGroups:
  - database.oracle.com
  resources:
  - autonomousdatabases/status
  verbs:
  - patch
  - update
- apiGroups:
  - database.oracle.com
  resources:
  - cdbs/finalizers
  - dataguardbrokers/finalizers
  - lrests/finalizers
  - oraclerestdataservices/finalizers
  - ordssrvs/finalizers
  - singleinstancedatabases/finalizers
  verbs:
  - update
- apiGroups:
  - database.oracle.com
  resources:
  - dbcssystems/finalizers
  - lrpdbs/finalizers
  - pdbs/finalizers
  - shardingdatabases/finalizers
  verbs:
  - create
  - delete
  - get
  - patch
  - update
- apiGroups:
  - monitoring.coreos.com
  resources:
  - servicemonitors
  verbs:
  - create
  - delete
  - get
  - list
  - patch
  - update
  - watch
- apiGroups:
  - observability.oracle.com
  resources:
  - databaseobservers
  verbs:
  - create
  - delete
  - get
  - list
  - patch
  - update
  - watch
- apiGroups:
  - observability.oracle.com
  resources:
  - databaseobservers/finalizers
  verbs:
  - update
- apiGroups:
  - observability.oracle.com
  resources:
  - databaseobservers/status
  verbs:
  - get
  - patch
  - update
- apiGroups:
  - storage.k8s.io
  resources:
  - storageclasses
  verbs:
  - get
  - list
<<<<<<< HEAD
  - patch
  - update
  - watch
- apiGroups:
  - database.oracle.com
  resources:
  - singleinstancedatabases/finalizers
  verbs:
  - update
- apiGroups:
  - database.oracle.com
  resources:
  - singleinstancedatabases/status
  verbs:
  - get
  - patch
  - update
- apiGroups:
  - monitoring.coreos.com
  resources:
  - servicemonitors
  verbs:
  - create
  - delete
  - get
  - list
  - patch
  - update
  - watch
- apiGroups:
  - observability.oracle.com
  resources:
  - databaseobservers
  verbs:
  - create
  - delete
  - get
  - list
  - patch
  - update
  - watch
- apiGroups:
  - observability.oracle.com
  resources:
  - databaseobservers/finalizers
  verbs:
  - update
- apiGroups:
  - observability.oracle.com
  resources:
  - databaseobservers/status
  verbs:
  - get
  - patch
  - update
- apiGroups:
  - storage.k8s.io
  resources:
  - storageclasses
  verbs:
  - get
  - list
=======
>>>>>>> 9838a8ec
  - watch<|MERGE_RESOLUTION|>--- conflicted
+++ resolved
@@ -50,47 +50,9 @@
 - apiGroups:
   - ""
   resources:
-<<<<<<< HEAD
-  - deployments
-  - events
-  - pods
-  - services
-  verbs:
-  - create
-  - delete
-  - get
-  - list
-  - patch
-  - update
-  - watch
-- apiGroups:
-  - ""
-  resources:
-  - events
-  verbs:
-  - create
-  - patch
-- apiGroups:
-  - ""
-  resources:
-  - persistentvolumeclaims
-  - pods
-  - pods/exec
-  - pods/log
-  - services
-=======
   - secrets/status
->>>>>>> 9838a8ec
-  verbs:
-  - get
-- apiGroups:
-  - ""
-  resources:
-  - persistentvolumes
-  verbs:
-  - get
-  - list
-  - watch
+  verbs:
+  - get
 - apiGroups:
   - ''''''
   resources:
@@ -107,30 +69,6 @@
   - apps
   resources:
   - configmaps
-<<<<<<< HEAD
-  verbs:
-  - get
-  - list
-- apiGroups:
-  - apps
-  resources:
-  - deployments
-  - pods
-  - services
-  verbs:
-  - create
-  - delete
-  - get
-  - list
-  - patch
-  - update
-  - watch
-- apiGroups:
-  - apps
-  resources:
-  - replicasets
-=======
->>>>>>> 9838a8ec
   verbs:
   - get
   - list
@@ -161,72 +99,6 @@
   - list
   - update
 - apiGroups:
-<<<<<<< HEAD
-  - ""
-  resources:
-  - configmaps
-  - containers
-  - events
-  - namespaces
-  - persistentvolumeclaims
-  - pods
-  - pods/exec
-  - pods/log
-  - secrets
-  - services
-  verbs:
-  - create
-  - delete
-  - get
-  - list
-  - patch
-  - update
-  - watch
-- apiGroups:
-  - ""
-  resources:
-  - configmaps
-  - containers
-  - events
-  - namespaces
-  - pods
-  - pods/exec
-  - pods/log
-  - secrets
-  - services
-  verbs:
-  - create
-  - delete
-  - get
-  - list
-  - patch
-  - update
-  - watch
-- apiGroups:
-  - ""
-  resources:
-  - configmaps
-  - namespaces
-  - pods
-  - secrets
-  - services
-  verbs:
-  - create
-  - delete
-  - get
-  - list
-  - patch
-  - update
-  - watch
-- apiGroups:
-  - ""
-  resources:
-  - pods/exec
-  verbs:
-  - create
-- apiGroups:
-=======
->>>>>>> 9838a8ec
   - database.oracle.com
   resources:
   - autonomouscontainerdatabases
@@ -358,69 +230,4 @@
   verbs:
   - get
   - list
-<<<<<<< HEAD
-  - patch
-  - update
-  - watch
-- apiGroups:
-  - database.oracle.com
-  resources:
-  - singleinstancedatabases/finalizers
-  verbs:
-  - update
-- apiGroups:
-  - database.oracle.com
-  resources:
-  - singleinstancedatabases/status
-  verbs:
-  - get
-  - patch
-  - update
-- apiGroups:
-  - monitoring.coreos.com
-  resources:
-  - servicemonitors
-  verbs:
-  - create
-  - delete
-  - get
-  - list
-  - patch
-  - update
-  - watch
-- apiGroups:
-  - observability.oracle.com
-  resources:
-  - databaseobservers
-  verbs:
-  - create
-  - delete
-  - get
-  - list
-  - patch
-  - update
-  - watch
-- apiGroups:
-  - observability.oracle.com
-  resources:
-  - databaseobservers/finalizers
-  verbs:
-  - update
-- apiGroups:
-  - observability.oracle.com
-  resources:
-  - databaseobservers/status
-  verbs:
-  - get
-  - patch
-  - update
-- apiGroups:
-  - storage.k8s.io
-  resources:
-  - storageclasses
-  verbs:
-  - get
-  - list
-=======
->>>>>>> 9838a8ec
   - watch