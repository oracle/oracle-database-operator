--- conflicted
+++ resolved
@@ -5,16 +5,13 @@
 
 ## Append samples you want in your CSV to this file as resources ##
 resources:
-<<<<<<< HEAD
   - sharding_v1alpha1_provshard.yaml
   - autonomousdatabase.yaml
   - singleinstancedatabase.yaml
   - shardingdatabase.yaml
   - database_v1alpha1_pdb.yaml
   - database_v1alpha1_cdb.yaml
-=======
   - adb/autonomousdatabase.yaml
   - sidb/singleinstancedatabase.yaml
   - sharding/shardingdatabase.yaml
->>>>>>> 87a99881
   # +kubebuilder:scaffold:manifestskustomizesamples