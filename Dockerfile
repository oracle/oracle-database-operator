# Copyright (c) 2022, Oracle and/or its affiliates.
# Licensed under the Universal Permissive License v 1.0 as shown at https://oss.oracle.com/licenses/upl.
#

# Build the manager binary
ARG BUILDER_IMG
FROM ${BUILDER_IMG} as builder

<<<<<<< HEAD
# Download golang if BUILD_INTERNAL is set to true
ARG INSTALL_GO
ARG GOLANG_VERSION
RUN if [ "$INSTALL_GO" = "true" ]; then \
        curl -LJO https://go.dev/dl/go${GOLANG_VERSION}.linux-amd64.tar.gz &&\
        rm -rf /usr/local/go && tar -C /usr/local -xzf go${GOLANG_VERSION}.linux-amd64.tar.gz &&\
        rm go${GOLANG_VERSION}.linux-amd64.tar.gz; \
=======
ARG TARGETARCH
# Download golang if INSTALL_GO is set to true
ARG INSTALL_GO
ARG GOLANG_VERSION
RUN if [ "$INSTALL_GO" = "true" ]; then \
        echo -e "\nCurrent Arch: $(arch), Downloading Go for linux/${TARGETARCH}" &&\
        curl -LJO https://go.dev/dl/go${GOLANG_VERSION}.linux-${TARGETARCH}.tar.gz &&\
        rm -rf /usr/local/go && tar -C /usr/local -xzf go${GOLANG_VERSION}.linux-${TARGETARCH}.tar.gz &&\
        rm go${GOLANG_VERSION}.linux-${TARGETARCH}.tar.gz; \
        echo "Go Arch: $(/usr/local/go/bin/go env GOARCH)"; \
>>>>>>> 9838a8ec
    fi
ENV PATH=${GOLANG_VERSION:+"${PATH}:/usr/local/go/bin"}

WORKDIR /workspace
# Copy the Go Modules manifests
COPY go.mod go.mod
COPY go.sum go.sum
# cache deps before building and copying source so that we don't need to re-download as much
# and so that source changes don't invalidate our downloaded layer
RUN go mod download

# Copy the go source
COPY main.go main.go
COPY apis/ apis/
COPY controllers/ controllers/
COPY commons/ commons/
COPY LICENSE.txt LICENSE.txt
COPY THIRD_PARTY_LICENSES_DOCKER.txt THIRD_PARTY_LICENSES_DOCKER.txt

# Build
RUN CGO_ENABLED=0 GOOS=linux GOARCH=${TARGETARCH} GO111MODULE=on go build -a -o manager main.go

# Use oraclelinux:9 as base image to package the manager binary
FROM oraclelinux:9
ARG CI_COMMIT_SHA 
ARG CI_COMMIT_BRANCH
ENV COMMIT_SHA=${CI_COMMIT_SHA} \
    COMMIT_BRANCH=${CI_COMMIT_BRANCH}
WORKDIR /
COPY --from=builder /workspace/manager .
COPY ords/ords_init.sh .
RUN useradd -u 1002 nonroot
USER nonroot

ENTRYPOINT ["/manager"]<|MERGE_RESOLUTION|>--- conflicted
+++ resolved
@@ -6,15 +6,6 @@
 ARG BUILDER_IMG
 FROM ${BUILDER_IMG} as builder
 
-<<<<<<< HEAD
-# Download golang if BUILD_INTERNAL is set to true
-ARG INSTALL_GO
-ARG GOLANG_VERSION
-RUN if [ "$INSTALL_GO" = "true" ]; then \
-        curl -LJO https://go.dev/dl/go${GOLANG_VERSION}.linux-amd64.tar.gz &&\
-        rm -rf /usr/local/go && tar -C /usr/local -xzf go${GOLANG_VERSION}.linux-amd64.tar.gz &&\
-        rm go${GOLANG_VERSION}.linux-amd64.tar.gz; \
-=======
 ARG TARGETARCH
 # Download golang if INSTALL_GO is set to true
 ARG INSTALL_GO
@@ -25,7 +16,6 @@
         rm -rf /usr/local/go && tar -C /usr/local -xzf go${GOLANG_VERSION}.linux-${TARGETARCH}.tar.gz &&\
         rm go${GOLANG_VERSION}.linux-${TARGETARCH}.tar.gz; \
         echo "Go Arch: $(/usr/local/go/bin/go env GOARCH)"; \
->>>>>>> 9838a8ec
     fi
 ENV PATH=${GOLANG_VERSION:+"${PATH}:/usr/local/go/bin"}
 
