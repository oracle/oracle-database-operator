--- conflicted
+++ resolved
@@ -40,13 +40,9 @@
 # -------------------------------------------------------------
 ENV ORDS_HOME=/opt/oracle/ords/ \
     RUN_FILE="runOrdsSSL.sh" \
-<<<<<<< HEAD
-    ORDSVERSION=23.4.0-8
-=======
     ORDSVERSION=23.4.0-8 \
     JAVA=17
 #see https://www.oracle.com/tools/ords/ords-relnotes-23.4.0.html
->>>>>>> 9838a8ec
 
 # Copy binaries
 # -------------
@@ -54,11 +50,7 @@
 
 RUN yum -y install yum-utils bind-utils tree hostname openssl net-tools zip unzip tar wget vim-minimal which sudo expect procps curl lsof && \
     yum-config-manager --add-repo=http://yum.oracle.com/repo/OracleLinux/OL8/oracle/software/x86_64 && \
-<<<<<<< HEAD
-    yum -y install java-11-openjdk-devel && \
-=======
     yum -y install java-$JAVA-openjdk-devel && \
->>>>>>> 9838a8ec
     yum -y install iproute && \
     yum clean all
 
@@ -91,7 +83,3 @@
 
 # Define default command to start Ords Services
 CMD $ORDS_HOME/$RUN_FILE
-<<<<<<< HEAD
-=======
-
->>>>>>> 9838a8ec
