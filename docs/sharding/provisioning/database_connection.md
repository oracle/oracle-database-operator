--- conflicted
+++ resolved
@@ -1,18 +1,10 @@
 # Database Connectivity
 
-<<<<<<< HEAD
-The Oracle Globally Distributed Database Topology deployed by Sharding Controller in Oracle Database Operator has an external IP available for each of the container.
-
-## Below is an example setup with connection details
-
-Check the details of the Oracle Globally Distributed Database Topology provisioned using Sharding Controller:
-=======
 The Oracle Database Sharding Topology deployed by Sharding Controller in Oracle Database Operator has an external IP available for each of the containers.
 
 ## Below is an example setup with connection details
 
 Check the details of the Sharding Topology provisioned by using the Sharding Controller:
->>>>>>> 9838a8ec
 
 ```sh
 $ kubectl get all  -n shns
