# Debugging and Troubleshooting

<<<<<<< HEAD
When the Oracle Globally Distributed Database Topology is provisioned using the Oracle Database Kubernetes Operator, the debugging of an issue with the deployment depends on at which stage the issue has been seen.
=======
When the Oracle Database Sharding Topology is provisioned using the Oracle Database Kubernetes Operator, debugging an issue with the deployment depends on which stage the issue is seen.
>>>>>>> 9838a8ec

The following sections provide possible issue cases, and the steps to debug such an issue:

## Failure during the provisioning of Kubernetes Pods

If the failure occurs during the provisioning, then check the status of the Kubernetes Pod that has failed to be deployed.

To check the logs of the Pod that has a failure, use the command that follows. In this example, we are checking for failure in provisioning Pod `pod/catalog-0`:

```sh
kubectl logs -f pod/catalog-0 -n shns
```

If the Pod has failed to provision due to an issue with the Docker Image, then you will see the error `Error: ErrImagePull` in the logs displayed by the command.

If the Pod has not yet been initialized, then use the following command to find the reason for it:

```sh
kubectl describe pod/catalog-0 -n shns
```

If the failure is related to the Cloud Infrastructure, then troubleshoot the infrastructure using the documentation from the Cloud infrastructure provider.

## Failure in the provisioning of the Oracle Globally Distributed Database

If the failure occures after the Kubernetes Pods are created but during the execution of the scripts to create the shard databases, catalog database or the GSM, then you must troubleshoot that failure at the individual Pod level.

Initially, check the logs of the Kubernetes Pod using the following command (change the name of the Pod in the command with the actual Pod):

```sh
kubectl logs -f pod/catalog-0 -n shns
```

To check the logs at the GSM level, the database level, or at the host level, switch to the corresponding Kubernetes container. For example:

```sh
kubectl exec -it catalog-0 -n shns /bin/bash
```

<<<<<<< HEAD
Now, you can troubleshooting the corresponding component using the alert log or the trace files etc just like a normal Oracle Globally Distributed Database Deployment. Please refer to [Oracle Globally Distributed Database Documentation](https://docs.oracle.com/en/database/oracle/oracle-database/19/shard/sharding-troubleshooting.html#GUID-629262E5-7910-4690-A726-A565C59BA73E) for this purpose.
=======
When you are in the correct Kubernetes container, you can troubleshooting the corresponding component using the alert log, the trace files, and so on, just as you would with a normal Sharding Database Deployment. For more information, see: [Oracle Database Sharding Documentation](https://docs.oracle.com/en/database/oracle/oracle-database/19/shard/sharding-troubleshooting.html#GUID-629262E5-7910-4690-A726-A565C59BA73E)
>>>>>>> 9838a8ec


## Debugging using Database Events 

<<<<<<< HEAD
* You can enable database events as part of the Oracle Globally Distributed Database Deployment
* This can be enabled using the `envVars` 
=======
* You can enable database events as part of the Sharded Database Deployment
* Enable events using `envVars` 
>>>>>>> 9838a8ec
* One example of enabling Database Events is [sharding_provisioning_with_db_events.md](./debugging/sharding_provisioning_with_db_events.md)<|MERGE_RESOLUTION|>--- conflicted
+++ resolved
@@ -1,10 +1,6 @@
 # Debugging and Troubleshooting
 
-<<<<<<< HEAD
-When the Oracle Globally Distributed Database Topology is provisioned using the Oracle Database Kubernetes Operator, the debugging of an issue with the deployment depends on at which stage the issue has been seen.
-=======
 When the Oracle Database Sharding Topology is provisioned using the Oracle Database Kubernetes Operator, debugging an issue with the deployment depends on which stage the issue is seen.
->>>>>>> 9838a8ec
 
 The following sections provide possible issue cases, and the steps to debug such an issue:
 
@@ -44,20 +40,11 @@
 kubectl exec -it catalog-0 -n shns /bin/bash
 ```
 
-<<<<<<< HEAD
-Now, you can troubleshooting the corresponding component using the alert log or the trace files etc just like a normal Oracle Globally Distributed Database Deployment. Please refer to [Oracle Globally Distributed Database Documentation](https://docs.oracle.com/en/database/oracle/oracle-database/19/shard/sharding-troubleshooting.html#GUID-629262E5-7910-4690-A726-A565C59BA73E) for this purpose.
-=======
 When you are in the correct Kubernetes container, you can troubleshooting the corresponding component using the alert log, the trace files, and so on, just as you would with a normal Sharding Database Deployment. For more information, see: [Oracle Database Sharding Documentation](https://docs.oracle.com/en/database/oracle/oracle-database/19/shard/sharding-troubleshooting.html#GUID-629262E5-7910-4690-A726-A565C59BA73E)
->>>>>>> 9838a8ec
 
 
 ## Debugging using Database Events 
 
-<<<<<<< HEAD
-* You can enable database events as part of the Oracle Globally Distributed Database Deployment
-* This can be enabled using the `envVars` 
-=======
 * You can enable database events as part of the Sharded Database Deployment
 * Enable events using `envVars` 
->>>>>>> 9838a8ec
 * One example of enabling Database Events is [sharding_provisioning_with_db_events.md](./debugging/sharding_provisioning_with_db_events.md)