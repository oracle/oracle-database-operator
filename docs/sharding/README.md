# Using Oracle Sharding with Oracle Database Operator for Kubernetes

Oracle Sharding distributes segments of a data set across many databases (shards) on different computers, either on-premises or in cloud. Sharding enables globally distributed, linearly scalable, multimodel databases. It requires no specialized hardware or software. Oracle Sharding does all this while rendering the strong consistency, full power of SQL, support for structured and unstructured data, and the Oracle Database ecosystem. It meets data sovereignty requirements, and supports applications that require low latency and high availability.

All of the shards together make up a single logical database, which is referred to as a sharded database (SDB).

Kubernetes provides infrastructure building blocks, such as compute, storage, and networks. Kubernetes makes the infrastructure available as code. It enables rapid provisioning of multi-node topolgies. Additionally, Kubernetes also provides statefulsets, which are the workload API objects that are used to manage stateful applications. This provides us lifecycle management elasticity for databases as a stateful application for various database topologies, such as sharded databases, Oracle Real Application Clusters (Oracle RAC), single instance Oracle Database, and other Oracle features and configurations.

The Sharding Database controller in Oracle Database Operator deploys Oracle Sharding topology as a statefulset in the Kubernetes clusters, using Oracle Database and Global Data Services Docker images. The Oracle Sharding database controller manages the typical lifecycle of Oracle Sharding topology in the Kubernetes cluster, as shown below:

* Create primary statefulsets shards
* Create master and standby Global Data Services statefulsets
* Create persistent storage, along with statefulset
* Create services
* Create load balancer service
* Provision sharding topology by creating and configuring the following:
  * Catalog database
  * Shard Databases
  * GSMs
  * Shard scale up and scale down
* Shard topology cleanup

The Oracle Sharding database controller provides end-to-end automation of Oracle Database sharding topology deployment in Kubernetes clusters.

## Using Oracle Database Operator Sharding Controller

Following sections provide the details for deploying Oracle Globally Distributed Database (Oracle Sharded Database) using Oracle Database Operator Sharding Controller with different use cases:

<<<<<<< HEAD
1. [Prerequisites for running Oracle Sharding Database Controller](#prerequisites-for-running-oracle-sharding-database-controller)
2. [Provisioning Sharding Topology in a Cloud based Kubernetes Cluster (OKE in this case)](#provisioning-sharding-topology-in-a-cloud-based-kubernetes-cluster-oke-in-this-case)
3. [Connecting to Shard Databases](#connecting-to-shard-databases)
4. [Debugging and Troubleshooting](#debugging-and-troubleshooting)

**Note** Before proceeding to the next section, you must complete the instructions given in each section, based on your enviornment, before proceeding to next section.

## Prerequisites for Running Oracle Sharding Database Controller
=======
* [Prerequisites for running Oracle Sharding Database Controller](#prerequisites-for-running-oracle-sharding-database-controller)
* [Oracle Database 23ai Free](#oracle-database-23ai-free)
* [Provisioning Sharding Topology with System-Managed Sharding in a Cloud-Based Kubernetes Cluster](#provisioning-sharding-topology-with-system-managed-sharding-in-a-cloud-based-kubernetes-cluster)
* [Provisioning Sharding Topology with User Defined Sharding in a Cloud-Based Kubernetes Cluster](#provisioning-sharding-topology-with-user-defined-sharding-in-a-cloud-based-kubernetes-cluster)
* [Provisioning System-Managed Sharding Topology with Raft replication enabled in a Cloud-Based Kubernetes Cluster](#provisioning-system-managed-sharding-topology-with-raft-replication-enabled-in-a-cloud-based-kubernetes-cluster)
* [Connecting to Shard Databases](#connecting-to-shard-databases)
* [Debugging and Troubleshooting](#debugging-and-troubleshooting)

**Note** Before proceeding to the next section, you must complete the instructions given in each section, based on your enviornment, before proceeding to next section.

## Prerequisites for running Oracle Sharding Database Controller
>>>>>>> 179b67a5

**IMPORTANT:** You must make the changes specified in this section before you proceed to the next section.

### 1. Kubernetes Cluster: To deploy Oracle Sharding database controller with Oracle Database Operator, you need a Kubernetes Cluster which can be one of the following: 

* A Cloud-based Kubernetes cluster, such as [OCI on Container Engine for Kubernetes (OKE)](https://www.oracle.com/cloud-native/container-engine-kubernetes/) or  
* An On-Premises Kubernetes Cluster, such as [Oracle Linux Cloud Native Environment (OLCNE)](https://docs.oracle.com/en/operating-systems/olcne/) cluster.

To use Oracle Sharding Database Controller, ensure that your system is provisioned with a supported Kubernetes release. Refer to the [Release Status Section](../../README.md#release-status).

#### Mandatory roles and privileges requirements for Oracle Sharding Database Controller 

  Oracle Sharding Database Controller uses Kubernetes objects such as :-

  | Resources | Verbs |
  | --- | --- |
  | Pods | create delete get list patch update watch | 
  | Containers | create delete get list patch update watch |
  | PersistentVolumeClaims | create delete get list patch update watch | 
  | Services | create delete get list patch update watch | 
  | Secrets | create delete get list patch update watch | 
  | Events | create patch |

### 2. Deploy Oracle Database Operator

To deploy Oracle Database Operator in a Kubernetes cluster, go to the section [Install Oracle DB Operator](../../README.md#install-oracle-db-operator) in the README, and complete the operator deployment before you proceed further. If you have already deployed the operator, then proceed to the next section.

**IMPORTANT:** Make sure you have completed the steps for [Role Binding for access management](../../README.md#role-binding-for-access-management) as well before installing the Oracle DB Operator. 

### 3. Oracle Database and Global Data Services Docker Images
Choose one of the following deployment options: 

  **Use Oracle-Supplied Docker Images:**
   The Oracle Sharding Database controller uses Oracle Global Data Services and Oracle Database images to provision the sharding topology.

   You can also download the pre-built Oracle Global Data Services `container-registry.oracle.com/database/gsm:latest` and Oracle Database images `container-registry.oracle.com/database/enterprise:latest` from [Oracle Container Registry](https://container-registry.oracle.com/ords/f?p=113:10::::::). These images are functionally tested and evaluated with various use cases of sharding topology by deploying on OKE and OLCNE.
   

   **OR**

  **Build your own Oracle Database and Global Data Services Docker Images:**
   You can build these images using instructions provided on Oracle official GitHub Repositories:
   * [Oracle Global Data Services Image](https://github.com/oracle/db-sharding/tree/master/docker-based-sharding-deployment/dockerfiles)
   * [Oracle Database Image](https://github.com/oracle/docker-images/tree/main/OracleDatabase/SingleInstance)

After the images are ready, push them to your Docker Images Repository, so that you can pull them during Oracle Database Sharding topology provisioning.

You can either download the images and push them to your Docker Images Repository, or, if your Kubernetes cluster can reach OCR, you can download these images directly from OCR.

**Note**: In the sharding example yaml files, we are using GDS and database images available on [Oracle Container Registry](https://container-registry.oracle.com/ords/f?p=113:10::::::).

**Note:** In case you want to use the `Oracle Database 23ai Free` Image for Database and GSM, refer to section [Oracle Database 23ai Free](#oracle-database-23ai-free) for more details.

### 4. Create a namespace for the Oracle DB Sharding Setup

  Create a Kubernetes namespace named `shns`. All the resources belonging to the Oracle Database Sharding Setup will be provisioned in this namespace named `shns`. For example:

  ```sh
  #### Create the namespace 
  kubectl create ns shns

  #### Check the created namespace 
  kubectl get ns
  ```

### 5. Create a Kubernetes secret for the database installation owner for the database Sharding Deployment

Create a Kubernetes secret named `db-user-pass-rsa` using these steps: [Create Kubernetes Secret](./provisioning/create_kubernetes_secret_for_db_user.md)
<<<<<<< HEAD
=======

After you have the above prerequisites completed, you can proceed to the next section for your environment to provision the Oracle Database Sharding Topology.

### 6. Provisioning a Persistent Volume having an Oracle Database Gold Image

This step is needed when you want to provision a Persistent Volume having an Oracle Database Gold Image for Database Cloning. 

In case of an `OCI OKE` cluster, you can use this Persistent Volume during provisioning Shard Databases by cloning in the same Availability Domain or you can use a Full Backup of this Persistent Volume during provisioning Shard Databases by cloning in different Availability Domains.

You can refer [here](./provisioning/provisioning_persistent_volume_having_db_gold_image.md) for the steps involved.

**NOTE:** Provisioning the Sharded Database using Cloning from Database Gold Image is `NOT` supported with Oracle Database 23ai Free. So, this step will not be needed if you are deploying Oracle Sharded Database using Oracle 23ai Free Database and GSM Images.

## Oracle Database 23ai Free

Please refer to [Oracle Database 23ai Free](https://www.oracle.com/database/free/get-started/) documentation for more details. 

If you want to use Oracle Database 23ai Free Image for Database and GSM for deployment of the Sharded Database using Sharding Controller in Oracle Database Kubernetes Operator, you need to consider the below points:

* To deploy using the FREE Database and GSM Image, you will need to add the additional parameter `dbEdition: "free"` to the .yaml file.
* Refer to [Sample Sharded Database Deployment using Oracle 23ai FREE Database and GSM Images](./provisioning/free/sharding_provisioning_with_free_images.md) for an example.
* For Oracle Database 23ai Free, you can control the `CPU` and `Memory` allocation of the PODs using tags `cpu` and `memory` respectively but tags `INIT_SGA_SIZE` and `INIT_PGA_SIZE` to control the SGA and PGA allocation at the database level are `not` supported.
* Provisioning the Sharded Database using Cloning from Database Gold Image is `NOT` supported with Oracle Database 23ai Free.
* Total number of chunks for FREE Database defaults to `12` if `CATALOG_CHUNKS` parameter is not specified. This default value is determined considering limitation of 12 GB of user data on disk for oracle free database.


## Provisioning Sharding Topology with System-Managed Sharding in a Cloud-Based Kubernetes Cluster

Deploy Oracle Database Sharding Topology with `System-Managed Sharding` on your Cloud based Kubernetes cluster. 

In this example, the deployment uses the YAML file based on `OCI OKE` cluster. There are multiple use case possible for deploying the Oracle Database Sharding Topology covered by below examples:

[1. Provisioning Oracle Sharded Database with System-Managed Sharding without Database Gold Image](./provisioning/system_sharding/ssharding_provisioning_without_db_gold_image.md)  
[2. Provisioning Oracle Sharded Database with System-Managed Sharding with number of chunks specified](./provisioning/system_sharding/ssharding_provisioning_with_chunks_specified.md)  
[3. Provisioning Oracle Sharded Database with System-Managed Sharding with additional control on resources like Memory and CPU allocated to Pods](./provisioning/system_sharding/ssharding_provisioning_with_control_on_resources.md)  
[4. Provisioning Oracle Sharded Database with System-Managed Sharding by cloning database from your own Database Gold Image in the same Availability Domain(AD)](./provisioning/system_sharding/ssharding_provisioning_by_cloning_db_gold_image_in_same_ad.md)  
[5. Provisioning Oracle Sharded Database with System-Managed Sharding by cloning database from your own Database Gold Image across Availability Domains(ADs)](./provisioning/system_sharding/ssharding_provisioning_by_cloning_db_from_gold_image_across_ads.md)  
[6. Provisioning Oracle Sharded Database with System-Managed Sharding and send Notification using OCI Notification Service](./provisioning/system_sharding/ssharding_provisioning_with_notification_using_oci_notification.md)  
[7. Scale Out - Add Shards to an existing Oracle Sharded Database provisioned earlier with System-Managed Sharding](./provisioning/system_sharding/ssharding_scale_out_add_shards.md)  
[8. Scale In - Delete an existing Shard from a working Oracle Sharded Database provisioned earlier with System-Managed Sharding](./provisioning/system_sharding/ssharding_scale_in_delete_an_existing_shard.md)


## Provisioning Sharding Topology with User Defined Sharding in a Cloud-Based Kubernetes Cluster

Deploy Oracle Database Sharding Topology with `User Defined Sharding` on your Cloud based Kubernetes cluster. 

In this example, the deployment uses the YAML file based on `OCI OKE` cluster. There are multiple use case possible for deploying the Oracle Database Sharding Topology covered by below examples:

[1. Provisioning Oracle Sharded Database with User Defined Sharding without Database Gold Image](./provisioning/user-defined-sharding/udsharding_provisioning_without_db_gold_image.md)  
[2. Provisioning Oracle Sharded Database with User Defined Sharding with additional control on resources like Memory and CPU allocated to Pods](./provisioning/user-defined-sharding/udsharding_provisioning_with_control_on_resources.md)  
[3. Provisioning Oracle Sharded Database with User Defined Sharding by cloning database from your own Database Gold Image in the same Availability Domain(AD)](./provisioning/user-defined-sharding/udsharding_provisioning_by_cloning_db_gold_image_in_same_ad.md)  
[4. Provisioning Oracle Sharded Database with User Defined Sharding by cloning database from your own Database Gold Image across Availability Domains(ADs)](./provisioning/user-defined-sharding/udsharding_provisioning_by_cloning_db_from_gold_image_across_ads.md)  
[5. Provisioning Oracle Sharded Database with User Defined Sharding and send Notification using OCI Notification Service](./provisioning/user-defined-sharding/udsharding_provisioning_with_notification_using_oci_notification.md)  
[6. Scale Out - Add Shards to an existing Oracle Sharded Database provisioned earlier with User Defined Sharding](./provisioning/user-defined-sharding/udsharding_scale_out_add_shards.md)  
[7. Scale In - Delete an existing Shard from a working Oracle Sharded Database provisioned earlier with User Defined Sharding](./provisioning/user-defined-sharding/udsharding_scale_in_delete_an_existing_shard.md)


## Provisioning System-Managed Sharding Topology with Raft replication enabled in a Cloud-Based Kubernetes Cluster
>>>>>>> 179b67a5

Deploy Oracle Database Sharding Topology with `System-Managed Sharding with SNR RAFT enabled` on your Cloud based Kubernetes cluster. 

<<<<<<< HEAD
### 6. Provisioning a Persistent Volume having an Oracle Database Gold Image

This step is needed when you want to provision a Persistent Volume having an Oracle Database Gold Image for Database Cloning. 

In case of an `OCI OKE` cluster, you can use this Persistent Volume during provisioning Shard Databases by cloning in the same Availability Domain or you can use a Full Backup of this Persistent Volume during provisioning Shard Databases by cloning in different Availability Domains.

You can refer [here](./provisioning/provisioning_persistent_volume_having_db_gold_image.md) for the steps involved.

## Provisioning Sharding Topology with System Sharding in a Cloud-Based Kubernetes Cluster

Deploy Oracle Database Sharding Topology with `System Sharding` on your Cloud based Kubernetes cluster. 

In this example, the deployment uses the YAML file based on `OCI OKE` cluster. There are multiple use case possible for deploying the Oracle Database Sharding Topology covered by below examples:

[1. Provisioning Oracle Sharded Database with System Sharding without Database Gold Image](./provisioning/system_sharding/ssharding_provisioning_without_db_gold_image.md)  
[2. Provisioning Oracle Sharded Database with System Sharding with additional control on resources like Memory and CPU allocated to Pods](./provisioning/system_sharding/ssharding_provisioning_with_control_on_resources.md)  
[3. Provisioning Oracle Sharded Database with System Sharding by cloning database from your own Database Gold Image in the same Availability Domain(AD)](./provisioning/system_sharding/ssharding_provisioning_by_cloning_db_gold_image_in_same_ad.md)  
[4. Provisioning Oracle Sharded Database with System Sharding by cloning database from your own Database Gold Image across Availability Domains(ADs)](./provisioning/system_sharding/ssharding_provisioning_by_cloning_db_from_gold_image_across_ads.md)  
[5. Provisioning Oracle Sharded Database with System Sharding and send Notification using OCI Notification Service](./provisioning/system_sharding/ssharding_provisioning_with_notification_using_oci_notification.md)  
[6. Scale Out - Add Shards to an existing Oracle Sharded Database provisioned earlier with System Sharding](./provisioning/system_sharding/ssharding_scale_out_add_shards.md)  
[7. Scale In - Delete an existing Shard from a working Oracle Sharded Database provisioned earlier with System Sharding](./provisioning/system_sharding/ssharding_scale_in_delete_an_existing_shard.md)


## Provisioning Sharding Topology with User Defined Sharding in a Cloud-Based Kubernetes Cluster

Deploy Oracle Database Sharding Topology with `User Defined Sharding` on your Cloud based Kubernetes cluster. 

In this example, the deployment uses the YAML file based on `OCI OKE` cluster. There are multiple use case possible for deploying the Oracle Database Sharding Topology covered by below examples:

[1. Provisioning Oracle Sharded Database with User Defined Sharding without Database Gold Image](./provisioning/user-defined-sharding/udsharding_provisioning_without_db_gold_image.md)  
[2. Provisioning Oracle Sharded Database with User Defined Sharding with additional control on resources like Memory and CPU allocated to Pods](./provisioning/user-defined-sharding/udsharding_provisioning_with_control_on_resources.md)  
[3. Provisioning Oracle Sharded Database with User Defined Sharding by cloning database from your own Database Gold Image in the same Availability Domain(AD)](./provisioning/user-defined-sharding/udsharding_provisioning_by_cloning_db_gold_image_in_same_ad.md)  
[4. Provisioning Oracle Sharded Database with User Defined Sharding by cloning database from your own Database Gold Image across Availability Domains(ADs)](./provisioning/user-defined-sharding/udsharding_provisioning_by_cloning_db_from_gold_image_across_ads.md)  
[5. Provisioning Oracle Sharded Database with User Defined Sharding and send Notification using OCI Notification Service](./provisioning/user-defined-sharding/udsharding_provisioning_with_notification_using_oci_notification.md)  
[6. Scale Out - Add Shards to an existing Oracle Sharded Database provisioned earlier with User Defined Sharding](./provisioning/user-defined-sharding/udsharding_scale_out_add_shards.md)  
[7. Scale In - Delete an existing Shard from a working Oracle Sharded Database provisioned earlier with User Defined Sharding](./provisioning/user-defined-sharding/udsharding_scale_in_delete_an_existing_shard.md)
=======
**NOTE: SNR RAFT Feature is available only for Oracle 23ai RDBMS and Oracle 23ai GSM version.**

In this example, the deployment uses the YAML file based on `OCI OKE` cluster. There are multiple use case possible for deploying the Oracle Database Sharding Topology covered by below examples:

[1. Provisioning System-Managed Sharding Topology with Raft replication enabled without Database Gold Image](./provisioning/snr_system_sharding/snr_ssharding_provisioning_without_db_gold_image.md)  
[2. Provisioning System-Managed Sharding Topology with Raft replication enabled with number of chunks specified](./provisioning/snr_system_sharding/snr_ssharding_provisioning_with_chunks_specified.md)  
[3. Provisioning System-Managed Sharding Topology with Raft replication enabled with additional control on resources like Memory and CPU allocated to Pods](./provisioning/snr_system_sharding/snr_ssharding_provisioning_with_control_on_resources.md)  
[4. Provisioning System-Managed Sharding Topology with Raft replication enabled by cloning database from your own Database Gold Image in the same Availability Domain(AD)](./provisioning/snr_system_sharding/snr_ssharding_provisioning_by_cloning_db_gold_image_in_same_ad.md)  
[5. Provisioning System-Managed Sharding Topology with Raft replication enabled by cloning database from your own Database Gold Image across Availability Domains(ADs)](./provisioning/snr_system_sharding/snr_ssharding_provisioning_by_cloning_db_from_gold_image_across_ads.md)  
[6. Provisioning System-Managed Sharding Topology with Raft replication enabled and send Notification using OCI Notification Service](./provisioning/snr_system_sharding/snr_ssharding_provisioning_with_notification_using_oci_notification.md)  
[7. Scale Out - Add Shards to an existing Oracle Sharded Database provisioned earlier with System-Managed Sharding with RAFT replication enabled](./provisioning/snr_system_sharding/snr_ssharding_scale_out_add_shards.md)  
[8. Scale In - Delete an existing Shard from a working Oracle Sharded Database provisioned earlier with System-Managed Sharding with RAFT reolication enabled](./provisioning/snr_system_sharding/snr_ssharding_scale_in_delete_an_existing_shard.md)
>>>>>>> 179b67a5

## Connecting to Shard Databases

After the Oracle Database Sharding Topology has been provisioned using the Sharding Controller in Oracle Database Kubernetes Operator, you can follow the steps in this document to connect to the Sharded Database or to the individual Shards: [Database Connectivity](./provisioning/database_connection.md)

## Debugging and Troubleshooting

To debug the Oracle Database Sharding Topology provisioned using the Sharding Controller of Oracle Database Kubernetes Operator, follow this document: [Debugging and troubleshooting](./provisioning/debugging.md)<|MERGE_RESOLUTION|>--- conflicted
+++ resolved
@@ -26,16 +26,6 @@
 
 Following sections provide the details for deploying Oracle Globally Distributed Database (Oracle Sharded Database) using Oracle Database Operator Sharding Controller with different use cases:
 
-<<<<<<< HEAD
-1. [Prerequisites for running Oracle Sharding Database Controller](#prerequisites-for-running-oracle-sharding-database-controller)
-2. [Provisioning Sharding Topology in a Cloud based Kubernetes Cluster (OKE in this case)](#provisioning-sharding-topology-in-a-cloud-based-kubernetes-cluster-oke-in-this-case)
-3. [Connecting to Shard Databases](#connecting-to-shard-databases)
-4. [Debugging and Troubleshooting](#debugging-and-troubleshooting)
-
-**Note** Before proceeding to the next section, you must complete the instructions given in each section, based on your enviornment, before proceeding to next section.
-
-## Prerequisites for Running Oracle Sharding Database Controller
-=======
 * [Prerequisites for running Oracle Sharding Database Controller](#prerequisites-for-running-oracle-sharding-database-controller)
 * [Oracle Database 23ai Free](#oracle-database-23ai-free)
 * [Provisioning Sharding Topology with System-Managed Sharding in a Cloud-Based Kubernetes Cluster](#provisioning-sharding-topology-with-system-managed-sharding-in-a-cloud-based-kubernetes-cluster)
@@ -47,7 +37,6 @@
 **Note** Before proceeding to the next section, you must complete the instructions given in each section, based on your enviornment, before proceeding to next section.
 
 ## Prerequisites for running Oracle Sharding Database Controller
->>>>>>> 179b67a5
 
 **IMPORTANT:** You must make the changes specified in this section before you proceed to the next section.
 
@@ -116,8 +105,6 @@
 ### 5. Create a Kubernetes secret for the database installation owner for the database Sharding Deployment
 
 Create a Kubernetes secret named `db-user-pass-rsa` using these steps: [Create Kubernetes Secret](./provisioning/create_kubernetes_secret_for_db_user.md)
-<<<<<<< HEAD
-=======
 
 After you have the above prerequisites completed, you can proceed to the next section for your environment to provision the Oracle Database Sharding Topology.
 
@@ -176,48 +163,9 @@
 
 
 ## Provisioning System-Managed Sharding Topology with Raft replication enabled in a Cloud-Based Kubernetes Cluster
->>>>>>> 179b67a5
 
 Deploy Oracle Database Sharding Topology with `System-Managed Sharding with SNR RAFT enabled` on your Cloud based Kubernetes cluster. 
 
-<<<<<<< HEAD
-### 6. Provisioning a Persistent Volume having an Oracle Database Gold Image
-
-This step is needed when you want to provision a Persistent Volume having an Oracle Database Gold Image for Database Cloning. 
-
-In case of an `OCI OKE` cluster, you can use this Persistent Volume during provisioning Shard Databases by cloning in the same Availability Domain or you can use a Full Backup of this Persistent Volume during provisioning Shard Databases by cloning in different Availability Domains.
-
-You can refer [here](./provisioning/provisioning_persistent_volume_having_db_gold_image.md) for the steps involved.
-
-## Provisioning Sharding Topology with System Sharding in a Cloud-Based Kubernetes Cluster
-
-Deploy Oracle Database Sharding Topology with `System Sharding` on your Cloud based Kubernetes cluster. 
-
-In this example, the deployment uses the YAML file based on `OCI OKE` cluster. There are multiple use case possible for deploying the Oracle Database Sharding Topology covered by below examples:
-
-[1. Provisioning Oracle Sharded Database with System Sharding without Database Gold Image](./provisioning/system_sharding/ssharding_provisioning_without_db_gold_image.md)  
-[2. Provisioning Oracle Sharded Database with System Sharding with additional control on resources like Memory and CPU allocated to Pods](./provisioning/system_sharding/ssharding_provisioning_with_control_on_resources.md)  
-[3. Provisioning Oracle Sharded Database with System Sharding by cloning database from your own Database Gold Image in the same Availability Domain(AD)](./provisioning/system_sharding/ssharding_provisioning_by_cloning_db_gold_image_in_same_ad.md)  
-[4. Provisioning Oracle Sharded Database with System Sharding by cloning database from your own Database Gold Image across Availability Domains(ADs)](./provisioning/system_sharding/ssharding_provisioning_by_cloning_db_from_gold_image_across_ads.md)  
-[5. Provisioning Oracle Sharded Database with System Sharding and send Notification using OCI Notification Service](./provisioning/system_sharding/ssharding_provisioning_with_notification_using_oci_notification.md)  
-[6. Scale Out - Add Shards to an existing Oracle Sharded Database provisioned earlier with System Sharding](./provisioning/system_sharding/ssharding_scale_out_add_shards.md)  
-[7. Scale In - Delete an existing Shard from a working Oracle Sharded Database provisioned earlier with System Sharding](./provisioning/system_sharding/ssharding_scale_in_delete_an_existing_shard.md)
-
-
-## Provisioning Sharding Topology with User Defined Sharding in a Cloud-Based Kubernetes Cluster
-
-Deploy Oracle Database Sharding Topology with `User Defined Sharding` on your Cloud based Kubernetes cluster. 
-
-In this example, the deployment uses the YAML file based on `OCI OKE` cluster. There are multiple use case possible for deploying the Oracle Database Sharding Topology covered by below examples:
-
-[1. Provisioning Oracle Sharded Database with User Defined Sharding without Database Gold Image](./provisioning/user-defined-sharding/udsharding_provisioning_without_db_gold_image.md)  
-[2. Provisioning Oracle Sharded Database with User Defined Sharding with additional control on resources like Memory and CPU allocated to Pods](./provisioning/user-defined-sharding/udsharding_provisioning_with_control_on_resources.md)  
-[3. Provisioning Oracle Sharded Database with User Defined Sharding by cloning database from your own Database Gold Image in the same Availability Domain(AD)](./provisioning/user-defined-sharding/udsharding_provisioning_by_cloning_db_gold_image_in_same_ad.md)  
-[4. Provisioning Oracle Sharded Database with User Defined Sharding by cloning database from your own Database Gold Image across Availability Domains(ADs)](./provisioning/user-defined-sharding/udsharding_provisioning_by_cloning_db_from_gold_image_across_ads.md)  
-[5. Provisioning Oracle Sharded Database with User Defined Sharding and send Notification using OCI Notification Service](./provisioning/user-defined-sharding/udsharding_provisioning_with_notification_using_oci_notification.md)  
-[6. Scale Out - Add Shards to an existing Oracle Sharded Database provisioned earlier with User Defined Sharding](./provisioning/user-defined-sharding/udsharding_scale_out_add_shards.md)  
-[7. Scale In - Delete an existing Shard from a working Oracle Sharded Database provisioned earlier with User Defined Sharding](./provisioning/user-defined-sharding/udsharding_scale_in_delete_an_existing_shard.md)
-=======
 **NOTE: SNR RAFT Feature is available only for Oracle 23ai RDBMS and Oracle 23ai GSM version.**
 
 In this example, the deployment uses the YAML file based on `OCI OKE` cluster. There are multiple use case possible for deploying the Oracle Database Sharding Topology covered by below examples:
@@ -230,7 +178,6 @@
 [6. Provisioning System-Managed Sharding Topology with Raft replication enabled and send Notification using OCI Notification Service](./provisioning/snr_system_sharding/snr_ssharding_provisioning_with_notification_using_oci_notification.md)  
 [7. Scale Out - Add Shards to an existing Oracle Sharded Database provisioned earlier with System-Managed Sharding with RAFT replication enabled](./provisioning/snr_system_sharding/snr_ssharding_scale_out_add_shards.md)  
 [8. Scale In - Delete an existing Shard from a working Oracle Sharded Database provisioned earlier with System-Managed Sharding with RAFT reolication enabled](./provisioning/snr_system_sharding/snr_ssharding_scale_in_delete_an_existing_shard.md)
->>>>>>> 179b67a5
 
 ## Connecting to Shard Databases
 
