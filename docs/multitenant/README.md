# Multitenant Controllers 

<<<<<<< HEAD
# Oracle Multitenant Database Controllers 

The Oracle Database Operator for kubernetes uses two controllers to manage [Pluggable Database life cycle][oradocpdb]

- CDB controller
- PDB controller

By usigng CDB/PDB controllers you can perform the following actions **CREATE**,**MODIFY(OPEN/COSE)**,**DELETE**,**CLONE**,**PLUG** and **UNPLUG** 

This file examplains how to setup CDB and PDB controllers, additional details can be found in the README files under usecases directories..

- [Usecase01][uc01] pdb crd and cdb pod are running in the same namesaoce 
- [Usecase02][uc02] unplug and plug operation examples  
- [Usecase03][uc03] multiple namespace example cdb pod ,pdb crd and pod operator are running in different namespaces.

> **NOTE** that there is no controller for Container Database Operations

## Macro steps for setup

- Deply the Oracle Database Operator 
- Create Ords based image for CDB pod  
- Container DB user creation
- Create secrets for credentials 
- Create certificates for https connection 
- Create CDB pod

## Oracle DB Operator Multitenant Database Controller Deployment

To deploy OraOperator, use this [Oracle Database Operator for Kubernetes](https://github.com/oracle/oracle-database-operator/blob/main/README.md) step-by-step procedure.

After the Oracle Database Operator is deployed, you can see the DB Operator Pods running in the Kubernetes Cluster. As part of the `OraOperator` deployment, the multitenant Database Controller is deployed. You can see the CRDs (Custom Resource Definition) for the CDB and PDBs in the list of CRDs. The following output is an example of such a deployment:

```bash
[root@test-server oracle-database-operator]# kubectl get ns
NAME                              STATUS   AGE
cert-manager                      Active   32h
default                           Active   245d
kube-node-lease                   Active   245d
kube-public                       Active   245d
kube-system                       Active   245d
oracle-database-operator-system   Active   24h    <<<< namespace to deploy the Oracle Database Operator

[root@test-server oracle-database-operator]# kubectl get all -n  oracle-database-operator-system
NAME                                                               READY   STATUS    RESTARTS   AGE
pod/oracle-database-operator-controller-manager-665874bd57-dlhls   1/1     Running   0          28s
pod/oracle-database-operator-controller-manager-665874bd57-g2cgw   1/1     Running   0          28s
pod/oracle-database-operator-controller-manager-665874bd57-q42f8   1/1     Running   0          28s

NAME                                                                  TYPE        CLUSTER-IP      EXTERNAL-IP   PORT(S)    AGE
service/oracle-database-operator-controller-manager-metrics-service   ClusterIP   10.96.130.124   <none>        8443/TCP   29s
service/oracle-database-operator-webhook-service                      ClusterIP   10.96.4.104     <none>        443/TCP    29s

NAME                                                          READY   UP-TO-DATE   AVAILABLE   AGE
deployment.apps/oracle-database-operator-controller-manager   3/3     3            3           29s

NAME                                                                     DESIRED   CURRENT   READY   AGE
replicaset.apps/oracle-database-operator-controller-manager-665874bd57   3         3         3       29s
[root@docker-test-server oracle-database-operator]# 

[root@test-server oracle-database-operator]# kubectl get crd
NAME                                               CREATED AT
autonomouscontainerdatabases.database.oracle.com   2022-06-22T01:21:36Z
autonomousdatabasebackups.database.oracle.com      2022-06-22T01:21:36Z
autonomousdatabaserestores.database.oracle.com     2022-06-22T01:21:37Z
autonomousdatabases.database.oracle.com            2022-06-22T01:21:37Z
cdbs.database.oracle.com                           2022-06-22T01:21:37Z <<<<
certificaterequests.cert-manager.io                2022-06-21T17:03:46Z
certificates.cert-manager.io                       2022-06-21T17:03:47Z
challenges.acme.cert-manager.io                    2022-06-21T17:03:47Z
clusterissuers.cert-manager.io                     2022-06-21T17:03:48Z
dbcssystems.database.oracle.com                    2022-06-22T01:21:38Z
issuers.cert-manager.io                            2022-06-21T17:03:49Z
oraclerestdataservices.database.oracle.com         2022-06-22T01:21:38Z
orders.acme.cert-manager.io                        2022-06-21T17:03:49Z 
pdbs.database.oracle.com                           2022-06-22T01:21:39Z <<<<
shardingdatabases.database.oracle.com              2022-06-22T01:21:39Z
singleinstancedatabases.database.oracle.com        2022-06-22T01:21:40Z
```


## Prerequsites to manage PDB Life Cycle using Oracle DB Operator Multitenant Database Controller

* [Prepare the container database for PDB Lifecycle Management or PDB-LM](#prepare-cdb-for-pdb-lifecycle-management-pdb-lm)
* [Oracle REST Data Service or ORDS Image](#oracle-rest-data-service-ords-image)
* [Kubernetes Secrets](#kubernetes-secrets)
* [Kubernetes CRD for CDB](#kubernetes-crd-for-cdb)
* [Kubernetes CRD for PDB](#kubernetes-crd-for-pdb)

## Prepare the container database for PDB Lifecycle Management (PDB-LM)

Pluggable Database (PDB) management operations are performed in the Container Database (CDB). These operations include create, clone, plug, unplug, delete, modify and map pdb.

You cannot have an ORDS-enabled schema in the container database. To perform the PDB lifecycle management operations, you must first use the following steps to define the default CDB administrator credentials on target CDBs:

Create the CDB administrator user, and grant the required privileges. In this example, the user is `C##DBAPI_CDB_ADMIN`. However, any suitable common user name can be used.

```SQL
SQL> conn /as sysdba
 
-- Create following users at the database level:

ALTER SESSION SET "_oracle_script"=true;
DROP USER  C##DBAPI_CDB_ADMIN cascade;
CREATE USER C##DBAPI_CDB_ADMIN IDENTIFIED BY <Password> CONTAINER=ALL ACCOUNT UNLOCK;
GRANT SYSOPER TO C##DBAPI_CDB_ADMIN CONTAINER = ALL;
GRANT SYSDBA TO C##DBAPI_CDB_ADMIN CONTAINER = ALL;
GRANT CREATE SESSION TO C##DBAPI_CDB_ADMIN CONTAINER = ALL;


-- Verify the account status of the following usernames. They should not be in locked status:

col username        for a30
col account_status  for a30
select username, account_status from dba_users where username in ('ORDS_PUBLIC_USER','C##DBAPI_CDB_ADMIN','APEX_PUBLIC_USER','APEX_REST_PUBLIC_USER');
```

## OCI OKE(Kubernetes Cluster) 

You can use an [OKE in Oracle Cloud Infrastructure][okelink] to configure the operator for PDB lifecycle management. **Note that there is no restriction about container database location; it can be anywhere (on cloud or premises , on any supported platform).** 
To quickly create an OKE cluster in your OCI cloud environment you can use the following [link](./provisioning/quickOKEcreation.md).
In this setup example [provisioning example setup](./provisioning/example_setup_using_oci_oke_cluster.md), the Container database is running on a OCI Exadata Database Cluster.

 
## Oracle REST Data Service (ORDS) Image

  The PDB Database controllers require a pod running a dedicated rest server image based on [ORDS][ordsdoc]. Read the following [link](./provisioning/ords_image.md) to build the ords images.
  

## Kubernetes Secrets

  Multitenant Controllers use Kubernetes Secrets to store the required credential. The https certificates are stored in Kubernetes Secrets as well. 

  **Note** <span style="color:red"> In multi namespace enviroment you have to create specific secrets for each namespaces </span>

  **Note** <span style="color:red"> In multi namespace enviroment you have to create specific secrets for each namespaces </span>

  **Note** <span style="color:red"> In multi namespace enviroment you have to create specific secrets for each namespaces </span>

### Secrets for CDB CRD

  Create a secret file as shown here: [config/samples/multitenant/cdb_secret.yaml](../multitenant/provisioning/singlenamespace/cdb_create.yaml). Modify this file with the `base64` encoded values of the required passwords for CDB, and use this file to create the required secrets.

  ```bash
  kubectl apply -f cdb_secret.yaml
  ```
  
  **Note:** To obtain the `base64` encoded value for a password, use the following command:

  ```bash
  echo -n "<password to be encoded using base64>" | base64
  ```

  **Note:** <span style="color:red">  After successful creation of the CDB Resource, the CDB secrets are deleted from the Kubernetes system </span> .

### Secrets for PDB CRD

  Create a secret file as shown here: [pdb_secret.yaml](../multitenant/provisioning/singlenamespace/pdb_secret.yaml). Edit the file using your base64 credential and apply it. 

  ```bash
  kubectl apply -f pdb_secret.yaml
  ```
  
  **NOTE:** <span style="color:red"> Don't leave plaintext files containing sensitive data on disk. After loading the Secret, remove the plaintext file or move it to secure storage. </span>
  
### Secrets for CERTIFICATES

Create the certificates and key on your local host, and use them to create the Kubernetes secret.

```bash 
openssl genrsa -out ca.key 2048
openssl req -new -x509 -days 365 -key ca.key -subj "/C=US/ST=California/L=SanFrancisco/O=oracle /CN=cdb-dev-ords /CN=localhost  Root CA " -out ca.crt
openssl req -newkey rsa:2048 -nodes -keyout tls.key -subj "/C=US/ST=California/L=SanFrancisco/O=oracle /CN=cdb-dev-ords /CN=localhost" -out server.csr
echo "subjectAltName=DNS:cdb-dev-ords,DNS:www.example.com" > extfile.txt
openssl x509 -req -extfile extfile.txt -days 365 -in server.csr -CA ca.crt -CAkey ca.key -CAcreateserial -out tls.crt
```

```bash
kubectl create secret tls db-tls --key="tls.key" --cert="tls.crt"  -n oracle-database-operator-system
kubectl create secret generic db-ca --from-file=ca.crt -n oracle-database-operator-system
```

<img src="openssl_schema.jpg" alt="image_not_found" width="900"/>

**Note:** <span style="color:red">  On successful creation of the certificates secret creation remove files or move to secure storage </span> .

## Kubernetes CRD for CDB

The Oracle Database Operator Multitenant Controller creates the CDB kind as a custom resource that models a target CDB as a native Kubernetes object. This kind is used only to create Pods to connect to the target CDB to perform PDB-LM operations.  Each CDB resource follows the CDB CRD as defined here: [config/crd/bases/database.oracle.com_cdbs.yaml](../../config/crd/bases/database.oracle.com_cdbs.yaml)

To create a CDB CRD, see this example `.yaml` file: [cdb_create.yaml](../multitenant/provisioning/singlenamespace/cdb_create.yaml)

**Note:** The password and username fields in this *cdb.yaml* Yaml are the Kubernetes Secrets created earlier in this procedure. For more information, see the section [Kubernetes Secrets](https://kubernetes.io/docs/concepts/configuration/secret/). To understand more about creating secrets for pulling images from a Docker private registry, see [Kubernetes Private Registry Documenation]( https://kubernetes.io/docs/tasks/configure-pod-container/pull-image-private-registry/).

Create a CDB CRD Resource example

```bash 
kubectl apply -f cdb_create.yaml 
```

see [usecase01][uc01] and usecase03[uc03] for more information about file configuration

## Kubernetes CRD for PDB

The Oracle Database Operator Multitenant Controller creates the PDB kind as a custom resource that models a PDB as a native Kubernetes object. There is a one-to-one mapping between the actual PDB and the Kubernetes PDB Custom Resource. You cannot have more than one Kubernetes resource for a target PDB. This PDB resource can be used to perform PDB-LM operations by specifying the action attribute in the PDB Specs. Each PDB resource follows the PDB CRD as defined here: [config/crd/bases/database.oracle.com_pdbs.yaml](../../../config/crd/bases/database.oracle.com_pdbs.yaml)

To create a PDB CRD Resource, a sample .yaml file is available here: [pdb_create.yaml](../multitenant/provisioning/singlenamespace/pdb_create.yaml)

```bash 
kubectl apply -f cdb_create.yaml 
```

## Usecases files list 

### Single Namespace

1. [Create CDB](./provisioning/singlenamespace/cdb_create.yaml)
2. [Create PDB](./provisioning/singlenamespace/pdb_create.yaml)
3. [Clone PDB](./provisioning/singlenamespace/pdb_clone.yaml)
4. [Open PDB](./provisioning/singlenamespace/pdb_open.yaml)
4. [Close PDB](./provisioning/singlenamespace/pdb_close.yaml)
5. [Delete PDB](./provisioning/singlenamespace/pdb_delete.yaml)
6. [Unplug PDB](./provisioning/singlenamespace/pdb_unplug.yaml)
7. [Plug PDB](./provisioning/singlenamespace/pdb_plug.yaml)

### Multiple namespace (cdbnamespace,dbnamespace)

1. [Create CDB](./provisioning/multinamespace/cdb_create.yaml)
2. [Create PDB](./provisioning/multinamespace/pdb_create.yaml)
3. [Clone PDB](./provisioning/multinamespace/pdb_clone.yaml)
4. [Open PDB](./provisioning/multinamespace/pdb_open.yaml)
4. [Close PDB](./provisioning/multinamespace/pdb_close.yaml)
5. [Delete PDB](./provisioning/multinamespace/pdb_delete.yaml)
6. [Unplug PDB](./provisioning/multinamespace/pdb_unplug.yaml)

## Known issues

 - Ords installatian failure if pluaggable databases in the container db are not opened

 - Version 1.1.0: encoded password for https authentication may include carriege return as consequence the https request fails with http 404 error. W/A generate encoded password using **printf** instead of **echo**.  

 - pdb controller authentication suddenly failes without any system change. Check the certificate expiration date **openssl .... -days 365**

 - Nothing happens after cdb yaml file applying: Make sure to have properly configure the WHATCH_NAMESPACE list in the operator yaml file 

 [okelink]:https://docs.oracle.com/en-us/iaas/Content/ContEng/Concepts/contengoverview.htm
 [ordsdoc]:https://docs.oracle.com/en/database/oracle/oracle-rest-data-services/23.1/index.html
 [uc01]:../multitenant/usecase01/README.md
 [uc02]:../multitenant/usecase02/README.md
 [uc03]:../multitenant/usecase03/README.md
 [oradocpdb]:https://docs.oracle.com/en/database/oracle/oracle-database/21/multi/introduction-to-the-multitenant-architecture.html#GUID-AB84D6C9-4BBE-4D36-992F-2BB85739329F

 </span>
=======
Starting from OraOperator version 1.2.0, there are two classes of multitenant controllers: one based on [ORDS](https://www.oracle.com/uk/database/technologies/appdev/rest.html) and another based on a dedicated REST server for the operator, called LREST. In both cases, the features remains unchanged (a part from CRD name changes). A pod running a REST server (either LREST or ORDS) acts as the proxy server connected to the container database (CDB) for all incoming kubectl requests.  We plan to discontinue the ORDS based controller, in the next release; no regression (a part form CRD name changes).

## What are the differences

- Regarding the YAML file, the parameters for the existing functionalities are unchanged.
- The **CRD** names are different: for controllers based on [ORDS](./ords-based/README.md), we have **PDB** and **CDB**, while for controllers based on [LREST](./lrest-based/README.md), we have **LRPDB** and **LREST**.
- If you use an LREST-based controller, there is no need to manually create the REST server pod. The image is available for download on OCR.
- Controllers based on **LREST** allow you to manage PDB parameters using kubectl.
- ORDS controllers currently do not support ORDS version 24.1.
>>>>>>> 9838a8ec
<|MERGE_RESOLUTION|>--- conflicted
+++ resolved
@@ -1,259 +1,5 @@
 # Multitenant Controllers 
 
-<<<<<<< HEAD
-# Oracle Multitenant Database Controllers 
-
-The Oracle Database Operator for kubernetes uses two controllers to manage [Pluggable Database life cycle][oradocpdb]
-
-- CDB controller
-- PDB controller
-
-By usigng CDB/PDB controllers you can perform the following actions **CREATE**,**MODIFY(OPEN/COSE)**,**DELETE**,**CLONE**,**PLUG** and **UNPLUG** 
-
-This file examplains how to setup CDB and PDB controllers, additional details can be found in the README files under usecases directories..
-
-- [Usecase01][uc01] pdb crd and cdb pod are running in the same namesaoce 
-- [Usecase02][uc02] unplug and plug operation examples  
-- [Usecase03][uc03] multiple namespace example cdb pod ,pdb crd and pod operator are running in different namespaces.
-
-> **NOTE** that there is no controller for Container Database Operations
-
-## Macro steps for setup
-
-- Deply the Oracle Database Operator 
-- Create Ords based image for CDB pod  
-- Container DB user creation
-- Create secrets for credentials 
-- Create certificates for https connection 
-- Create CDB pod
-
-## Oracle DB Operator Multitenant Database Controller Deployment
-
-To deploy OraOperator, use this [Oracle Database Operator for Kubernetes](https://github.com/oracle/oracle-database-operator/blob/main/README.md) step-by-step procedure.
-
-After the Oracle Database Operator is deployed, you can see the DB Operator Pods running in the Kubernetes Cluster. As part of the `OraOperator` deployment, the multitenant Database Controller is deployed. You can see the CRDs (Custom Resource Definition) for the CDB and PDBs in the list of CRDs. The following output is an example of such a deployment:
-
-```bash
-[root@test-server oracle-database-operator]# kubectl get ns
-NAME                              STATUS   AGE
-cert-manager                      Active   32h
-default                           Active   245d
-kube-node-lease                   Active   245d
-kube-public                       Active   245d
-kube-system                       Active   245d
-oracle-database-operator-system   Active   24h    <<<< namespace to deploy the Oracle Database Operator
-
-[root@test-server oracle-database-operator]# kubectl get all -n  oracle-database-operator-system
-NAME                                                               READY   STATUS    RESTARTS   AGE
-pod/oracle-database-operator-controller-manager-665874bd57-dlhls   1/1     Running   0          28s
-pod/oracle-database-operator-controller-manager-665874bd57-g2cgw   1/1     Running   0          28s
-pod/oracle-database-operator-controller-manager-665874bd57-q42f8   1/1     Running   0          28s
-
-NAME                                                                  TYPE        CLUSTER-IP      EXTERNAL-IP   PORT(S)    AGE
-service/oracle-database-operator-controller-manager-metrics-service   ClusterIP   10.96.130.124   <none>        8443/TCP   29s
-service/oracle-database-operator-webhook-service                      ClusterIP   10.96.4.104     <none>        443/TCP    29s
-
-NAME                                                          READY   UP-TO-DATE   AVAILABLE   AGE
-deployment.apps/oracle-database-operator-controller-manager   3/3     3            3           29s
-
-NAME                                                                     DESIRED   CURRENT   READY   AGE
-replicaset.apps/oracle-database-operator-controller-manager-665874bd57   3         3         3       29s
-[root@docker-test-server oracle-database-operator]# 
-
-[root@test-server oracle-database-operator]# kubectl get crd
-NAME                                               CREATED AT
-autonomouscontainerdatabases.database.oracle.com   2022-06-22T01:21:36Z
-autonomousdatabasebackups.database.oracle.com      2022-06-22T01:21:36Z
-autonomousdatabaserestores.database.oracle.com     2022-06-22T01:21:37Z
-autonomousdatabases.database.oracle.com            2022-06-22T01:21:37Z
-cdbs.database.oracle.com                           2022-06-22T01:21:37Z <<<<
-certificaterequests.cert-manager.io                2022-06-21T17:03:46Z
-certificates.cert-manager.io                       2022-06-21T17:03:47Z
-challenges.acme.cert-manager.io                    2022-06-21T17:03:47Z
-clusterissuers.cert-manager.io                     2022-06-21T17:03:48Z
-dbcssystems.database.oracle.com                    2022-06-22T01:21:38Z
-issuers.cert-manager.io                            2022-06-21T17:03:49Z
-oraclerestdataservices.database.oracle.com         2022-06-22T01:21:38Z
-orders.acme.cert-manager.io                        2022-06-21T17:03:49Z 
-pdbs.database.oracle.com                           2022-06-22T01:21:39Z <<<<
-shardingdatabases.database.oracle.com              2022-06-22T01:21:39Z
-singleinstancedatabases.database.oracle.com        2022-06-22T01:21:40Z
-```
-
-
-## Prerequsites to manage PDB Life Cycle using Oracle DB Operator Multitenant Database Controller
-
-* [Prepare the container database for PDB Lifecycle Management or PDB-LM](#prepare-cdb-for-pdb-lifecycle-management-pdb-lm)
-* [Oracle REST Data Service or ORDS Image](#oracle-rest-data-service-ords-image)
-* [Kubernetes Secrets](#kubernetes-secrets)
-* [Kubernetes CRD for CDB](#kubernetes-crd-for-cdb)
-* [Kubernetes CRD for PDB](#kubernetes-crd-for-pdb)
-
-## Prepare the container database for PDB Lifecycle Management (PDB-LM)
-
-Pluggable Database (PDB) management operations are performed in the Container Database (CDB). These operations include create, clone, plug, unplug, delete, modify and map pdb.
-
-You cannot have an ORDS-enabled schema in the container database. To perform the PDB lifecycle management operations, you must first use the following steps to define the default CDB administrator credentials on target CDBs:
-
-Create the CDB administrator user, and grant the required privileges. In this example, the user is `C##DBAPI_CDB_ADMIN`. However, any suitable common user name can be used.
-
-```SQL
-SQL> conn /as sysdba
- 
--- Create following users at the database level:
-
-ALTER SESSION SET "_oracle_script"=true;
-DROP USER  C##DBAPI_CDB_ADMIN cascade;
-CREATE USER C##DBAPI_CDB_ADMIN IDENTIFIED BY <Password> CONTAINER=ALL ACCOUNT UNLOCK;
-GRANT SYSOPER TO C##DBAPI_CDB_ADMIN CONTAINER = ALL;
-GRANT SYSDBA TO C##DBAPI_CDB_ADMIN CONTAINER = ALL;
-GRANT CREATE SESSION TO C##DBAPI_CDB_ADMIN CONTAINER = ALL;
-
-
--- Verify the account status of the following usernames. They should not be in locked status:
-
-col username        for a30
-col account_status  for a30
-select username, account_status from dba_users where username in ('ORDS_PUBLIC_USER','C##DBAPI_CDB_ADMIN','APEX_PUBLIC_USER','APEX_REST_PUBLIC_USER');
-```
-
-## OCI OKE(Kubernetes Cluster) 
-
-You can use an [OKE in Oracle Cloud Infrastructure][okelink] to configure the operator for PDB lifecycle management. **Note that there is no restriction about container database location; it can be anywhere (on cloud or premises , on any supported platform).** 
-To quickly create an OKE cluster in your OCI cloud environment you can use the following [link](./provisioning/quickOKEcreation.md).
-In this setup example [provisioning example setup](./provisioning/example_setup_using_oci_oke_cluster.md), the Container database is running on a OCI Exadata Database Cluster.
-
- 
-## Oracle REST Data Service (ORDS) Image
-
-  The PDB Database controllers require a pod running a dedicated rest server image based on [ORDS][ordsdoc]. Read the following [link](./provisioning/ords_image.md) to build the ords images.
-  
-
-## Kubernetes Secrets
-
-  Multitenant Controllers use Kubernetes Secrets to store the required credential. The https certificates are stored in Kubernetes Secrets as well. 
-
-  **Note** <span style="color:red"> In multi namespace enviroment you have to create specific secrets for each namespaces </span>
-
-  **Note** <span style="color:red"> In multi namespace enviroment you have to create specific secrets for each namespaces </span>
-
-  **Note** <span style="color:red"> In multi namespace enviroment you have to create specific secrets for each namespaces </span>
-
-### Secrets for CDB CRD
-
-  Create a secret file as shown here: [config/samples/multitenant/cdb_secret.yaml](../multitenant/provisioning/singlenamespace/cdb_create.yaml). Modify this file with the `base64` encoded values of the required passwords for CDB, and use this file to create the required secrets.
-
-  ```bash
-  kubectl apply -f cdb_secret.yaml
-  ```
-  
-  **Note:** To obtain the `base64` encoded value for a password, use the following command:
-
-  ```bash
-  echo -n "<password to be encoded using base64>" | base64
-  ```
-
-  **Note:** <span style="color:red">  After successful creation of the CDB Resource, the CDB secrets are deleted from the Kubernetes system </span> .
-
-### Secrets for PDB CRD
-
-  Create a secret file as shown here: [pdb_secret.yaml](../multitenant/provisioning/singlenamespace/pdb_secret.yaml). Edit the file using your base64 credential and apply it. 
-
-  ```bash
-  kubectl apply -f pdb_secret.yaml
-  ```
-  
-  **NOTE:** <span style="color:red"> Don't leave plaintext files containing sensitive data on disk. After loading the Secret, remove the plaintext file or move it to secure storage. </span>
-  
-### Secrets for CERTIFICATES
-
-Create the certificates and key on your local host, and use them to create the Kubernetes secret.
-
-```bash 
-openssl genrsa -out ca.key 2048
-openssl req -new -x509 -days 365 -key ca.key -subj "/C=US/ST=California/L=SanFrancisco/O=oracle /CN=cdb-dev-ords /CN=localhost  Root CA " -out ca.crt
-openssl req -newkey rsa:2048 -nodes -keyout tls.key -subj "/C=US/ST=California/L=SanFrancisco/O=oracle /CN=cdb-dev-ords /CN=localhost" -out server.csr
-echo "subjectAltName=DNS:cdb-dev-ords,DNS:www.example.com" > extfile.txt
-openssl x509 -req -extfile extfile.txt -days 365 -in server.csr -CA ca.crt -CAkey ca.key -CAcreateserial -out tls.crt
-```
-
-```bash
-kubectl create secret tls db-tls --key="tls.key" --cert="tls.crt"  -n oracle-database-operator-system
-kubectl create secret generic db-ca --from-file=ca.crt -n oracle-database-operator-system
-```
-
-<img src="openssl_schema.jpg" alt="image_not_found" width="900"/>
-
-**Note:** <span style="color:red">  On successful creation of the certificates secret creation remove files or move to secure storage </span> .
-
-## Kubernetes CRD for CDB
-
-The Oracle Database Operator Multitenant Controller creates the CDB kind as a custom resource that models a target CDB as a native Kubernetes object. This kind is used only to create Pods to connect to the target CDB to perform PDB-LM operations.  Each CDB resource follows the CDB CRD as defined here: [config/crd/bases/database.oracle.com_cdbs.yaml](../../config/crd/bases/database.oracle.com_cdbs.yaml)
-
-To create a CDB CRD, see this example `.yaml` file: [cdb_create.yaml](../multitenant/provisioning/singlenamespace/cdb_create.yaml)
-
-**Note:** The password and username fields in this *cdb.yaml* Yaml are the Kubernetes Secrets created earlier in this procedure. For more information, see the section [Kubernetes Secrets](https://kubernetes.io/docs/concepts/configuration/secret/). To understand more about creating secrets for pulling images from a Docker private registry, see [Kubernetes Private Registry Documenation]( https://kubernetes.io/docs/tasks/configure-pod-container/pull-image-private-registry/).
-
-Create a CDB CRD Resource example
-
-```bash 
-kubectl apply -f cdb_create.yaml 
-```
-
-see [usecase01][uc01] and usecase03[uc03] for more information about file configuration
-
-## Kubernetes CRD for PDB
-
-The Oracle Database Operator Multitenant Controller creates the PDB kind as a custom resource that models a PDB as a native Kubernetes object. There is a one-to-one mapping between the actual PDB and the Kubernetes PDB Custom Resource. You cannot have more than one Kubernetes resource for a target PDB. This PDB resource can be used to perform PDB-LM operations by specifying the action attribute in the PDB Specs. Each PDB resource follows the PDB CRD as defined here: [config/crd/bases/database.oracle.com_pdbs.yaml](../../../config/crd/bases/database.oracle.com_pdbs.yaml)
-
-To create a PDB CRD Resource, a sample .yaml file is available here: [pdb_create.yaml](../multitenant/provisioning/singlenamespace/pdb_create.yaml)
-
-```bash 
-kubectl apply -f cdb_create.yaml 
-```
-
-## Usecases files list 
-
-### Single Namespace
-
-1. [Create CDB](./provisioning/singlenamespace/cdb_create.yaml)
-2. [Create PDB](./provisioning/singlenamespace/pdb_create.yaml)
-3. [Clone PDB](./provisioning/singlenamespace/pdb_clone.yaml)
-4. [Open PDB](./provisioning/singlenamespace/pdb_open.yaml)
-4. [Close PDB](./provisioning/singlenamespace/pdb_close.yaml)
-5. [Delete PDB](./provisioning/singlenamespace/pdb_delete.yaml)
-6. [Unplug PDB](./provisioning/singlenamespace/pdb_unplug.yaml)
-7. [Plug PDB](./provisioning/singlenamespace/pdb_plug.yaml)
-
-### Multiple namespace (cdbnamespace,dbnamespace)
-
-1. [Create CDB](./provisioning/multinamespace/cdb_create.yaml)
-2. [Create PDB](./provisioning/multinamespace/pdb_create.yaml)
-3. [Clone PDB](./provisioning/multinamespace/pdb_clone.yaml)
-4. [Open PDB](./provisioning/multinamespace/pdb_open.yaml)
-4. [Close PDB](./provisioning/multinamespace/pdb_close.yaml)
-5. [Delete PDB](./provisioning/multinamespace/pdb_delete.yaml)
-6. [Unplug PDB](./provisioning/multinamespace/pdb_unplug.yaml)
-
-## Known issues
-
- - Ords installatian failure if pluaggable databases in the container db are not opened
-
- - Version 1.1.0: encoded password for https authentication may include carriege return as consequence the https request fails with http 404 error. W/A generate encoded password using **printf** instead of **echo**.  
-
- - pdb controller authentication suddenly failes without any system change. Check the certificate expiration date **openssl .... -days 365**
-
- - Nothing happens after cdb yaml file applying: Make sure to have properly configure the WHATCH_NAMESPACE list in the operator yaml file 
-
- [okelink]:https://docs.oracle.com/en-us/iaas/Content/ContEng/Concepts/contengoverview.htm
- [ordsdoc]:https://docs.oracle.com/en/database/oracle/oracle-rest-data-services/23.1/index.html
- [uc01]:../multitenant/usecase01/README.md
- [uc02]:../multitenant/usecase02/README.md
- [uc03]:../multitenant/usecase03/README.md
- [oradocpdb]:https://docs.oracle.com/en/database/oracle/oracle-database/21/multi/introduction-to-the-multitenant-architecture.html#GUID-AB84D6C9-4BBE-4D36-992F-2BB85739329F
-
- </span>
-=======
 Starting from OraOperator version 1.2.0, there are two classes of multitenant controllers: one based on [ORDS](https://www.oracle.com/uk/database/technologies/appdev/rest.html) and another based on a dedicated REST server for the operator, called LREST. In both cases, the features remains unchanged (a part from CRD name changes). A pod running a REST server (either LREST or ORDS) acts as the proxy server connected to the container database (CDB) for all incoming kubectl requests.  We plan to discontinue the ORDS based controller, in the next release; no regression (a part form CRD name changes).
 
 ## What are the differences
@@ -262,5 +8,4 @@
 - The **CRD** names are different: for controllers based on [ORDS](./ords-based/README.md), we have **PDB** and **CDB**, while for controllers based on [LREST](./lrest-based/README.md), we have **LRPDB** and **LREST**.
 - If you use an LREST-based controller, there is no need to manually create the REST server pod. The image is available for download on OCR.
 - Controllers based on **LREST** allow you to manage PDB parameters using kubectl.
-- ORDS controllers currently do not support ORDS version 24.1.
->>>>>>> 9838a8ec
+- ORDS controllers currently do not support ORDS version 24.1.