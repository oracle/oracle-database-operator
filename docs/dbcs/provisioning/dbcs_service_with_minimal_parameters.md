# Deploy a DB System using OCI Oracle Base Database System (OBDS) with minimal parameters

In this use case, an OCI Oracle Base Database System (OBDS) system is deployed using Oracle DB Operator OBDS controller using minimal required parameters in the .yaml file being used during the deployment.

**NOTE** It is assumed that before this step, you have followed the [prerequisite](./../README.md#prerequsites-to-deploy-a-dbcs-system-using-oracle-db-operator-dbcs-controller) steps to create the configmap and the secrets required during the deployment.

This example uses `dbcs_service_with_minimal_parameters.yaml` to deploy a Single Instance OBDS VMDB using Oracle DB Operator OBDS Controller with:

- OCI Configmap as `oci-cred`  
- OCI Secret as `oci-privatekey`  
<<<<<<< HEAD
- Availability Domain for the DBCS VMDB as `OLou:EU-MILAN-1-AD-1`
- Compartment OCID as `ocid1.compartment.oc1..aaaaaaaaks5baeqlvv4kyj2jiwnrbxgzm3gsumcfy4c6ntj2ro5i3a5gzhhq`
- Database Admin Credential as `admin-password`  
- Database Name as `dbsystem0130`  
- Oracle Database Software Image Version as `19c`  
- Database Workload Type as Transaction Processing i.e. `OLTP`  
- Database Hostname Prefix as `host1205`  
- Oracle VMDB Shape as `VM.Standard2.1`  
- SSH Public key for the DBCS system being deployed as `oci-publickey`  
- domain `vcndns.oraclevcn.com`
- OCID of the Subnet as `ocid1.subnet.oc1.eu-milan-1.aaaaaaaaeiy3tvcsnyg6upfp3ydtu7jmfnmoyifq2ax6y45b5qpdbpide5xa`
=======
- Availability Domain for the OBDS VMDB as `OLou:AP-MUMBAI-1-AD-1`
- Compartment OCID as `cid1.compartment.oc1..aaaaaaaa63yqilqhgxv3dszur3a2fgwc64ohpfy43vpqjm7q5zq4q4yaw72a`
- Database Admin Credential as `admin-password`  
- Database Name as `dbsystem1234`  
- Oracle Database Software Image Version as `19c`  
- Database Workload Type as Transaction Processing i.e. `OLTP`  
- Database Hostname Prefix as `host1234`  
- Oracle VMDB Shape as `VM.Standard2.1`  
- SSH Public key for the OBDS system being deployed as `oci-publickey`  
- domain `vcndns.oraclevcn.com`
- OCID of the Subnet as `ocid1.subnet.oc1.ap-mumbai-1.aaaaaaaa5zpzfax66omtbmjwlv4thruyru7focnu7fjcjksujmgwmr6vpbvq`
>>>>>>> 9838a8ec


**NOTE:** For the details of the parameters to be used in the .yaml file, please refer [here](./dbcs_controller_parameters.md). 

Use the file: [dbcs_service_with_minimal_parameters.yaml](./dbcs_service_with_minimal_parameters.yaml) for this use case as below:

1. Deploy the .yaml file:  
```sh
[root@docker-test-server DBCS]# kubectl apply -f create_required.yaml
dbcssystem.database.oracle.com/dbcssystem-create created
```

2. Monitor the Oracle DB Operator Pod `pod/oracle-database-operator-controller-manager-665874bd57-g2cgw` for the progress of the DBCS VMDB deployment. 

NOTE: Check the DB Operator Pod name in your environment.

```
[root@docker-test-server OBDS]# kubectl logs -f pod/oracle-database-operator-controller-manager-665874bd57-g2cgw -n  oracle-database-operator-system
```

## Sample Output

[Here](./dbcs_service_with_minimal_parameters_sample_output.log) is the sample output for a OBDS System deployed in OCI using Oracle DB Operator OBDS Controller with minimal parameters.<|MERGE_RESOLUTION|>--- conflicted
+++ resolved
@@ -8,19 +8,6 @@
 
 - OCI Configmap as `oci-cred`  
 - OCI Secret as `oci-privatekey`  
-<<<<<<< HEAD
-- Availability Domain for the DBCS VMDB as `OLou:EU-MILAN-1-AD-1`
-- Compartment OCID as `ocid1.compartment.oc1..aaaaaaaaks5baeqlvv4kyj2jiwnrbxgzm3gsumcfy4c6ntj2ro5i3a5gzhhq`
-- Database Admin Credential as `admin-password`  
-- Database Name as `dbsystem0130`  
-- Oracle Database Software Image Version as `19c`  
-- Database Workload Type as Transaction Processing i.e. `OLTP`  
-- Database Hostname Prefix as `host1205`  
-- Oracle VMDB Shape as `VM.Standard2.1`  
-- SSH Public key for the DBCS system being deployed as `oci-publickey`  
-- domain `vcndns.oraclevcn.com`
-- OCID of the Subnet as `ocid1.subnet.oc1.eu-milan-1.aaaaaaaaeiy3tvcsnyg6upfp3ydtu7jmfnmoyifq2ax6y45b5qpdbpide5xa`
-=======
 - Availability Domain for the OBDS VMDB as `OLou:AP-MUMBAI-1-AD-1`
 - Compartment OCID as `cid1.compartment.oc1..aaaaaaaa63yqilqhgxv3dszur3a2fgwc64ohpfy43vpqjm7q5zq4q4yaw72a`
 - Database Admin Credential as `admin-password`  
@@ -32,7 +19,6 @@
 - SSH Public key for the OBDS system being deployed as `oci-publickey`  
 - domain `vcndns.oraclevcn.com`
 - OCID of the Subnet as `ocid1.subnet.oc1.ap-mumbai-1.aaaaaaaa5zpzfax66omtbmjwlv4thruyru7focnu7fjcjksujmgwmr6vpbvq`
->>>>>>> 9838a8ec
 
 
 **NOTE:** For the details of the parameters to be used in the .yaml file, please refer [here](./dbcs_controller_parameters.md). 
