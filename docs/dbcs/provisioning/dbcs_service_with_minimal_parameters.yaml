apiVersion: database.oracle.com/v4
kind: DbcsSystem
metadata:
  name: dbcssystem-create
spec:
  ociConfigMap: "oci-cred"
  ociSecret: "oci-privatekey"
  dbSystem:
<<<<<<< HEAD
    availabilityDomain: "OLou:EU-MILAN-1-AD-1" 
    compartmentId: "ocid1.compartment.oc1..aaaaaaaaks5baeqlvv4kyj2jiwnrbxgzm3gsumcfy4c6ntj2ro5i3a5gzhhq"
    dbAdminPaswordSecret: "admin-password"
    dbEdition: "ENTERPRISE_EDITION_HIGH_PERFORMANCE"
    dbName: "testdb"
    displayName: "dbsystem0130"
    licenseModel: "BRING_YOUR_OWN_LICENSE"
    dbVersion: "19c"
    dbWorkload: "OLTP"
    hostName: "host1205"
    shape: "VM.Standard2.1"
    domain: "vcndns.oraclevcn.com"
    sshPublicKeys: 
     - "oci-publickey"
    subnetId: "ocid1.subnet.oc1.eu-milan-1.aaaaaaaaeiy3tvcsnyg6upfp3ydtu7jmfnmoyifq2ax6y45b5qpdbpide5xa"

 
=======
    availabilityDomain: "OLou:AP-MUMBAI-1-AD-1"
    compartmentId: "ocid1.compartment.oc1..aaaaaaaa63yqilqhgxv3dszur3a2fgwc64ohpfy43vpqjm7q5zq4q4yaw72a"
    dbAdminPasswordSecret: "admin-password"
    dbEdition: "ENTERPRISE_EDITION_HIGH_PERFORMANCE"
    dbName: "cdb1"
    displayName: "dbsystem1234"
    licenseModel: "BRING_YOUR_OWN_LICENSE"
    dbVersion: "19c"
    dbWorkload: "OLTP"
    hostName: "host1234"
    shape: "VM.Standard2.1"
    domain: "subdda0b5eaa.cluster1.oraclevcn.com"
    sshPublicKeys:
     - "oci-publickey"
    subnetId: "ocid1.subnet.oc1.ap-mumbai-1.aaaaaaaa5zpzfax66omtbmjwlv4thruyru7focnu7fjcjksujmgwmr6vpbvq"
>>>>>>> 9838a8ec
<|MERGE_RESOLUTION|>--- conflicted
+++ resolved
@@ -6,25 +6,6 @@
   ociConfigMap: "oci-cred"
   ociSecret: "oci-privatekey"
   dbSystem:
-<<<<<<< HEAD
-    availabilityDomain: "OLou:EU-MILAN-1-AD-1" 
-    compartmentId: "ocid1.compartment.oc1..aaaaaaaaks5baeqlvv4kyj2jiwnrbxgzm3gsumcfy4c6ntj2ro5i3a5gzhhq"
-    dbAdminPaswordSecret: "admin-password"
-    dbEdition: "ENTERPRISE_EDITION_HIGH_PERFORMANCE"
-    dbName: "testdb"
-    displayName: "dbsystem0130"
-    licenseModel: "BRING_YOUR_OWN_LICENSE"
-    dbVersion: "19c"
-    dbWorkload: "OLTP"
-    hostName: "host1205"
-    shape: "VM.Standard2.1"
-    domain: "vcndns.oraclevcn.com"
-    sshPublicKeys: 
-     - "oci-publickey"
-    subnetId: "ocid1.subnet.oc1.eu-milan-1.aaaaaaaaeiy3tvcsnyg6upfp3ydtu7jmfnmoyifq2ax6y45b5qpdbpide5xa"
-
- 
-=======
     availabilityDomain: "OLou:AP-MUMBAI-1-AD-1"
     compartmentId: "ocid1.compartment.oc1..aaaaaaaa63yqilqhgxv3dszur3a2fgwc64ohpfy43vpqjm7q5zq4q4yaw72a"
     dbAdminPasswordSecret: "admin-password"
@@ -39,5 +20,4 @@
     domain: "subdda0b5eaa.cluster1.oraclevcn.com"
     sshPublicKeys:
      - "oci-publickey"
-    subnetId: "ocid1.subnet.oc1.ap-mumbai-1.aaaaaaaa5zpzfax66omtbmjwlv4thruyru7focnu7fjcjksujmgwmr6vpbvq"
->>>>>>> 9838a8ec
+    subnetId: "ocid1.subnet.oc1.ap-mumbai-1.aaaaaaaa5zpzfax66omtbmjwlv4thruyru7focnu7fjcjksujmgwmr6vpbvq"