<<<<<<< HEAD
/usr/bin/kubectl describe dbcssystems.database.oracle.com dbcssystem-create
Name:         dbcssystem-create
Namespace:    default
Labels:       <none>
Annotations:  kubectl.kubernetes.io/last-applied-configuration:
                {"apiVersion":"database.oracle.com/v1alpha1","kind":"DbcsSystem","metadata":{"annotations":{},"name":"dbcssystem-create","namespace":"defa...
API Version:  database.oracle.com/v1alpha1
Kind:         DbcsSystem
Metadata:
  Creation Timestamp:  2023-12-12T12:59:58Z
  Generation:          1
  Managed Fields:
    API Version:  database.oracle.com/v1alpha1
    Fields Type:  FieldsV1
    Fields V 1:
      F : Metadata:
        F : Annotations:
          .:
          F : Kubectl . Kubernetes . Io / Last - Applied - Configuration:
      F : Spec:
        .:
        F : Db System:
          .:
          F : Availability Domain:
          F : Compartment Id:
          F : Db Admin Pasword Secret:
          F : Db Edition:
          F : Db Name:
          F : Db Version:
          F : Db Workload:
          F : Display Name:
          F : Domain:
          F : Host Name:
          F : License Model:
          F : Shape:
          F : Ssh Public Keys:
          F : Subnet Id:
        F : Oci Config Map:
        F : Oci Secret:
    Manager:      kubectl
    Operation:    Update
    Time:         2023-12-12T12:59:58Z
    API Version:  database.oracle.com/v1alpha1
    Fields Type:  FieldsV1
    Fields V 1:
      F : Status:
        .:
        F : Availability Domain:
        F : Cpu Core Count:
        F : Data Storage Percentage:
        F : Data Storage Size In G Bs:
        F : Db Edition:
        F : Db Info:
        F : Display Name:
        F : Id:
        F : License Model:
        F : Network:
          .:
          F : Client Subnet:
          F : Domain Name:
          F : Host Name:
          F : Listener Port:
          F : Vcn Name:
        F : Node Count:
        F : Reco Storage Size In GB:
        F : Shape:
        F : State:
        F : Storage Management:
        F : Subnet Id:
        F : Time Zone:
        F : Work Requests:
    Manager:         manager
    Operation:       Update
    Subresource:     status
    Time:            2023-12-12T14:12:36Z
  Resource Version:  1571919
  UID:               e11353f3-1334-4ca8-af31-4b638442f429
Spec:
  Db System:
    Availability Domain:      OLou:EU-MILAN-1-AD-1
    Compartment Id:           ocid1.compartment.oc1..aaaaaaaaks5baeqlvv4kyj2jiwnrbxgzm3gsumcfy4c6ntj2ro5i3a5gzhhq
    Db Admin Pasword Secret:  admin-password
    Db Edition:               ENTERPRISE_EDITION_HIGH_PERFORMANCE
    Db Name:                  testdb
    Db Version:               19c
    Db Workload:              OLTP
    Display Name:             dbsystem0130
    Domain:                   vcndns.oraclevcn.com
    Host Name:                host1205
    License Model:            BRING_YOUR_OWN_LICENSE
    Shape:                    VM.Standard2.1
    Ssh Public Keys:
      oci-publickey
    Subnet Id:     ocid1.subnet.oc1.eu-milan-1.aaaaaaaaeiy3tvcsnyg6upfp3ydtu7jmfnmoyifq2ax6y45b5qpdbpide5xa
  Oci Config Map:  oci-cred
  Oci Secret:      oci-privatekey
Status:
  Availability Domain:        OLou:EU-MILAN-1-AD-1
  Cpu Core Count:             1
  Data Storage Percentage:    80
  Data Storage Size In G Bs:  256
  Db Edition:                 ENTERPRISE_EDITION_HIGH_PERFORMANCE
  Db Info:
    Db Home Id:      ocid1.dbhome.oc1.eu-milan-1.anwgsljrx2vveliazumnbyvudq3rwkbc4brtamgqzyrjuwfbtx5k7hlqwx2a
    Db Name:         testdb
    Db Unique Name:  testdb_fg4_lin
    Db Workload:     OLTP
    Id:              ocid1.database.oc1.eu-milan-1.anwgsljrabf7htyasoe7b7mtfecc7tdfkp6w5knvvufxmk3phztxfktf6naq
  Display Name:      dbsystem0130
  Id:                ocid1.dbsystem.oc1.eu-milan-1.anwgsljrabf7htyat3fsgcftfilt45bgbrfgawroa2oasamavsluwqyr5aya
  License Model:     BRING_YOUR_OWN_LICENSE
  Network:
    Client Subnet:          vcnsbn
    Domain Name:            vcndns.oraclevcn.com
    Host Name:              host1205
    Listener Port:          1521
    Vcn Name:               vcnnet
  Node Count:               1
  Reco Storage Size In GB:  256
  Shape:                    VM.Standard2.1
  State:                    PROVISIONING
  Storage Management:       ASM
  Subnet Id:                ocid1.subnet.oc1.eu-milan-1.aaaaaaaaeiy3tvcsnyg6upfp3ydtu7jmfnmoyifq2ax6y45b5qpdbpide5xa
  Time Zone:                UTC
  Work Requests:
    Operation Id:      ocid1.coreservicesworkrequest.oc1.eu-milan-1.abwgsljrkv6jwqtepnxyhnxgtzolw74bqfh5oqlwskq72dqgjpfs5rxu66wa
    Operation Type:    Create DB System
    Percent Complete:  0
    Time Accepted:     2023-12-12 13:00:03.156 +0000 UTC
    Operation Id:      ocid1.coreservicesworkrequest.oc1.eu-milan-1.abwgsljrxudjz2qivun6ypupqhytam4axv4wago7nuauceqyapbceysjukfq
    Operation Type:    Create DB System
    Percent Complete:  0
    Time Accepted:     2023-12-12 14:12:36.047 +0000 UTC
Events:                <none>
=======
kubectl describe dbcssystems/dbcssystem-create
Name:         dbcssystem-create
Namespace:    default
Labels:       <none>
Annotations:  lastSuccessfulSpec:
                {"dbSystem":{"compartmentId":"ocid1.compartment.oc1..aaaaaaaa63yqilqhgxv3dszur3a2fgwc64ohpfy43vpqjm7q5zq4q4yaw72a","availabilityDomain":"O...
API Version:  database.oracle.com/v4
Kind:         DbcsSystem
Metadata:
  Creation Timestamp:  2024-12-10T05:19:46Z
  Generation:          2
  Resource Version:    117717259
  UID:                 3ff13686-50ec-41e3-81c8-77bb6b5a8afa
Spec:
  Db System:
    Availability Domain:      OLou:AP-MUMBAI-1-AD-1
    Compartment Id:           ocid1.compartment.oc1..aaaaaaaa63yqilqhgxv3dszur3a2fgwc64ohpfy43vpqjm7q5zq4q4yaw72a
    Db Admin Pasword Secret:  admin-password
    Db Backup Config:
    Db Edition:    ENTERPRISE_EDITION_HIGH_PERFORMANCE
    Db Name:       cdb1
    Db Version:    19c
    Db Workload:   OLTP
    Display Name:  dbsystem1234
    Domain:        subdda0b5eaa.cluster1.oraclevcn.com
    Host Name:     host1234
    Kms Config:
    License Model:  BRING_YOUR_OWN_LICENSE
    Shape:          VM.Standard2.1
    Ssh Public Keys:
      oci-publickey
    Subnet Id:  ocid1.subnet.oc1.ap-mumbai-1.aaaaaaaa5zpzfax66omtbmjwlv4thruyru7focnu7fjcjksujmgwmr6vpbvq
  Id:           ocid1.dbsystem.oc1.ap-mumbai-1.anrg6ljrabf7htyadgsso7aessztysrwaj5gcl3tp7ce6asijm2japyvmroa
  Kms Config:
  Oci Config Map:  oci-cred-mumbai
  Oci Secret:      oci-privatekey
Status:
  Availability Domain:        OLou:AP-MUMBAI-1-AD-1
  Cpu Core Count:             1
  Data Storage Percentage:    80
  Data Storage Size In G Bs:  256
  Db Clone Status:
    Db Db Unique Name:  
    Host Name:          
  Db Edition:           ENTERPRISE_EDITION_HIGH_PERFORMANCE
  Db Info:
    Db Home Id:      ocid1.dbhome.oc1.ap-mumbai-1.anrg6ljrqlb5nxiaoqqlaxhx4urdwmefw4il5efzekneuru4bpfv57i7iy6a
    Db Name:         cdb1
    Db Unique Name:  cdb1_tkf_bom
    Db Workload:     OLTP
    Id:              ocid1.database.oc1.ap-mumbai-1.anrg6ljrabf7htyalxin4xpiggjh4nxlta6o6iq56hjrlh4of2cq6c4qgrqa
  Display Name:      dbsystem1234
  Id:                ocid1.dbsystem.oc1.ap-mumbai-1.anrg6ljrabf7htyadgsso7aessztysrwaj5gcl3tp7ce6asijm2japyvmroa
  Kms Details Status:
  License Model:  BRING_YOUR_OWN_LICENSE
  Network:
    Client Subnet:  oke-nodesubnet-quick-cluster1-2bebe95db-regional
    Domain Name:    subdda0b5eaa.cluster1.oraclevcn.com
    Host Name:      host1234
    Listener Port:  1521
    Scan Dns Name:  host1234-scan.subdda0b5eaa.cluster1.oraclevcn.com
    Vcn Name:       oke-vcn-quick-cluster1-2bebe95db
  Node Count:       1
  Pdb Details Status:
    Pdb Config Status:
      Pdb Name:               cdb1_pdb1
      Pdb State:              AVAILABLE
      Pluggable Database Id:  ocid1.pluggabledatabase.oc1.ap-mumbai-1.anrg6ljrabf7htyakgj4wuabus6z5kmalvob6r6b7vivkbsmmh7bjprzbuwa
  Reco Storage Size In GB:    256
  Shape:                      VM.Standard2.1
  State:                      AVAILABLE
  Storage Management:         ASM
  Subnet Id:                  ocid1.subnet.oc1.ap-mumbai-1.aaaaaaaa5zpzfax66omtbmjwlv4thruyru7focnu7fjcjksujmgwmr6vpbvq
  Time Zone:                  UTC
  Work Requests:
    Operation Id:      ocid1.coreservicesworkrequest.oc1.ap-mumbai-1.abrg6ljrk2efvqjda2t7k5iaerahw7wcyz5dq2zev2k55gmq2gvsjkui7hxq
    Operation Type:    Create DB System
    Percent Complete:  100
    Time Accepted:     2024-12-10 05:19:52.499 +0000 UTC
    Time Finished:     2024-12-10 07:59:19.083 +0000 UTC
    Time Started:      2024-12-10 05:19:55.747 +0000 UTC
Events:                <none>
>>>>>>> 9838a8ec
<|MERGE_RESOLUTION|>--- conflicted
+++ resolved
@@ -1,139 +1,3 @@
-<<<<<<< HEAD
-/usr/bin/kubectl describe dbcssystems.database.oracle.com dbcssystem-create
-Name:         dbcssystem-create
-Namespace:    default
-Labels:       <none>
-Annotations:  kubectl.kubernetes.io/last-applied-configuration:
-                {"apiVersion":"database.oracle.com/v1alpha1","kind":"DbcsSystem","metadata":{"annotations":{},"name":"dbcssystem-create","namespace":"defa...
-API Version:  database.oracle.com/v1alpha1
-Kind:         DbcsSystem
-Metadata:
-  Creation Timestamp:  2023-12-12T12:59:58Z
-  Generation:          1
-  Managed Fields:
-    API Version:  database.oracle.com/v1alpha1
-    Fields Type:  FieldsV1
-    Fields V 1:
-      F : Metadata:
-        F : Annotations:
-          .:
-          F : Kubectl . Kubernetes . Io / Last - Applied - Configuration:
-      F : Spec:
-        .:
-        F : Db System:
-          .:
-          F : Availability Domain:
-          F : Compartment Id:
-          F : Db Admin Pasword Secret:
-          F : Db Edition:
-          F : Db Name:
-          F : Db Version:
-          F : Db Workload:
-          F : Display Name:
-          F : Domain:
-          F : Host Name:
-          F : License Model:
-          F : Shape:
-          F : Ssh Public Keys:
-          F : Subnet Id:
-        F : Oci Config Map:
-        F : Oci Secret:
-    Manager:      kubectl
-    Operation:    Update
-    Time:         2023-12-12T12:59:58Z
-    API Version:  database.oracle.com/v1alpha1
-    Fields Type:  FieldsV1
-    Fields V 1:
-      F : Status:
-        .:
-        F : Availability Domain:
-        F : Cpu Core Count:
-        F : Data Storage Percentage:
-        F : Data Storage Size In G Bs:
-        F : Db Edition:
-        F : Db Info:
-        F : Display Name:
-        F : Id:
-        F : License Model:
-        F : Network:
-          .:
-          F : Client Subnet:
-          F : Domain Name:
-          F : Host Name:
-          F : Listener Port:
-          F : Vcn Name:
-        F : Node Count:
-        F : Reco Storage Size In GB:
-        F : Shape:
-        F : State:
-        F : Storage Management:
-        F : Subnet Id:
-        F : Time Zone:
-        F : Work Requests:
-    Manager:         manager
-    Operation:       Update
-    Subresource:     status
-    Time:            2023-12-12T14:12:36Z
-  Resource Version:  1571919
-  UID:               e11353f3-1334-4ca8-af31-4b638442f429
-Spec:
-  Db System:
-    Availability Domain:      OLou:EU-MILAN-1-AD-1
-    Compartment Id:           ocid1.compartment.oc1..aaaaaaaaks5baeqlvv4kyj2jiwnrbxgzm3gsumcfy4c6ntj2ro5i3a5gzhhq
-    Db Admin Pasword Secret:  admin-password
-    Db Edition:               ENTERPRISE_EDITION_HIGH_PERFORMANCE
-    Db Name:                  testdb
-    Db Version:               19c
-    Db Workload:              OLTP
-    Display Name:             dbsystem0130
-    Domain:                   vcndns.oraclevcn.com
-    Host Name:                host1205
-    License Model:            BRING_YOUR_OWN_LICENSE
-    Shape:                    VM.Standard2.1
-    Ssh Public Keys:
-      oci-publickey
-    Subnet Id:     ocid1.subnet.oc1.eu-milan-1.aaaaaaaaeiy3tvcsnyg6upfp3ydtu7jmfnmoyifq2ax6y45b5qpdbpide5xa
-  Oci Config Map:  oci-cred
-  Oci Secret:      oci-privatekey
-Status:
-  Availability Domain:        OLou:EU-MILAN-1-AD-1
-  Cpu Core Count:             1
-  Data Storage Percentage:    80
-  Data Storage Size In G Bs:  256
-  Db Edition:                 ENTERPRISE_EDITION_HIGH_PERFORMANCE
-  Db Info:
-    Db Home Id:      ocid1.dbhome.oc1.eu-milan-1.anwgsljrx2vveliazumnbyvudq3rwkbc4brtamgqzyrjuwfbtx5k7hlqwx2a
-    Db Name:         testdb
-    Db Unique Name:  testdb_fg4_lin
-    Db Workload:     OLTP
-    Id:              ocid1.database.oc1.eu-milan-1.anwgsljrabf7htyasoe7b7mtfecc7tdfkp6w5knvvufxmk3phztxfktf6naq
-  Display Name:      dbsystem0130
-  Id:                ocid1.dbsystem.oc1.eu-milan-1.anwgsljrabf7htyat3fsgcftfilt45bgbrfgawroa2oasamavsluwqyr5aya
-  License Model:     BRING_YOUR_OWN_LICENSE
-  Network:
-    Client Subnet:          vcnsbn
-    Domain Name:            vcndns.oraclevcn.com
-    Host Name:              host1205
-    Listener Port:          1521
-    Vcn Name:               vcnnet
-  Node Count:               1
-  Reco Storage Size In GB:  256
-  Shape:                    VM.Standard2.1
-  State:                    PROVISIONING
-  Storage Management:       ASM
-  Subnet Id:                ocid1.subnet.oc1.eu-milan-1.aaaaaaaaeiy3tvcsnyg6upfp3ydtu7jmfnmoyifq2ax6y45b5qpdbpide5xa
-  Time Zone:                UTC
-  Work Requests:
-    Operation Id:      ocid1.coreservicesworkrequest.oc1.eu-milan-1.abwgsljrkv6jwqtepnxyhnxgtzolw74bqfh5oqlwskq72dqgjpfs5rxu66wa
-    Operation Type:    Create DB System
-    Percent Complete:  0
-    Time Accepted:     2023-12-12 13:00:03.156 +0000 UTC
-    Operation Id:      ocid1.coreservicesworkrequest.oc1.eu-milan-1.abwgsljrxudjz2qivun6ypupqhytam4axv4wago7nuauceqyapbceysjukfq
-    Operation Type:    Create DB System
-    Percent Complete:  0
-    Time Accepted:     2023-12-12 14:12:36.047 +0000 UTC
-Events:                <none>
-=======
 kubectl describe dbcssystems/dbcssystem-create
 Name:         dbcssystem-create
 Namespace:    default
@@ -215,5 +79,4 @@
     Time Accepted:     2024-12-10 05:19:52.499 +0000 UTC
     Time Finished:     2024-12-10 07:59:19.083 +0000 UTC
     Time Started:      2024-12-10 05:19:55.747 +0000 UTC
-Events:                <none>
->>>>>>> 9838a8ec
+Events:                <none>