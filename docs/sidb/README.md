# Managing Oracle Single Instance Databases with Oracle Database Operator for Kubernetes

Oracle Database Operator for Kubernetes (`OraOperator`) includes the Single Instance Database Controller, which enables provisioning, cloning, and patching of Oracle Single Instance Databases on Kubernetes. It also enables configuring the database for Oracle REST Data Services with Oracle APEX development platform. The following sections explain the setup and functionality of the operator

  * [Prerequisites](#prerequisites)
    * [Mandatory Resource Privileges](#mandatory-resource-privileges)
    * [Optional Resource Privileges](#optional-resource-privileges)
    * [OpenShift Security Context Constraints](#openshift-security-context-constraints)
  * [SingleInstanceDatabase Resource](#singleinstancedatabase-resource)
    * [Create a Database](#create-a-database)
      * [New Database](#new-database)
      * [Pre-built Database](#pre-built-database)
      * [XE Database](#xe-database)
      * [Free Database](#free-database)
      * [Free Lite Database](#free-lite-database)
      * [Oracle True Cache](#oracle-true-cache)
    * [Connecting to Database](#connecting-to-database)
    * [Database Persistence (Storage) Configuration Options](#database-persistence-storage-configuration-options)
      * [Dynamic Persistence](#dynamic-persistence)
        * [Storage Expansion](#storage-expansion)
      * [Static Persistence](#static-persistence)
    * [Configuring a Database](#configuring-a-database)
      * [Switching Database Modes](#switching-database-modes)
      * [Changing Init Parameters](#changing-init-parameters)
    * [Clone a Database](#clone-a-database)
    * [Patch a Database](#patch-a-database)
    * [Delete a Database](#delete-a-database)
    * [Advanced Database Configurations](#advanced-database-configurations)
      * [Run Database with Multiple Replicas](#run-database-with-multiple-replicas)
      * [Database Pod Resource Management](#database-pod-resource-management)
      * [Setup Database with LoadBalancer](#setup-database-with-loadbalancer)
      * [Enabling TCPS Connections](#enabling-tcps-connections)
      * [Specifying Custom Ports](#specifying-custom-ports)
      * [Setup Data Guard Configuration for a Single Instance Database](#setup-data-guard-configuration-for-a-single-instance-database)
        * [Create a Standby Database](#create-a-standby-database)
        * [Create a Data Guard Configuration](#create-a-data-guard-configuration)
        * [Perform a Switchover](#perform-a-switchover)
        * [Enable Fast-Start Failover](#enable-fast-start-failover)
        * [Convert Standby to Snapshot Standby](#convert-standby-to-snapshot-standby)
        * [Static Data Guard Connect String](#static-data-guard-connect-string)
        * [Patch Primary and Standby databases](#patch-primary-and-standby-databases)
        * [Delete the Data Guard Configuration](#delete-the-data-guard-configuration)
      * [Execute Custom Scripts](#execute-custom-scripts)
  * [OracleRestDataService Resource](#oraclerestdataservice-resource)
    * [REST Enable a Database](#rest-enable-a-database)
      * [Provision ORDS](#provision-ords)
      * [Database API](#database-api)
      * [MongoDB API](#mongodb-api)
      * [Advanced Usages](#advanced-usages)
        * [Oracle Data Pump](#oracle-data-pump)
        * [REST Enabled SQL](#rest-enabled-sql)
        * [Database Actions](#database-actions)
    * [APEX Installation](#apex-installation)
    * [Delete ORDS](#delete-ords)
  * [Maintenance Operations](#maintenance-operations)
  * [Additional Information](#additional-information)


## Prerequisites

<<<<<<< HEAD
Oracle strongly recommends to comply with the [prerequisites](./PREREQUISITES.md) and the following requirements
=======
Oracle strongly recommends that you comply with the [prerequisites](./PREREQUISITES.md) and the following requirements
>>>>>>> 9838a8ec

  ### Mandatory Resource Privileges

  Single Instance Database(sidb) controller mandatorily requires the following Kubernetes resource privileges:

  | Resources | Privileges  |
  | --- | --- |
  | Pods | create delete get list patch update watch | 
  | Containers | create delete get list patch update watch |
  | PersistentVolumeClaims | create delete get list patch update watch | 
  | Services | create delete get list patch update watch | 
  | Secrets | create delete get list patch update watch | 
  | Events | create patch |

<<<<<<< HEAD
  For managing the required levels of access, configure [role binding](../../README.md#role-binding-for-access-management)

  ### Optional Resource Privileges

  Single Instance Database(sidb) controller optionally requires the following Kubernetes resource privileges depending on the functionality being used:
=======
  For managing the required levels of access, configure [role binding](../../README.md#create-role-bindings-for-access-management)

  ### Optional Resource Privileges

  Single Instance Database(`sidb`) controller optionally requires the following Kubernetes resource privileges, depending on the functionality being used:
>>>>>>> 9838a8ec

  | Functionality | Resources | Privileges |
  | --- | --- | --- | 
  | NodePort Services | Nodes | list watch |
  | Storage Expansion with block volumes | StorageClasses | get list watch |
  | Custom Scripts Execution | PersistentVolumes | get list watch |


<<<<<<< HEAD
  For exposing the database via Nodeport services, apply [RBAC](../../rbac/node-rbac.yaml)
=======
  For exposing the database using Nodeport services, apply [RBAC](../../rbac/node-rbac.yaml)
>>>>>>> 9838a8ec
  ```sh
    kubectl apply -f rbac/node-rbac.yaml
  ```
  For automatic storage expansion of block volumes, apply [RBAC](../../rbac/storage-class-rbac.yaml)
  ```sh
    kubectl apply -f rbac/storage-class-rbac.yaml
  ```
<<<<<<< HEAD
  For automatic execution of custom scripts post database setup or startup, apply [RBAC](../../rbac/persistent-volume-rbac.yaml)
=======
  For automatic execution of custom scripts after database setup or startup, apply [RBAC](../../rbac/persistent-volume-rbac.yaml)
>>>>>>> 9838a8ec
  ```sh
    kubectl apply -f rbac/persistent-volume-rbac.yaml
  ```
  
  ### OpenShift Security Context Constraints

<<<<<<< HEAD
  OpenShift requires additional Security Context Constraints (SCC) for deploying and managing the SingleInstanceDatabase resource. Follow these steps to create the appropriate SCCs before deploying the SingleInstanceDatabase resource.

  1. Create a new project/namespace for deploying the SingleInstanceDatabase resource
=======
  OpenShift requires additional Security Context Constraints (SCC) for deploying and managing the `SingleInstanceDatabase` resource. To create the appropriate SCCs before deploying the `SingleInstanceDatabase` resource, complete these steps:

  1. Create a new project/namespace for deploying the `SingleInstanceDatabase` resource
>>>>>>> 9838a8ec

  ```sh
    oc new-project sidb-ns
  ```

<<<<<<< HEAD
  **Note:** OpenShift recommends not to deploy in namespaces starting with `kube`, `openshift` and the `default` namespace.
=======
  **Note:** OpenShift recommends that you should not deploy in namespaces starting with `kube`, `openshift` and the `default` namespace.
>>>>>>> 9838a8ec

  2. Apply the file [openshift_rbac.yaml](../../config/samples/sidb/openshift_rbac.yaml) with cluster-admin user privileges.

  ```sh
    oc apply -f openshift-rbac.yaml
  ```

<<<<<<< HEAD
  This would result in creation of SCC (Security Context Constraints) and serviceaccount `sidb-sa` in the namespace `sidb-ns` which has access to the SCC.

  **Note:** The above config yaml file will bind the SCC to the serviceaccount `sidb-sa` in namespace `sidb-ns`. For any other project/namespace update the file appropriately with the namespace before applying.
=======
  Running this example procedure results in creation of SCC (Security Context Constraints) and serviceaccount `sidb-sa` in the namespace `sidb-ns`, which has access to the SCC.

  **Note:** This configuration yaml file example binds the SCC to the serviceaccount `sidb-sa` in namespace `sidb-ns`. For any other project/namespace, you must update the file appropriately with the namespace before applying this example.
>>>>>>> 9838a8ec

  3. Set the `serviceAccountName` attribute to `sidb-sa` and the namespace to `sidb-ns` in **[config/samples/sidb/singleinstancedatabase.yaml](../../config/samples/sidb/singleinstancedatabase.yaml)** before deploying the SingleInstanceDatabase resource.

## SingleInstanceDatabase Resource

The Oracle Database Operator creates the `SingleInstanceDatabase` as a custom resource. Doing this enables Oracle Database to be managed as a native Kubernetes object. In this document, we will refer to the `SingleInstanceDatabase` resource as the database.

### Resource Details

#### Database List
To list databases, use the following command as an example, where the database names are `sidb-sample` and `sidb-sample-clone`, which are the names we will use as database names in command examples:

```sh
$ kubectl get singleinstancedatabases -o name

  singleinstancedatabase.database.oracle.com/sidb-sample  
  singleinstancedatabase.database.oracle.com/sidb-sample-clone

```

#### Quick Status
To obtain a quick database status, use the following command as an example:

```sh
$ kubectl get singleinstancedatabase sidb-sample

NAME          EDITION      STATUS    VERSION      CONNECT STR                 TCPS CONNECT STR       OEM EXPRESS URL
sidb-sample   Enterprise   Healthy   19.3.0.0.0   10.0.25.54:1521/ORCL1       Unavailable            https://10.0.25.54:5500/em
```

#### Detailed Status
To obtain a detailed database status, use the following command as an example:

```sh
$ kubectl describe singleinstancedatabase sidb-sample-clone

  Name:         sidb-sample-clone
  Namespace:    default
  Labels:       <none>
  Annotations:  <none>
  API Version:  database.oracle.com/v1alpha1
  Kind:         SingleInstanceDatabase
  Metadata: ....
  Spec: ....
  Status:
      Cluster Connect String:  sidb-sample-clone.default:1521/ORCL1C
      Conditions:
        Last Transition Time:   (YYYY-MM-DD)T(HH:MM:SS)Z
        Message:                Waiting for database to be ready
        Observed Generation:    2
        Reason:                 LastReconcileCycleQueued
        Status:                 True
        Type:                   ReconcileQueued
        Last Transition Time:   2021-06-30T11:07:56Z
        Message:                processing datapatch execution
        Observed Generation:    3
        Reason:                 LastReconcileCycleBlocked
        Status:                 True
        Type:                   ReconcileBlocked
        Last Transition Time:   (YYYY-MM-DD)T(HH:MM:SS)Z
        Message:                no reconcile errors
        Observed Generation:    3
        Reason:                 LastReconcileCycleCompleted
        Status:                 True
        Type:                   ReconcileComplete
      Connect String:          10.0.25.58:1521/ORCL1C
      Datafiles Created:       true
      Datafiles Patched:       true
      Edition:                 Enterprise
      Flash Back:              true
      Force Log:               false
      Oem Express URL:         https://10.0.25.58:5500/em
      Pdb Name:                orclpdb1
      Release Update:          19.11.0.0.0
      Replicas:                2
      Role:                    PRIMARY
      Sid:                     ORCL1C
      Status:                  Healthy
  Events:
      Type     Reason                 Age                    From                    Message
      ----     ------                 ----                   ----                    -------
      Normal   Database Pending       35m (x2 over 35m)      SingleInstanceDatabase  waiting for database pod to be ready
      Normal   Database Creating      27m (x24 over 34m)     SingleInstanceDatabase  waiting for database to be ready
      Normal   Database Ready         22m                    SingleInstanceDatabase  database open on pod sidb-sample-clone-133ol scheduled on node 10.0.10.6
      Normal   Datapatch Pending      21m                    SingleInstanceDatabase  datapatch execution pending
      Normal   Datapatch Executing    20m                    SingleInstanceDatabase  datapatch begin execution
      Normal   Datapatch Done         8s                     SingleInstanceDatabase  datafiles patched from 19.3.0.0.0 to 19.11.0.0.0 : SUCCESS

```

### Template YAML
  
The template `.yaml` file for Single Instance Database (Enterprise and Standard Editions), including all the configurable options, is available at:
**[`config/samples/sidb/singleinstancedatabase.yaml`](./../../config/samples/sidb/singleinstancedatabase.yaml)**

**Note:** 
The `adminPassword` field in the above `singleinstancedatabase.yaml`example file refers to a Secret for the SYS, SYSTEM and PDBADMIN users of the Single Instance Database. This Secret is required when you provision a new database, or when you clone an existing database.

Create this Secret using the following command as an example:

    kubectl create secret generic db-admin-secret --from-literal=oracle_pwd=<specify password here>

This command creates a Secret named `db-admin-secret`, with the key `oracle_pwd` mapped to the actual password specified in the command.

### Create a Database

#### New Database

To provision a new database instance on the Kubernetes cluster, use the example **[`config/samples/sidb/singleinstancedatabase_create.yaml`](../../config/samples/sidb/singleinstancedatabase_create.yaml)**.

1. Log into [Oracle Container Registry](https://container-registry.oracle.com/) and accept the license agreement for the Database image; ignore if you have accepted the license agreement already.

2. If you have not already done so, create an image pull secret for the Oracle Container Registry:

    ```sh
    $ kubectl create secret docker-registry oracle-container-registry-secret --docker-server=container-registry.oracle.com --docker-username='<oracle-sso-email-address>' --docker-password='<container-registry-auth-token>' --docker-email='<oracle-sso-email-address>'
      
      secret/oracle-container-registry-secret created 
    ```
    Note: Generate the auth token from user profile section on top right of the page after logging into container-registry.oracle.com
    
    This secret can also be created from the docker config.json or from podman auth.json after a successful login
    ```sh
    docker login container-registry.oracle.com
    kubectl create secret generic oracle-container-registry-secret  --from-file=.dockerconfigjson=.docker/config.json --type=kubernetes.io/dockerconfigjson
    ```
    or
    ```sh
    podman login container-registry.oracle.com
    kubectl create secret generic oracle-container-registry-secret  --from-file=.dockerconfigjson=${XDG_RUNTIME_DIR}/containers/auth.json --type=kubernetes.io/dockerconfigjson
    ```
3. Provision a new database instance on the cluster by using the following command:

    ```sh
    $ kubectl apply -f singleinstancedatabase_create.yaml

    singleinstancedatabase.database.oracle.com/sidb-sample created
    ```

**Note:** 
- For ease of use, the storage class **oci-bv** is specified in the **[`singleinstancedatabase_create.yaml`](../../config/samples/sidb/singleinstancedatabase_create.yaml)**. This storage class facilitates dynamic provisioning of the OCI block volumes on the Oracle OKE for persistent storage of the database. The supported access mode for this class is `ReadWriteOnce`. For other cloud providers, you can similarly use their dynamic provisioning storage classes.
- It is beneficial to have the database replica pods more than or equal to the number of available nodes if `ReadWriteMany` access mode is used with the OCI NFS volume. By doing so, the pods get distributed on different nodes and the database image is downloaded on all those nodes. This helps in reducing time for the database fail-over if the active database pod dies.
- Supports Oracle Database Enterprise Edition (19.3.0), and later releases.
- To pull the database image faster from the container registry, so that you can bring up the SIDB instance quickly, you can use the `container-registry mirror` of the corresponding cluster's region. For example, if the cluster exists in Mumbai region, then you can use the `container-registry-bom.oracle.com` mirror. For more information on container-registry mirrors, see: [https://blogs.oracle.com/wim/post/oracle-container-registry-mirrors-in-oracle-cloud-infrastructure](https://blogs.oracle.com/wim/post/oracle-container-registry-mirrors-in-oracle-cloud-infrastructure).
- To update the initialization (init) parameters, such as `sgaTarget` and `pgaAggregateTarget`, see the `initParams` section of the [`singleinstancedatabase.yaml`](../../config/samples/sidb/singleinstancedatabase.yaml) file.

#### Pre-built Database

To provision a new pre-built database instance, use the sample **[`config/samples/sidb/singleinstancedatabase_prebuiltdb.yaml](../../config/samples/sidb/singleinstancedatabase_prebuiltdb.yaml)** file. For example:
```sh
$ kubectl apply -f singleinstancedatabase_prebuiltdb.yaml

  singleinstancedatabase.database.oracle.com/prebuiltdb-sample created
```

This pre-built image includes the data files of the database inside the image itself. As a result, the database startup time of the container is reduced, down to a couple of seconds. The pre-built database image can be very useful in continuous integration/continuous delivery (CI/CD) scenarios, in which databases are used for conducting tests or experiments, and the workflow is simple. 

To build the pre-built database image for the Enterprise/Standard edition, follow these instructions: [Pre-built Database (prebuiltdb) Extension](https://github.com/oracle/docker-images/blob/main/OracleDatabase/SingleInstance/extensions/prebuiltdb/README.md).

#### XE Database
To provision a new Oracle Database Express Edition (XE) database, use the sample **[config/samples/sidb/singleinstancedatabase_express.yaml](../../config/samples/sidb/singleinstancedatabase_express.yaml)** file. For example:

      kubectl apply -f singleinstancedatabase_express.yaml

This command pulls the XE image available in [Oracle Container Registry](https://container-registry.oracle.com/).

**Note:**
- Provisioning Oracle Database Express Edition is supported for release 21c (21.3.0) only. Oracle Database Free replaces Oracle Database Express Edition.
- For XE database, only single replica mode (i.e. `replicas: 1`) is supported.
- For XE database, you **cannot change** the init parameters, such as `cpuCount, processes, sgaTarget or pgaAggregateTarget`.

#### Free Database
To provision new Oracle Database Free, use the sample **[config/samples/sidb/singleinstancedatabase_free.yaml](../../config/samples/sidb/singleinstancedatabase_free.yaml)** file. For example:

      kubectl apply -f singleinstancedatabase_free.yaml

This command pulls the Free image available in [Oracle Container Registry](https://container-registry.oracle.com/).

#### Free Lite Database
To provision new Oracle Database Free Lite, use the sample **[config/samples/sidb/singleinstancedatabase_free-lite.yaml](../../config/samples/sidb/singleinstancedatabase_free-lite.yaml)** file. For example:

      kubectl apply -f singleinstancedatabase_free-lite.yaml

This command pulls the Free lite image available in [Oracle Container Registry](https://container-registry.oracle.com/).

**Note:**
- Provisioning Oracle Database Free is supported for release 23.3.0 and later releases.
<<<<<<< HEAD
- For Free database, only single replica mode (i.e. `replicas: 1`) is supported.
- For Free database, you **cannot change** the init parameters i.e. `cpuCount, processes, sgaTarget or pgaAggregateTarget`.
- Oracle Enterprise Manager Express (OEM Express) is not supported from release 23.3.0 and later releases. 
=======
- For Free database, only single replica mode (such as `replicas: 1`) is supported.
- For Free database, you **cannot change** the init parameters. These include parameters such as `cpuCount, processes, sgaTarget or pgaAggregateTarget`.
- Oracle Enterprise Manager Express (OEM Express) is not supported in release 23.3.0 and later releases. 

#### Oracle True Cache
Oracle True Cache is an in-memory, consistent, and automatically managed cache for Oracle Database.  
To provision a True Cache instance for Oracle Free Database in Kubernetes, use the sample **[`config/samples/sidb/singleinstancedatabase_free-truecache.yaml`](../../config/samples/sidb/singleinstancedatabase_free-truecache.yaml)** file. For example

      kubectl apply -f singleinstancedatabase_free-truecache.yaml
>>>>>>> 9838a8ec

#### Additional Information
You are required to specify the database administrative user (admin) password Secret in the corresponding YAML file. The default values mentioned in the `adminPassword.secretName` fields of [`singleinstancedatabase_create.yaml`](../../config/samples/sidb/singleinstancedatabase_create.yaml), [`singleinstancedatabase_prebuiltdb.yaml`](../../config/samples/sidb/singleinstancedatabase_prebuiltdb.yaml), [`singleinstancedatabase_express.yaml`](../../config/samples/sidb/singleinstancedatabase_express.yaml) and [`singleinstancedatabse_free.yaml`](../../config/samples/sidb/singleinstancedatabase_free.yaml) files are `db-admin-secret`, `prebuiltdb-admin-secret`, `xedb-admin-secret` and `free-admin-secret` respectively. You can create these Secrets manually by using the sample command mentioned in the [`Template YAML`](#template-yaml) section. Alternatively, you can create these Secrets by filling in the passwords in the **[`singleinstancedatabase_secrets.yaml`](../../config/samples/sidb/singleinstancedatabase_secrets.yaml)** file and applying them using the following command:

```bash
kubectl apply -f singleinstancedatabase_secrets.yaml
```

### Connecting to Database

Creating a new database instance takes a while. When the `status` column returns the response `Healthy`, the database is open for connections.

```sh
$ kubectl get singleinstancedatabase sidb-sample -o "jsonpath={.status.status}"
  
  Healthy
```

Clients can obtain the connect string to the CDB from `.status.connectString`, and the connect string to the PDB from `.status.pdbConnectString`. For example:

```sh
$ kubectl get singleinstancedatabase sidb-sample -o "jsonpath={.status.connectString}"

  10.0.25.54:1521/ORCL
```
```sh
$ kubectl get singleinstancedatabase sidb-sample -o "jsonpath={.status.pdbConnectString}"

  10.0.25.54:1521/ORCLPDB
```

To connect to the database using the connect strings returned by the commands above, you can use any supported client, or use SQLPlus. For example:
```sh
$ sqlplus sys/<.spec.adminPassword>@10.0.25.54:1521/ORCL as sysdba

SQL*Plus: Release 19.0.0.0.0 - Production on Wed May 4 16:00:49 2022
Version 19.14.0.0.0

Copyright (c) 1982, 2021, Oracle.  All rights reserved.


Connected to:
Oracle Database 21c Express Edition Release 21.0.0.0.0 - Production
Version 21.3.0.0.0

SQL>
```
**Note:** The `<.spec.adminPassword>` above refers to the database password for SYS, SYSTEM and PDBADMIN users, which in turn represented by `spec` section's `adminPassword` field of the **[config/samples/sidb/singleinstancedatabase.yaml](../config/samples/sidb/../../../../config/samples/sidb/singleinstancedatabase.yaml)** file.

The Oracle Database inside the container also has Oracle Enterprise Manager Express (OEM Express) as a basic observability console. To access OEM Express, start the browser, and paste in a URL similar to the following example:

```sh
$ kubectl get singleinstancedatabase sidb-sample -o "jsonpath={.status.oemExpressUrl}"

  https://10.0.25.54:5500/em
```
**Note:** OEM Express is not available for 23.3.0 and later releases

### Database Persistence (Storage) Configuration Options
You can configure database persistence in the following two ways:
- Dynamic Persistence Provisioning
- Static Persistence Provisioning

#### Dynamic Persistence
In **Dynamic Persistence Provisioning**, a persistent volume is provisioned by mentioning a storage class. For example, **oci-bv** storage class is specified in the **[singleinstancedatabase_create.yaml](../../config/samples/sidb/singleinstancedatabase_create.yaml)** file. This storage class facilitates dynamic provisioning of the OCI block volumes. The supported access mode for this class is `ReadWriteOnce`. For other cloud providers, you can similarly use their dynamic provisioning storage classes.
                     
**Note:** 
- Generally, the `Reclaim Policy` of such dynamically provisioned volumes is `Delete`. These volumes are deleted when their corresponding database deployment is deleted. To retain volumes, use static provisioning, as explained in the Block Volume Static Provisioning section.
- In **Minikube**, the dynamic persistence provisioning class is **standard**.

#### Storage Expansion
When using dynamic persistence, you can at any time scale up your persistent volumes by simply patching the singleinstancedatabase resource using the following command :
```sh
$ kubectl patch singleinstancedatabase sidb-sample -p '{"spec":{"persistence":{"size":"100Gi"}}}' --type=merge
```

**Note:**
- Storage expansion requires the storage class to be configured with `allowVolumeExpansion:true`
- Storage expansion requires read and watch access for storage account as mentioned in [prerequisites](#prerequisites)
- User can only scale up a volume/storage and not scale down

#### Static Persistence
<<<<<<< HEAD
In **Static Persistence Provisioning**, you have to create a volume manually, and then use the name of this volume with the `<.spec.persistence.datafilesVolumeName>` field which corresponds to the `datafilesVolumeName` field of the persistence section in the **[singleinstancedatabase.yaml](../../config/samples/sidb/singleinstancedatabase.yaml)**. The `Reclaim Policy` of such volume can be set to `Retain`. So, this volume does not get deleted with the deletion of its corresponding deployment.
For example in **Minikube**, a persistent volume can be provisioned using the sample yaml file below:
=======
In **Static Persistence Provisioning**, you must create a volume manually, and then use the name of this volume with the `<.spec.persistence.datafilesVolumeName>` field, which corresponds to the `datafilesVolumeName` field of the persistence section in the **[`singleinstancedatabase.yaml`](../../config/samples/sidb/singleinstancedatabase.yaml)**. The `Reclaim Policy` of such volumes can be set to `Retain`. When this policy is set, the volume is not deleted when its corresponding deployment is deleted.
For example in **Minikube**, a persistent volume can be provisioned using the following yaml file example:
>>>>>>> 9838a8ec
```yaml
apiVersion: v1
kind: PersistentVolume
metadata:
  name: db-vol
spec:
  capacity:
    storage: 10Gi
  accessModes:
    - ReadWriteMany
  persistentVolumeReclaimPolicy: Retain
  hostPath:
    path: /data/oradata
```
<<<<<<< HEAD
The persistent volume name (i.e. db-vol) can be mentioned in the `datafilesVolumeName` field of the **[singleinstancedatabase.yaml](../../config/samples/sidb/singleinstancedatabase.yaml)**. `storageClass` field is not required in this case, and can be left empty.
=======
The persistent volume name (in this case, `db-vol`) can be mentioned in the `datafilesVolumeName` field of the **[`singleinstancedatabase.yaml`](../../config/samples/sidb/singleinstancedatabase.yaml)**. `storageClass` field is not required in this case, and can be left empty.
>>>>>>> 9838a8ec

Static Persistence Provisioning in Oracle Cloud Infrastructure (OCI) is explained in the following subsections:

##### OCI Block Volume Static Provisioning
With block volume static provisioning, you must manually create a block volume resource from the OCI console, and fetch its `OCID`. To create the persistent volume, you can use the following YAML file:
```yaml
apiVersion: v1
kind: PersistentVolume
metadata:
  name: block-vol
spec:
  capacity:
    storage: 1024Gi
  accessModes:
    - ReadWriteOnce
  persistentVolumeReclaimPolicy: Retain
  csi:
    driver: blockvolume.csi.oraclecloud.com
    volumeHandle: <OCID of the block volume>
```

**Note:** OCI block volumes are AD (Availability Domain) specific. Ensure that the database is deployed in the same AD as that of its statically provisioned block volume. In dynamic provisioning, this is done automatically.
To provision the database in a specific AD, uncomment the following line from the **[singleinstancedatabase.yaml](../../config/samples/sidb/singleinstancedatabase.yaml)** file:

```yaml
nodeSelector:
   topology.kubernetes.io/zone: PHX-AD-1
```

##### OCI NFS Volume Static Provisioning
Similar to the block volume static provisioning, you have to manually create a file system resource from the OCI console, and fetch its `OCID, Mount Target IP Address and Export Path`. Mention these values in the following YAML file to create the persistent volume:

```yaml
apiVersion: v1
kind: PersistentVolume
metadata:
  name: nfs-vol
spec:
  capacity:
    storage: 1024Gi
  volumeMode: Filesystem
  accessModes:
    - ReadWriteMany
  persistentVolumeReclaimPolicy: Retain
  csi:
    driver: fss.csi.oraclecloud.com
    volumeHandle: "<OCID of the file system>:<Mount Target IP Address>:/<Export Path>"
```

**Note:** 
- Example volumeHandle in the above config file : 

  `volumeHandle: "ocid1.filesystem.oc1.eu_frankfurt_1.aaaaaqe3bj...eaaa:10.0.10.156:/FileSystem-20220713-1036-02"`

- Whenever a mount target is provisioned in OCI, its `Reported Size (GiB)` values are very large. This is visible on the mount target page when logged in to the OCI console. Some applications will fail to install if the results of a space requirements check show too much available disk space. So in the OCI Console, click the little "Pencil" icon besides the **Reported Size** parameter of the Mount Target to specify, in gigabytes (GiB), the maximum capacity reported by file systems exported through this mount target. This setting does not limit the actual amount of data you can store.

- You must open the required ports to access the NFS volume from the K8S cluster. Add the required ports to the security list of the subnet to which your K8S nodes are connected. For more information, see **[Security Lists File Storage](https://docs.oracle.com/en-us/iaas/Content/File/Tasks/securitylistsfilestorage.htm)** for the details.

### Configuring a Database
The `OraOperator` facilitates you to configure the database. Various database configuration options are explained in the following subsections:

#### Switching Database Modes
The following database modes can be updated after the database is created: 

- `flashBack`
- `archiveLog`
- `forceLog`

To change these modes, change their attribute values, and apply the change by using the 
`kubectl apply` or `kubectl edit/patch` commands. 

**Caution**: Enable `archiveLog` mode before setting `flashBack` to `ON`, and set `flashBack` to `OFF` before disabling `archiveLog` mode.

For example:

```sh
$ kubectl patch singleinstancedatabase sidb-sample --type merge -p '{"spec":{"forceLog": true}}' 

  singleinstancedatabase.database.oracle.com/sidb-sample patched
```
Check the Database Config Status by using the following command:

```sh
$ kubectl get singleinstancedatabase sidb-sample -o "jsonpath=[{.status.archiveLog}, {.status.flashBack}, {.status.forceLog}]"

  [true, true, true]
```

#### Changing Init Parameters

The following database initialization parameters can be updated after the database is created:

- sgaTarget
- pgaAggregateTarget
- cpuCount
- processes. 

Change their attribute values and apply using `kubectl apply` or `kubectl edit/patch` commands.

**Note:**
The value for the initialization parameter `sgaTarget` that you provide should be within the range set by [sga_min_size, sga_max_size]. If the value you provide is not in that range, then `sga_target` is not updated to the value you specify for `sgaTarget`.

#### Immutable YAML Attributes

The following attributes cannot be modified after creating the Single Instance Database instance: 

- `sid`
- `edition`
- `charset`
- `pdbName`
- `primaryDatabaseRef`

If you attempt to change one of these attributes, then you receive an error similar to the following:

```sh
$ kubectl --type=merge -p '{"spec":{"sid":"ORCL1"}}' patch singleinstancedatabase sidb-sample 

  The SingleInstanceDatabase "sidb-sample" is invalid: spec.sid: Forbidden: cannot be changed
```

### Clone a Database

To create copies of your existing database quickly, you can use the cloning functionality. A cloned database is an exact, block-for-block copy of the source database. Cloning is much faster than creating a fresh database and copying over the data.

<<<<<<< HEAD
To quickly clone the existing database sidb-sample created above, use the sample **[config/samples/sidb/singleinstancedatabase_clone.yaml](../../config/samples/sidb/singleinstancedatabase_clone.yaml)** file.
=======
To quickly clone the existing database `sidb-sample` we previously created for this document, use the sample **[`config/samples/sidb/singleinstancedatabase_clone.yaml`](../../config/samples/sidb/singleinstancedatabase_clone.yaml)** file.
>>>>>>> 9838a8ec

For example:

```sh
  
$ kubectl apply -f singleinstancedatabase_clone.yaml

  singleinstancedatabase.database.oracle.com/sidb-sample-clone created
```

**Note:**
- To clone a database, the source database must have archiveLog mode set to true.
- The clone database can specify a database image that is different from the source database. In such cases, cloning is supported only between databases of the same major release.
- Only enterprise and standard editions support cloning.

### Patch a Database

Databases running in your cluster and managed by the Oracle Database operator can be patched or rolled back between release updates of the same major release. To patch databases, specify an image of the higher release update. To roll back databases, specify an image of the lower release update.

Patched Oracle Docker images can be built by using this [patching extension](https://github.com/oracle/docker-images/tree/main/OracleDatabase/SingleInstance/extensions/patching).

#### Patch

To patch an existing database, edit and apply the **[`config/samples/sidb/singleinstancedatabase_patch.yaml`](../../config/samples/sidb/singleinstancedatabase_patch.yaml)** file of the database resource/object either by specifying a new release update for image attributes, or by running the following command:

```sh
kubectl --type=merge -p '{"spec":{"image":{"pullFrom":"patched-image:tag","pullSecrets":"pull-secret"}}}' patch singleinstancedatabase sidb-sample

singleinstancedatabase.database.oracle.com/sidb-sample patched

```

After patching is complete, the database pods are restarted with the new release update image.

**Note:**
<<<<<<< HEAD
- Only enterprise and standard editions support patching.
=======
- Only Enterprise and Standard Editions support patching.
>>>>>>> 9838a8ec

#### Patch after Cloning
    
To clone and patch the database at the same time, clone your source database by using the [cloning existing database](#clone-existing-database) method, and specify a new release image for the cloned database. Use this method to ensure there are no patching related issues impacting your database performance or functionality.
    
#### Datapatch Status

Patching/Rollback operations are complete when the datapatch tool completes patching or rollback of the data files. Check the data files patching status
and current release update version using the following commands

```sh
$ kubectl get singleinstancedatabase sidb-sample -o "jsonpath={.status.datafilesPatched}"

  true
  
$ kubectl get singleinstancedatabase sidb-sample -o "jsonpath={.status.releaseUpdate}"

  19.3.0.0.0
```

#### Rollback
You can roll back to a prior database version by specifying the old image in the `image` field of the **[`config/samples/sidb/singleinstancedatabase_patch.yaml`](../../config/samples/sidb/singleinstancedatabase_patch.yaml)** file, and applying it using the following command:

```bash
kubectl apply -f singleinstancedatabase_patch.yaml
```

This can also be done using the following command:

```sh
kubectl --type=merge -p '{"spec":{"image":{"pullFrom":"old-image:tag","pullSecrets":"pull-secret"}}}' patch singleinstancedatabase sidb-sample

singleinstancedatabase.database.oracle.com/sidb-sample patched

```

### Delete a Database
To delete the database, run the following command :

```bash
kubectl delete singleinstancedatabase.database.oracle.com sidb-sample
```
This command will delete the database pods and associated service.

### Advanced Database Configurations
Some advanced database configuration scenarios are as follows:

#### Run Database with Multiple Replicas
In multiple replicas mode, more than one pod is created for the database. Setting the replica count equal to or more than the number of worker nodes helps in distributing the replicas accross all the nodes that have access to the database persistent storage volume.  
The database is open and mounted by one of the replica pods. Other replica pods have the database instance started but not mounted, and serve to provide a quick cold fail-over in case the active pod goes down.

To enable multiple replicas, update the replica attribute in the `.yaml`, and apply by using the `kubectl apply` or `kubectl scale` commands.

The following table depicts the fail over matrix for any destructive operation to the primary replica pod

| Pod Destructive Operation | Pod Restart/FailOver|
  | --- | --- | 
  | Database instance crash | Yes | 
  | Force delete pod with zero grace period | Yes | 
  | Gracefully delete pod | Yes |
  | Node running primary replica dies | Yes | 
  | Direct shutdown [All modes] | Yes | 
  | Maintenance shutdown [All modes] | No |
  | PDB close | No |
  
**Note:** 
<<<<<<< HEAD
- Maintence shutdown/startup can be executed using the scripts /home/oracle/shutDown.sh and /home/oracle/startUp.sh 
=======
- Maintence shutdown/startup can be run by using the scripts `/home/oracle/shutDown.sh` and `/home/oracle/startUp.sh` 
>>>>>>> 9838a8ec
- This functionality requires the [k8s extension](https://github.com/oracle/docker-images/tree/main/OracleDatabase/SingleInstance/extensions/k8s) extended images. The database image from the container registry `container-registry.oracle.com` includes the K8s extension.
- Because Oracle Database Express Edition (XE) does not support [k8s extension](https://github.com/oracle/docker-images/tree/main/OracleDatabase/SingleInstance/extensions/k8s), it does not support multiple replicas.
- If the `ReadWriteOnce` access mode is used, then all the replicas will be scheduled on the same node where the persistent volume would be mounted.
- If the `ReadWriteMany` access mode is used, then all the replicas will be distributed on different nodes. For this reason, Oracle recommends that you have replicas more than or equal to the number of the nodes, because the database image is downloaded on all those nodes. This is beneficial in quick cold fail-over scenario (when the active pod dies) as the image would already be available on that node.

#### Database Pod Resource Management
When creating a Single Instance Database, you can specify the CPU and memory resources needed by the database pod. These specified resources are passed to the `kube-scheduler` so that the pod is scheduled on one of the pods that has the required resources available. To use database pod resource management, specify values for the `resources` attributes in the [`config/samples/sidb/singleinstancedatabase.yaml`](../../config/samples/sidb/singleinstancedatabase.yaml) file, and apply it.

#### Database Pod Resource Management
When creating a Single Instance Database you can specify the cpu and memory resources needed by the database pod. These specified resources are passed to the `kube-scheduler` so that the pod gets scheduled on one of the pods that has the required resources available. To use database pod resource management specify values for the `resources` attributes in the [config/samples/sidb/singleinstancedatabase.yaml](../../config/samples/sidb/singleinstancedatabase.yaml) file, and apply it.

#### Setup Database with LoadBalancer
For the Single Instance Database, the default service is the `NodePort` service. You can enable the `LoadBalancer` service by using the `kubectl patch` command.

For example:

```sh
$ kubectl --type=merge -p '{"spec":{"loadBalancer": true}}' patch singleinstancedatabase sidb-sample 

  singleinstancedatabase.database.oracle.com/sidb-sample patched
```

### Enabling TCPS Connections
<<<<<<< HEAD
You can enable TCPS connections in the database by setting the `enableTCPS` field to `true` in the [config/samples/sidb/singleinstancedatabase.yaml](../../config/samples/sidb/singleinstancedatabase.yaml) file, and applying it.
=======
You can enable TCPS connections in the database by setting the `enableTCPS` field to `true` in the [`config/samples/sidb/singleinstancedatabase.yaml`](../../config/samples/sidb/singleinstancedatabase.yaml) file, and applying it.
>>>>>>> 9838a8ec

Alternatively, you can use the following command:
```bash
kubectl patch --type=merge singleinstancedatabases.database.oracle.com sidb-sample -p '{"spec": {"enableTCPS": true}}'
```
By default self signed certs are used for TCPS connections. The TCPS connections status can also be queried by the following command:
```bash
kubectl get singleinstancedatabase sidb-sample -o "jsonpath={.status.isTcpsEnabled}"
true
```

**With Self Signed Certs**
- When TCPS is enabled, a self-signed certificate is generated and stored in wallets. For users' convenience, a client-side wallet is generated in location `/opt/oracle/oradata/clientWallet/$ORACLE_SID` in the pod.
- The self-signed certificate used with TCPS has validity for 1 year. After the certificate is expired, it will be renewed by the `OraOperator` automatically. Download the wallet again after auto-renewal.
- You can set the certificate renew interval with the help of `tcpsCertRenewInterval` field in the **[config/samples/sidb/singleinstancedatabase.yaml](../../config/samples/sidb/singleinstancedatabase.yaml)** file. The minimum accepted value is 24h, and the maximum value is 8760h (1 year). The certificates used with TCPS will automatically be renewed after this interval. If this field is omitted/commented in the yaml file, the certificates will not be renewed automatically.
- When the certificate gets created/renewed, the `.status.certCreationTimestamp` status variable gets updated accordingly. You can see this timestamp by using the following command:
  ```bash
  kubectl get singleinstancedatabase sidb-sample  -o "jsonpath={.status.certCreationTimestamp}"
  ```

**With User Provided Certs**
- Users can provide custom certs to be used for TCPS connections instead of self signed ones.
- Specify the certs by creating a Kubernetes tls secret resource using following command:
  ```bash
  kubectl create secret tls my-tls-secret --cert=path/to/cert/tls.crt --key=path/to/key/tls.key
  ```
- `tls.crt` is a certificate chain in the order of client, followed by intermediate and then root certificate and `tls.key` is client key.
- Specify the secret created above (`my-tls-secret`) as the value for the attribute `tcpsTlsSecret` in the [config/samples/sidb/singleinstancedatabase_tcps.yaml](../../config/samples/sidb/singleinstancedatabase_tcps.yaml) file, and apply it.

**Connecting to the Database using TCPS**
- Download the wallet from the Persistent Volume (PV) attached with the database pod. The location of the wallet inside the pod is as `/opt/oracle/oradata/clientWallet/$ORACLE_SID`. Let us assume the `ORACLE_SID` is `ORCL1`, and singleinstance database resource name is `sidb-sample` for the upcoming example command. You can copy the wallet to the destination directory by the following command:
  ```bash
  kubectl cp $(kubectl get pods -l app=sidb-sample -o=jsonpath='{.items[0].metadata.name}'):/opt/oracle/oradata/clientWallet/ORCL1 <Wallet Destination directory>
  ```
- This wallet includes the sample `tnsnames.ora` and `sqlnet.ora` files. All the TNS entries for the database (corresponding to the CDB and PDB) reside in the `tnsnames.ora` file. Switch to the downloaded wallet directory and set the `TNS_ADMIN` environment variable to point to the current directory as follows:
  ```bash
  cd <Wallet Destination directory>
  export TNS_ADMIN=$(pwd)
  ```
<<<<<<< HEAD
  After this, connect using SQL\*Plus using the following sample commands:
=======
  After this, connect with SQL*Plus, using the following example commands:
>>>>>>> 9838a8ec
  ```bash
  sqlplus sys@ORCL1 as sysdba
  ```

### Specifying Custom Ports
As mentioned in the section [Setup Database with LoadBalancer](#setup-database-with-loadbalancer), there are two kubernetes services possible for the database: NodePort and LoadBalancer. You can specify which port to use with these services by editing the `listenerPort` and `tcpsListenerPort` fields of the [`config/samples/sidb/singleinstancedatabase.yaml`](../../config/samples/sidb/singleinstancedatabase.yaml) file.

`listenerPort` is intended for normal database connections. Similarly, `tcpsListenerPort` is intended for TCPS database connections.

If the `LoadBalancer` is enabled, then the `listenerPort`, and `tcpsListenerPort` will be the opened ports on the Load Balancer for normal and TCPS database connections respectively. When the `LoadBalancer` is enabled, the default values of `listenerPort` and `tcpsListenerPort` are 1521 and 2484. 

If the `NodePort` service is enabled, then the `listenerPort`, and `tcpsListenerPort` will be the opened ports on the Kubernetes nodes for for normal and TCPS database connections respectively. In this case, the allowed range for the `listenerPort`, and `tcpsListenerPort` is 30000-32767.

**Note:**
- `listenerPort` and `tcpsListenerPort` cannot have same values.
- `tcpsListenerPort` will come into effect only when TCPS connections are enabled (specifically, the `enableTCPS` field is set in [`config/samples/sidb/singleinstancedatabase.yaml`](../../config/samples/sidb/singleinstancedatabase.yaml) file).
- If TCPS connections are enabled, and `listenerPort` is commented or removed in the [`config/samples/sidb/singleinstancedatabase.yaml`](../../config/samples/sidb/singleinstancedatabase.yaml) file, then only the TCPS endpoint will be exposed.
- If LoadBalancer is enabled, and either `listenerPort` or `tcpsListenerPort` is changed, then it takes some time to complete the work requests (drain existing backend sets and create new ones). During this time, the database connectivity is broken, although `SingleInstanceDatabase` and `LoadBalancer` remain in a healthy state. To check the progress of the work requests, you can by log in to the Cloud provider's console and check the corresponding LoadBalancer.

### Setup Data Guard Configuration for a Single Instance Database

### Create a Standby Database

#### Prerequisites
<<<<<<< HEAD
- Before creating a Standby, ensure that ArchiveLog, FlashBack, and ForceLog on primary Single Instance Database(`.spec.primaryDatabaseRef`) are turned on.
- Standby database is not supported for TCPS enabled Primary databases.
=======
- Before creating a Standby, ensure that ArchiveLog, FlashBack, and ForceLog on the primary Single Instance Database(`.spec.primaryDatabaseRef`) are turned on.
- Standby database is not supported for TCPS-enabled Primary databases.
>>>>>>> 9838a8ec

#### Template YAML
To create a standby database, edit and apply the example YAML file [`config/samples/sidb/singleinstancedatabase_standby.yaml`](../../config/samples/sidb/singleinstancedatabase_standby.yaml).

**Note:**
<<<<<<< HEAD
- The `adminPassword` field of the above [config/samples/sidb/singleinstancedatabase_standby.yaml](../../config/samples/sidb/singleinstancedatabase_standby.yaml) contains an admin password secret of the primary database ref for Standby Database creation. This secret will get deleted after the database pod becomes ready if the `keepSecret` attribute of `adminPassword` field is set to `false`. By default `keepSecret` is set to `true`.
- Mention referred primary database in `.spec.primaryDatabaseRef` in the yaml file.
- `.spec.createAs` field of the yaml file should be set to "standby".
- Database configuration like `Archivelog`, `FlashBack`, `ForceLog`, `TCPS connections` are not supported for standby database.
=======
- The `adminPassword` field of the above [`config/samples/sidb/singleinstancedatabase_standby.yaml`](../../config/samples/sidb/singleinstancedatabase_standby.yaml) contains an admin password Secret of the primary database referred to for Standby Database creation. By default `keepSecret` is set to `true`, which means that the secret is saved. However, if you want to delete the Secret after the database pod becomes ready, then this Secret will be deleted if the `keepSecret` attribute of `adminPassword` field is set to `false`. .
- Specify the primary database with which the standby database is associateed in the `.spec.primaryDatabaseRef` yaml file.
- The `.spec.createAs` field of the yaml file should be set to "standby".
- Database configuration, such as `Archivelog`, `FlashBack`, `ForceLog`, `TCPS connections`, are not supported for standby database.
>>>>>>> 9838a8ec

#### List Standby Databases
To list the standby databases, use the `get singleinstancedatabase` command.  For example:

```sh
kubectl get singleinstancedatabase

NAME      EDITION      STATUS    ROLE               VERSION      CONNECT STR                  TCPS CONNECT STR           OEM EXPRESS URL
sidb-19   Enterprise   Healthy   PRIMARY            19.3.0.0.0   10.25.0.26:1521/ORCL1        Unavailable                https://10.25.0.26:5500/em
stdby-1   Enterprise   Healthy   PHYSICAL_STANDBY   19.3.0.0.0   10.25.0.27:32392/ORCLS1      Unavailable                https://10.25.0.27:30329/em

```

### Query Primary Database Reference
You can query the corresponding primary database for every standby database. For example:

```sh
kubectl get singleinstancedatabase stdby-1 -o "jsonpath={.status.primaryDatabase}"
sidb-19
```

#### Creation Status
  
 Creating a new standby database instance takes a while. When the 'status' status returns the response "Healthy", the database is open for connections. For example: 

  ```sh
$ kubectl get singleinstancedatabase stdby-1 -o "jsonpath={.status.status}"
   
  Healthy
```

### Create a Data Guard Configuration

#### Template YAML

After creating standbys, set up an Oracle Data Guard (Data Guard) configuration with protection mode, and switch over capability using the following example YAML:
[`config/samples/sidb/dataguardbroker.yaml`](./../../config/samples/sidb/dataguardbroker.yaml)

#### Create DataGuardBroker Resource

To use the Data Guard broker, provision a new `dataguardbroker` custom resource for a single instance database(`.spec.primaryDatabaseRef`) by specifying the appropriate values for the primary and standby databases in the example `.yaml` file, and running the following command:

```sh
$ kubectl create -f dataguardbroker.yaml

  dataguardbroker.database.oracle.com/dataguardbroker-sample created
```
**Note:** The following attributes cannot be patched after you create the `dataguardbroker` resource: `primaryDatabaseRef,    protectionMode`

#### DataguardBroker List

To list the Data Guard broker resources, use the following command:

```sh
  $ kubectl get dataguardbroker -o name

    dataguardbroker.database.oracle.com/dataguardbroker-sample

```

#### Quick Status
You can obtain a quick status of Data Guard broker by using the following command: 

```sh
  $ kubectl get dataguardbroker dataguardbroker-sample

    NAME                      PRIMARY   STANDBYS               PROTECTION MODE      CONNECT STR                       STATUS
    dataguardbroker-sample    ORCL      ORCLS1,ORCLS2          MaxAvailability      10.0.25.85:31555/DATAGUARD        Healthy

```

#### Detailed Status
To obtain more detailed Data Guard broker status, use this command: 

```sh
  $ kubectl describe dataguardbroker dataguardbroker-sample

    Name:         dataguardbroker-sample
    Namespace:    default
    Labels:       <none>
    Annotations:  <none>
    API Version:  database.oracle.com/v1alpha1
    Kind:         DataguardBroker
    Metadata:
      Creation Timestamp:  2023-01-23T04:29:04Z
      Finalizers:
        database.oracle.com/dataguardbrokerfinalizer
      Generation:  3
      Managed Fields:
        API Version:  database.oracle.com/v1alpha1
        Fields Type:  FieldsV1
        fieldsV1:
          ...
        Manager:      manager
        Operation:    Update
        Time:         2023-01-23T04:30:20Z
        API Version:  database.oracle.com/v1alpha1
        Fields Type:  FieldsV1
        fieldsV1:
          ...
        Manager:         kubectl-client-side-apply
        Operation:       Update
        Time:            2023-01-23T04:44:40Z
      Resource Version:  75178376
      UID:               c04a3d88-2018-4f7f-b232-b74d6c3d9479
    Spec:
      Admin Password:
        Keep Secret:  true
        Secret Key:   oracle_pwd
        Secret Name:  db-secret
      Fast Start Failover:      false
      Primary Database Ref:     sidb-sample
      Protection Mode:          MaxAvailability
      Set As Primary Database:  
      Standby Database Refs:
        standby-sample-1
        standby-sample-2
    Status:
      Cluster Connect String:   dataguardbroker-sample.default:1521/DATAGUARD
      External Connect String:  10.0.25.85:31167/DATAGUARD
      Fast Start Failover:      false
      Primary Database:         OR19E3
      Standby Databases:        OR19E3S1,OR19E3S2
      Status:                   Healthy
    Events:
      Type    Reason                       Age                 From             Message
      ----    ------                       ----                ----             -------
      Normal  SUCCESS                      42m                 DataguardBroker  
      Normal  DG Configuration up to date  24m (x13 over 56m)  DataguardBroker  
```
  
### Perform a Switchover

Specify the approppriate database system identifier (SID)  (the SID of one of `.spec.primaryDatabaseRef` , `.spec.standbyDatabaseRefs[]`) to be set primary in the `.spec.setAsPrimaryDatabase` of [`dataguardbroker.yaml`](./../../config/samples/sidb/dataguardbroker.yaml) and apply the yaml file.

When you apply the YAML file, the database you specify will be set to primary. However, if the database specified with the `apply` command is already the primary, then this command has no effect: 

```sh
$ kubectl apply -f dataguardbroker.yaml

  dataguardbroker.database.oracle.com/dataguardbroker-sample apply

```
You can also use the patch command 

```sh
$ kubectl --type=merge -p '{"spec":{"setAsPrimaryDatabase":"ORCLS1"}}' patch dataguardbroker dataguardbroker-sample

  dataguardbroker.database.oracle.com/dataguardbroker-sample patched
```

### Enable Fast-Start Failover

Oracle Data Guard Fast-Start Failover (FSFO) monitors your Oracle Data Guard environments and initiates an automatic failover in the case of an outage.
To enable FSFO, ensure the primary database is in the primary role, set the attribute `.spec.fastStartFailover` to `true` in [`datguardbroker.yaml`](./../../config/samples/sidb/dataguardbroker.yaml), and then apply it. For example: 

```sh
$ kubectl apply -f dataguardbroker.yaml

  dataguardbroker.database.oracle.com/dataguardbroker-sample configured
```

You can also use the patch command:

```sh
$ kubectl --type=merge -p '{"spec":{"fastStartFailover": true}}' patch dataguardbroker dataguardbroker-sample

  dataguardbroker.database.oracle.com/dataguardbroker-sample patched
```

Applying this results in the creation of a pod running the Observer. The Observer is a component of the DGMGRL interface, which monitors the availability of the primary database.

**Note:** When the attribute `fastStartFailover` is `true`, then performing a switchover by specifying `setAsPrimaryDatabase` is not allowed.

### Convert Standby to Snapshot Standby

A snapshot standby is a fully updatable standby database that can be used development and testing. It receives and archives, but does not apply redo data from a primary database. The redo data received from the primary database is applied after a snapshot standby database is converted back into a physical standby database, and after discarding all local updates to the snapshot standby database.

To convert a standby database to a snapshot standby, Ensure Fast-Start Failover is disabled, and tshen set the attribute `.spec.convertToSnapshotStandby` to `true` in [`singleinstancedatabase.yaml`](./../../config/samples/sidb/singleinstancedatabase.yaml) before applying it. For example:

```sh
$ kubectl apply -f singleinstancedatabase.yaml

  singleinstancedatabase.database.oracle.com/sidb-sample configured
```

You can also use the patch command:

```sh
$ kubectl --type=merge -p '{"spec":{"convertToSnapshotStandby":true}}' patch singleinstancedatabase sidb-sample

  singleinstancedatabase.database.oracle.com/sidb-sample patched
```

### Static Data Guard Connect String

  External and internal (running in pods) applications can always connect to the database in the primary role by using `.status.externalConnectString` and `.status.clusterConnectString` of the Data Guard broker resource respectively. These connect strings are fixed for the Data Guard broker resource, and will not change on switchover or failover. The external connect string can be obtained using the following command:

  ```sh
  $ kubectl get dataguardbroker dataguardbroker-sample -o "jsonpath={.status.externalConnectString}"

    10.0.25.87:1521/DATAGUARD
  ```
  This connect string will always automatically route to the database in the primary role. Client applications can be totally agnostic of the databases in the Oracle Data Guard configuration. Their number or host/IP details are not needed in the connect string.

### Patch Primary and Standby databases

Databases (both primary and standby) running in you cluster and managed by the Oracle Database operator can be patched between release updates of the same major release. 

To patch an existing database, edit and apply the **[`config/samples/sidb/singleinstancedatabase_patch.yaml`](../../config/samples/sidb/singleinstancedatabase_patch.yaml)** file of the database resource/object either by specifying a new release update for image attributes, or by running the following command:

```sh
kubectl --type=merge -p '{"spec":{"image":{"pullFrom":"patched-image:tag","pullSecrets":"pull-secret"}}}' patch singleinstancedatabase <database-name>

```
<<<<<<< HEAD
Follow these steps for patching databases configured with the dataguard broker:
1. First patch all the standby databases by replacing the image with the new release update image
2. Perform switch over of the primary to one of the standby databases
3. Now patch the original primary database (currently standby after #2)  
   After #3 the software for primary and standby databases is at the same release update
4. Now bounce the current primary database by updating the replica count to 0 and then 1  
   #4 will trigger a datapatch execution resulting in patching of the datafiles
5. Finally perform switch over of the current primary back to the original primary (current standby)
=======
Follow these steps for patching databases configured with the Data Guard broker:
1. Ensure Fast-Start Failover is disabled by running the following command
```sh
  kubectl patch dataguardbroker dataguardbroker-sample -p '{"spec":{"fastStartFailover": false}}' --type=merge
```
2. Patch all the standby databases by replacing the image with the new release update image.
3. Perform switchover of the primary to one of the standby databases.
4. Patch the original primary database (currently standby after #2)  
   After step 3, the software for primary and standby databases is at the same release update
5. Bounce the current primary database by updating the replica count to 0 and then 1  
   Step 5 will trigger a datapatch execution, which results in patching the datafiles
6. Finally, perform switch over of the current primary back to the original primary (current standby)
>>>>>>> 9838a8ec


### Delete the Data Guard Configuration

To delete a standby or primary database configured for Oracle Data Guard, delete the `dataguardbroker` resource. After that is done, delete the standby databases, and then finally the primary database.

#### Delete DataguardBroker Resource
```sh
$ kubectl delete dataguardbroker dgbroker-sample 

  dataguardbroker.database.oracle.com/dgbroker-sample deleted
```
<<<<<<< HEAD

**Note:** If a switch over to standby was performed, make sure to switch back to the original primary database before deleting the dataguard broker resource
=======
>>>>>>> 9838a8ec

**Note:** If a switchover to standby was performed, then ensure that you switch back to the original primary database before deleting the Data Guard broker resource. For example:
#### Delete Standby Database
```sh 
$ kubectl delete singleinstancedatabase stdby-1

  singleinstancedatabase.database.oracle.com "stdby-1" deleted
```

### Execute Custom Scripts

<<<<<<< HEAD
Custom scripts (sql and/or shell scripts) can be executed after the initial database setup and/or after each startup of the database. SQL scripts will be executed as sysdba, shell scripts will be executed as the current user. To ensure proper order it is recommended to prefix your scripts with a number. For example `01_users.sql`, `02_permissions.sql`, etc. Place all such scripts in setup and startup folders created in a persistent volume to execute them post setup and post startup respectively.

Create a persistent volume using [static provisioning](#static-persistence) and then specify the name of this volume with the `<.spec.persistence.scriptsVolumeName>` field which corresponds to the `scriptsVolumeName` field of the persistence section in the **[singleinstancedatabase.yaml](../../config/samples/sidb/singleinstancedatabase.yaml)**.

**Note:** Executing custom scripts requires read and list access for persistent volumes as mentioned in [prerequisites](#prerequisites)
=======
You can set up custom scripts (SQL, shell scripts, or both) to run after the initial database setup, and to have scripts run after each startup of the database. SQL scripts will be executed as `sysdba`, and shell scripts will be executed as the current user. To ensure proper order, Oracle recommends that you prefix your scripts with a number. For example: `01_users.sql`, `02_permissions.sql`, and son on. To ensure that these scripts are available to run after setup or after each database startup, place all such scripts in setup and startup folders created in a persistent volume.

Create a persistent volume by using [static provisioning](#static-persistence) and then specify the name of this volume with the `<.spec.persistence.scriptsVolumeName>` field which corresponds to the `scriptsVolumeName` field of the persistence section in the **[`singleinstancedatabase.yaml`](../../config/samples/sidb/singleinstancedatabase.yaml)**.

**Note:** Running custom scripts requires read and list access for persistent volumes, as mentioned in [prerequisites](#prerequisites)
>>>>>>> 9838a8ec

## OracleRestDataService Resource

The Oracle Database Operator creates the `OracleRestDataService` as a custom resource. In this documeent, we will refer to `OracleRestDataService` as ORDS. Creating ORDS as a custom resource enables the RESTful API access to the Oracle Database in K8s, and enables it to be managed as a native Kubernetes object.

### Resource Details

#### ORDS List
To list ORDS services, use the following command: 

```sh
$ kubectl get oraclerestdataservice -o name

  oraclerestdataservice.database.oracle.com/ords-sample 

```

#### Quick Status
To obtain a quick status check of the ORDS service, use the following command:

```sh
$ kubectl get oraclerestdataservice ords-sample

NAME          STATUS      DATABASE         DATABASE API URL                                           DATABASE ACTIONS URL                           APEX URL
ords-sample   Healthy     sidb-sample      http://10.0.25.54:8181/ords/schema1/_/db-api/stable/     http://10.0.25.54:8181/ords/sql-developer     http://10.0.25.54:8181/ords/apex

```

#### Detailed Status
To obtain a detailed status check of the ORDS service, use the following command:

```sh
$ kubectl describe oraclerestdataservice ords-sample

  Name:         ords-sample
  Namespace:    default
  Labels:       <none>
  Annotations:  <none>
  API Version:  database.oracle.com/v1alpha1
  Kind:         OracleRestDataService
  Metadata: ...
  Spec: ...
  Status:
    Cluster Db API URL:    http://ords21c-1.default:8181/ords/schema1/_/db-api/stable/
    Database Actions URL:  http://10.0.25.54:8181/ords/sql-developer
    Database API URL:      http://10.0.25.54:8181/ords/schema1/_/db-api/stable/
    Apex URL:              http://10.0.25.54:8181/ords/apex
    Database Ref:          sidb21c-1
    Image:
      Pull From:     ...
      Pull Secrets:  ...
    Load Balancer:   true
    Ords Installed:  true
    Persistence:
      Access Mode:    ReadWriteMany
      Size:           100Gi
      Storage Class:  
    Service IP:       10.0.25.54
    Status:           Healthy

```

### Template YAML
  
The template `.yaml` file for Oracle Rest Data Services (`OracleRestDataService` kind), including all the configurable options, is available at **[config/samples/sidb/oraclerestdataservice.yaml](../../config/samples/sidb/oraclerestdataservice.yaml)**.

**Note:**  
- The `adminPassword` and `ordsPassword` fields in the `oraclerestdataservice.yaml` file contains secrets for authenticating the Single Instance Database and the ORDS user with the following roles: `SQL Administrator, System Administrator, SQL Developer, oracle.dbtools.autorest.any.schema`.  
<<<<<<< HEAD
- To build the ORDS image, use the following instructions: [Building Oracle REST Data Services Install Images](https://github.com/oracle/docker-images/tree/main/OracleRestDataServices#building-oracle-rest-data-services-install-images).
- By default, ORDS uses self-signed certificates. To use certificates from the Certificate Authority, the ORDS image needs to be rebuilt after specifying the values of `ssl.cert` and `ssl.cert.key` in the [standalone.properties](https://github.com/oracle/docker-images/blob/main/OracleRestDataServices/dockerfiles/standalone.properties.tmpl) file. After you rebuild the ORDS image, use the rebuilt image in the **[config/samples/sidb/oraclerestdataservice.yaml](../../config/samples/sidb/oraclerestdataservice.yaml)** file.
- If you want to install ORDS in a [prebuilt database](#provision-a-pre-built-database), make sure to attach the **database persistence** by uncommenting the `persistence` section in the **[config/samples/sidb/singleinstancedatabase_prebuiltdb.yaml](../../config/samples/sidb/singleinstancedatabase_prebuiltdb.yaml)** file, while provisioning the prebuilt database.
=======

- If you want to install ORDS in a [prebuilt database](#provision-a-pre-built-database), then ensure that you attach the **database persistence** by uncommenting the `persistence` section in the **[`config/samples/sidb/singleinstancedatabase_prebuiltdb.yaml`](../../config/samples/sidb/singleinstancedatabase_prebuiltdb.yaml)** file, while provisioning the prebuilt database.
>>>>>>> 9838a8ec

### REST Enable a Database

#### Provision ORDS

To quickly provision a new ORDS instance, use the example **[`config/samples/sidb/oraclerestdataservice_create.yaml`](../../config/samples/sidb/oraclerestdataservice_create.yaml)** file. For example: 

```sh
$ kubectl apply -f oraclerestdataservice_create.yaml

  oraclerestdataservice.database.oracle.com/ords-sample created
```
After this command completes, ORDS is installed in the container database (CDB) of the Single Instance Database.

##### Note:
You are required to specify the ORDS Secret in the [`oraclerestdataservice_create.yaml`](../../config/samples/sidb/oraclerestdataservice_create.yaml) file. The default value mentioned in the `adminPassword.secretName` field is `ords-secret`. You can create this Secret manually by using the following command:

```bash
kubectl create secret generic ords-secret --from-literal=oracle_pwd=<specify password here>
```

Alternatively, you can create this Secret by filling the passwords in the **[`oraclerestdataservice_secrets.yaml`](../../config/samples/sidb/oraclerestdataservice_secrets.yaml)** file and applying it using the following command:

```bash
kubectl apply -f singleinstancedatabase_secrets.yaml
```

#### Creation Status
  
Creating a new ORDS instance takes a while. To check the status of the ORDS instance, use the following command:

```sh
$ kubectl get oraclerestdataservice/ords-sample -o "jsonpath={.status.status}"

  Healthy
```
ORDS is open for connections when the `status` column returns `Healthy`.

#### REST Endpoints

Clients can access the REST Endpoints using `.status.databaseApiUrl` as shown in the following command.

```sh
$ kubectl get oraclerestdataservice/ords-sample -o "jsonpath={.status.databaseApiUrl}"

  http://10.0.25.54:8181/ords/schema1/_/db-api/stable/
```

All the REST Endpoints can be found in [_REST APIs for Oracle Database_](https://docs.oracle.com/en/database/oracle/oracle-database/21/dbrst/rest-endpoints.html).

There are two basic approaches for authentication to the REST Endpoints. Certain APIs are specific about which authentication method they will accept.

#### Database API

To call certain REST endpoints, you must use the Schema User, which is REST-Enabled with role `SQL Administrator`, and `.spec.ordsPassword` credentials.

The Schema user also has the following additional roles: `System Administrator, SQL Developer`.

Use this Schema user to authenticate the following: 
* Database APIs
* Any Protected AutoRest Enabled Object APIs
* Database Actions of any REST Enabled Schema
  
##### Examples
Some examples for the Database API usage for REST-Enabled schema1 are as follows:
- **Get all Database Components**
    ```sh
    curl -s -k -X GET -u '<.spec.restEnableSchemas[].schemaName>:<.spec.ordsPassword>' http://10.0.25.54:8181/ords/schema1/_/db-api/stable/database/components/ | python -m json.tool
    ```
- **Get all Database Users** 
    ```sh
    curl -s -k -X GET -u '<.spec.restEnableSchemas[].schemaName>:<.spec.ordsPassword>' http://10.0.25.54:8181/ords/schema1/_/db-api/stable/database/security/users/ | python -m json.tool
    ```
- **Get all Tablespaces**
    ```sh
    curl -s -k -X GET -u '<.spec.restEnableSchemas[].schemaName>:<.spec.ordsPassword>' http://10.0.25.54:8181/ords/schema1/_/db-api/stable/database/storage/tablespaces/ | python -m json.tool
    ```
- **Get all Database Parameters**
    ```sh
    curl -s -k -X GET -u '<.spec.restEnableSchemas[].schemaName>:<.spec.ordsPassword>' http://10.0.25.54:8181/ords/schema1/_/db-api/stable/database/parameters/ | python -m json.tool
    ```
- **Get all Feature Usage Statistics**
    ```sh
    curl -s -k -X GET -u '<.spec.restEnableSchemas[].schemaName>:<.spec.ordsPassword>' http://10.0.25.54:8181/ords/schema1/_/db-api/stable/database/feature_usage/ | python -m json.tool
    ```

#### MongoDB API

To enable the Database API for MongoDB, set `.spec.mongoDbApi` to `true`. When this is done, MongoDB applications are be able to connect to Oracle Database using the MongoDB API Access URL. For example:

```sh
$ kubectl get oraclerestdataservice/ords-sample -o "jsonpath={.status.mongoDbApiAccessUrl}"

  mongodb://[{user}:{password}@]10.0.25.54:27017/{user}?authMechanism=PLAIN&authSource=$external&ssl=true&retryWrites=false&loadBalanced=true
```

* Change [{user}:{password}@] to database username and password. Retain the @ symbol but remove all the brackets.
* Change the {user} later in the URL to database username as well.

#### Advanced Usages

##### Oracle Data Pump
The Oracle REST Data Services (ORDS) database API enables you to create Oracle Data Pump export and import jobs by using REST web service calls.

REST APIs for Oracle Data Pump Jobs can be found at [https://docs.oracle.com/en/database/oracle/oracle-database/21/dbrst/op-database-datapump-jobs-post.html](https://docs.oracle.com/en/database/oracle/oracle-database/21/dbrst/op-database-datapump-jobs-post.html).
##### REST Enabled SQL

The REST-Enabled SQL functionality is available to all of the schemas specified in the `.spec.restEnableSchemas` attribute of the example yaml in the sample folder. Only these schemas will have access SQL Developer Web Console specified by the Database Actions URL. 

The REST-Enabled SQL functionality enables REST calls to send DML, DDL and scripts to any REST-Enabled schema by exposing the same SQL engine used in SQL Developer and Oracle SQLcl (SQL Developer Command Line).

For example:

**Run a Script:**

Create a file called "/tmp/table.sql" with the following contents.

```sh
  CREATE TABLE DEPT (
    DEPTNO NUMBER(2) CONSTRAINT PK_DEPT PRIMARY KEY,
    DNAME VARCHAR2(14),
    LOC VARCHAR2(13)
  ) ;

  INSERT INTO DEPT VALUES (10,'ACCOUNTING','NEW YORK');
  INSERT INTO DEPT VALUES (20,'RESEARCH','DALLAS');
  INSERT INTO DEPT VALUES (30,'SALES','CHICAGO');
  INSERT INTO DEPT VALUES (40,'OPERATIONS','BOSTON');
  COMMIT;
```

Run the following API to run the script created in the previous example:

```sh
  curl -s -k -X "POST" "http://10.0.25.54:8181/ords/<.spec.restEnableSchemas[].urlMapping>/_/sql" \
  -H "Content-Type: application/sql" \
  -u '<.spec.restEnableSchemas[].schemaName>:<.spec.ordsPassword>' \
  -d @/tmp/table.sql
```

**Basic Call:**

Fetch all entries from 'DEPT' table by calling the following API

```sh
  curl -s -k -X "POST" "http://10.0.25.54:8181/ords/<.spec.restEnableSchemas[].urlMapping>/_/sql" \
  -H "Content-Type: application/sql" \
  -u '<.spec.restEnableSchemas[].schemaName>:<.spec.ordsPassword>' \
  -d $'select * from dept;' | python -m json.tool
```

**Note:** `.spec.restEnableSchema[].urlMapping` is optional and is defaulted to `.spec.restEnableSchemas[].schemaName`

##### Database Actions

Database Actions is a web-based interface that uses Oracle REST Data Services to provide development, data tools, administration and monitoring features for Oracle Database.

* To use Database Actions, you must sign in as a database user whose schema has been REST-enabled.
* To enable a schema for REST, you can specify appropriate values for the `.spec.restEnableSchemas` attributes details in the sample `yaml` **[config/samples/sidb/oraclerestdataservice.yaml](../../config/samples/sidb/oraclerestdataservice.yaml)**, which are needed for authorizing Database Actions.
* Schema are created (if they exist) with the username as `.spec.restEnableSchema[].schema` and password as `.spec.ordsPassword.`.
* UrlMapping `.spec.restEnableSchema[].urlMapping` is optional and is defaulted to `.spec.restEnableSchema[].schema`.

Database Actions can be accessed with a browser by using `.status.databaseActionsUrl`. For example:

```sh
$ kubectl get oraclerestdataservice/ords-sample -o "jsonpath={.status.databaseActionsUrl}"

  http://10.0.25.54:8181/ords/sql-developer
```

To access Database Actions, sign in by using the following code as a database user whose schema has been REST-Enabled: 

* Login Page: \
Username: `.spec.restEnableSchemas[].schemaName` \
Password: `.spec.ordsPassword`

![database-actions-home](/images/sidb/database-actions-home.png)

For more information about Database Actions, see: [Oracle Database Actions](https://docs.oracle.com/en/database/oracle/sql-developer-web/21.2/index.html).

### APEX Installation

Oracle APEX is a low-code development platform that enables developers to build scalable, secure enterprise apps, with world-class features that can be deployed anywhere.

Using APEX, developers can quickly develop and deploy compelling apps that solve real problems and provide immediate value. Developers won't need to be an expert in a vast array of technologies to deliver sophisticated solutions. Focus on solving the problem and let APEX take care of the rest.

<<<<<<< HEAD
The `OraOperator` facilitates installation of APEX in the database and also configures ORDS for it. The following section will explain installing APEX with configured ORDS:

* For quick provisioning, use the sample **[config/samples/sidb/oraclerestdataservice_apex.yaml](../../config/samples/sidb/oraclerestdataservice_apex.yaml)** file. For example:

      kubectl apply -f oraclerestdataservice_apex.yaml

* The APEX Password is used as a common password for `APEX_PUBLIC_USER, APEX_REST_PUBLIC_USER, APEX_LISTENER` and Apex administrator (username: `ADMIN`) mapped to secretKey. You can create APEX secret using the following command:

  ```bash
  kubectl create secret generic apex-secret --from-literal=oracle_pwd=<specify password here>
  ``` 
  Please refer [this](#note) section for APEX secret creation using the **[oraclerestdataservice_secrets.yaml](../../config/samples/sidb/oraclerestdataservice_secrets.yaml)** file.

* The status of ORDS turns to `Updating` during APEX configuration, and changes to `Healthy` after successful configuration. You can also check status by using the following command:
=======
The `OraOperator` facilitates installation of APEX in the database and also configures ORDS for it.
>>>>>>> 9838a8ec

* Status of APEX configuration can be checked using the following command:

  ```sh
  $ kubectl get oraclerestdataservice ords-sample -o "jsonpath={.status.apexConfigured}"

    [true]
  ```

Application Express can be accessed via browser using `.status.apexUrl` in the following command.

```sh
$ kubectl get oraclerestdataservice/ords-sample -o "jsonpath={.status.apexUrl}"

  http://10.0.25.54:8181/ords/apex
```

Sign in to Administration services using \
workspace: `INTERNAL` \
username: `ADMIN` \
password: `Welcome_1`

![application-express-admin-home](/images/sidb/application-express-admin-home.png)

**Note:**
- Oracle strongly recommends that you change the default APEX admin password.
- By default, the full development environment is initialized in APEX. After deployment, you can change it manually to the runtime environment. To change environments, run the script `apxdevrm.sql` after connecting to the primary database from the ORDS pod as the `SYS` user with `SYSDBA` privilege. For detailed instructions, see: [Converting a Full Development Environment to a Runtime Environment](https://docs.oracle.com/en/database/oracle/application-express/21.2/htmig/converting-between-runtime-and-full-development-environments.html#GUID-B0621B40-3441-44ED-9D86-29B058E26BE9).

### Delete ORDS
- To delete ORDS, run the following command:
      
      kubectl delete oraclerestdataservice ords-sample

- You cannot delete the referred Database before deleting its ORDS resource.
- APEX, if installed, also gets uninstalled from the database when ORDS gets deleted.

## Maintenance Operations
If you need to perform some maintenance operations (Database/ORDS) manually, then the procedure is as follows:
1. Use `kubectl exec` to access the pod where you want to perform the manual operation, a command similar to the following:

       kubectl exec -it <pod-name> /bin/bash

2. The important locations, such as ORACLE_HOME, ORDS_HOME, and so on, can be found in the environment, by using the `env` command.

3. Log In to `sqlplus` to perform manual operations by using the following command:       
      
        sqlplus / as sysdba

## Additional information
Detailed instructions for setting up Single Instance Database by OraOperator using OCI free trial account is available now in the LiveLab format. Please use the following link:
  [https://oracle.github.io/cloudtestdrive/AppDev/database-operator/workshops/freetier/?lab=introduction](https://oracle.github.io/cloudtestdrive/AppDev/database-operator/workshops/freetier/?lab=introduction)

Thanks, [Jan Leemans](https://github.com/janleemans), for this effort!!<|MERGE_RESOLUTION|>--- conflicted
+++ resolved
@@ -58,11 +58,7 @@
 
 ## Prerequisites
 
-<<<<<<< HEAD
-Oracle strongly recommends to comply with the [prerequisites](./PREREQUISITES.md) and the following requirements
-=======
 Oracle strongly recommends that you comply with the [prerequisites](./PREREQUISITES.md) and the following requirements
->>>>>>> 9838a8ec
 
   ### Mandatory Resource Privileges
 
@@ -77,19 +73,11 @@
   | Secrets | create delete get list patch update watch | 
   | Events | create patch |
 
-<<<<<<< HEAD
-  For managing the required levels of access, configure [role binding](../../README.md#role-binding-for-access-management)
+  For managing the required levels of access, configure [role binding](../../README.md#create-role-bindings-for-access-management)
 
   ### Optional Resource Privileges
 
-  Single Instance Database(sidb) controller optionally requires the following Kubernetes resource privileges depending on the functionality being used:
-=======
-  For managing the required levels of access, configure [role binding](../../README.md#create-role-bindings-for-access-management)
-
-  ### Optional Resource Privileges
-
   Single Instance Database(`sidb`) controller optionally requires the following Kubernetes resource privileges, depending on the functionality being used:
->>>>>>> 9838a8ec
 
   | Functionality | Resources | Privileges |
   | --- | --- | --- | 
@@ -98,11 +86,7 @@
   | Custom Scripts Execution | PersistentVolumes | get list watch |
 
 
-<<<<<<< HEAD
-  For exposing the database via Nodeport services, apply [RBAC](../../rbac/node-rbac.yaml)
-=======
   For exposing the database using Nodeport services, apply [RBAC](../../rbac/node-rbac.yaml)
->>>>>>> 9838a8ec
   ```sh
     kubectl apply -f rbac/node-rbac.yaml
   ```
@@ -110,36 +94,22 @@
   ```sh
     kubectl apply -f rbac/storage-class-rbac.yaml
   ```
-<<<<<<< HEAD
-  For automatic execution of custom scripts post database setup or startup, apply [RBAC](../../rbac/persistent-volume-rbac.yaml)
-=======
   For automatic execution of custom scripts after database setup or startup, apply [RBAC](../../rbac/persistent-volume-rbac.yaml)
->>>>>>> 9838a8ec
   ```sh
     kubectl apply -f rbac/persistent-volume-rbac.yaml
   ```
   
   ### OpenShift Security Context Constraints
 
-<<<<<<< HEAD
-  OpenShift requires additional Security Context Constraints (SCC) for deploying and managing the SingleInstanceDatabase resource. Follow these steps to create the appropriate SCCs before deploying the SingleInstanceDatabase resource.
-
-  1. Create a new project/namespace for deploying the SingleInstanceDatabase resource
-=======
   OpenShift requires additional Security Context Constraints (SCC) for deploying and managing the `SingleInstanceDatabase` resource. To create the appropriate SCCs before deploying the `SingleInstanceDatabase` resource, complete these steps:
 
   1. Create a new project/namespace for deploying the `SingleInstanceDatabase` resource
->>>>>>> 9838a8ec
 
   ```sh
     oc new-project sidb-ns
   ```
 
-<<<<<<< HEAD
-  **Note:** OpenShift recommends not to deploy in namespaces starting with `kube`, `openshift` and the `default` namespace.
-=======
   **Note:** OpenShift recommends that you should not deploy in namespaces starting with `kube`, `openshift` and the `default` namespace.
->>>>>>> 9838a8ec
 
   2. Apply the file [openshift_rbac.yaml](../../config/samples/sidb/openshift_rbac.yaml) with cluster-admin user privileges.
 
@@ -147,15 +117,9 @@
     oc apply -f openshift-rbac.yaml
   ```
 
-<<<<<<< HEAD
-  This would result in creation of SCC (Security Context Constraints) and serviceaccount `sidb-sa` in the namespace `sidb-ns` which has access to the SCC.
-
-  **Note:** The above config yaml file will bind the SCC to the serviceaccount `sidb-sa` in namespace `sidb-ns`. For any other project/namespace update the file appropriately with the namespace before applying.
-=======
   Running this example procedure results in creation of SCC (Security Context Constraints) and serviceaccount `sidb-sa` in the namespace `sidb-ns`, which has access to the SCC.
 
   **Note:** This configuration yaml file example binds the SCC to the serviceaccount `sidb-sa` in namespace `sidb-ns`. For any other project/namespace, you must update the file appropriately with the namespace before applying this example.
->>>>>>> 9838a8ec
 
   3. Set the `serviceAccountName` attribute to `sidb-sa` and the namespace to `sidb-ns` in **[config/samples/sidb/singleinstancedatabase.yaml](../../config/samples/sidb/singleinstancedatabase.yaml)** before deploying the SingleInstanceDatabase resource.
 
@@ -343,11 +307,6 @@
 
 **Note:**
 - Provisioning Oracle Database Free is supported for release 23.3.0 and later releases.
-<<<<<<< HEAD
-- For Free database, only single replica mode (i.e. `replicas: 1`) is supported.
-- For Free database, you **cannot change** the init parameters i.e. `cpuCount, processes, sgaTarget or pgaAggregateTarget`.
-- Oracle Enterprise Manager Express (OEM Express) is not supported from release 23.3.0 and later releases. 
-=======
 - For Free database, only single replica mode (such as `replicas: 1`) is supported.
 - For Free database, you **cannot change** the init parameters. These include parameters such as `cpuCount, processes, sgaTarget or pgaAggregateTarget`.
 - Oracle Enterprise Manager Express (OEM Express) is not supported in release 23.3.0 and later releases. 
@@ -357,7 +316,6 @@
 To provision a True Cache instance for Oracle Free Database in Kubernetes, use the sample **[`config/samples/sidb/singleinstancedatabase_free-truecache.yaml`](../../config/samples/sidb/singleinstancedatabase_free-truecache.yaml)** file. For example
 
       kubectl apply -f singleinstancedatabase_free-truecache.yaml
->>>>>>> 9838a8ec
 
 #### Additional Information
 You are required to specify the database administrative user (admin) password Secret in the corresponding YAML file. The default values mentioned in the `adminPassword.secretName` fields of [`singleinstancedatabase_create.yaml`](../../config/samples/sidb/singleinstancedatabase_create.yaml), [`singleinstancedatabase_prebuiltdb.yaml`](../../config/samples/sidb/singleinstancedatabase_prebuiltdb.yaml), [`singleinstancedatabase_express.yaml`](../../config/samples/sidb/singleinstancedatabase_express.yaml) and [`singleinstancedatabse_free.yaml`](../../config/samples/sidb/singleinstancedatabase_free.yaml) files are `db-admin-secret`, `prebuiltdb-admin-secret`, `xedb-admin-secret` and `free-admin-secret` respectively. You can create these Secrets manually by using the sample command mentioned in the [`Template YAML`](#template-yaml) section. Alternatively, you can create these Secrets by filling in the passwords in the **[`singleinstancedatabase_secrets.yaml`](../../config/samples/sidb/singleinstancedatabase_secrets.yaml)** file and applying them using the following command:
@@ -440,13 +398,8 @@
 - User can only scale up a volume/storage and not scale down
 
 #### Static Persistence
-<<<<<<< HEAD
-In **Static Persistence Provisioning**, you have to create a volume manually, and then use the name of this volume with the `<.spec.persistence.datafilesVolumeName>` field which corresponds to the `datafilesVolumeName` field of the persistence section in the **[singleinstancedatabase.yaml](../../config/samples/sidb/singleinstancedatabase.yaml)**. The `Reclaim Policy` of such volume can be set to `Retain`. So, this volume does not get deleted with the deletion of its corresponding deployment.
-For example in **Minikube**, a persistent volume can be provisioned using the sample yaml file below:
-=======
 In **Static Persistence Provisioning**, you must create a volume manually, and then use the name of this volume with the `<.spec.persistence.datafilesVolumeName>` field, which corresponds to the `datafilesVolumeName` field of the persistence section in the **[`singleinstancedatabase.yaml`](../../config/samples/sidb/singleinstancedatabase.yaml)**. The `Reclaim Policy` of such volumes can be set to `Retain`. When this policy is set, the volume is not deleted when its corresponding deployment is deleted.
 For example in **Minikube**, a persistent volume can be provisioned using the following yaml file example:
->>>>>>> 9838a8ec
 ```yaml
 apiVersion: v1
 kind: PersistentVolume
@@ -461,11 +414,7 @@
   hostPath:
     path: /data/oradata
 ```
-<<<<<<< HEAD
-The persistent volume name (i.e. db-vol) can be mentioned in the `datafilesVolumeName` field of the **[singleinstancedatabase.yaml](../../config/samples/sidb/singleinstancedatabase.yaml)**. `storageClass` field is not required in this case, and can be left empty.
-=======
 The persistent volume name (in this case, `db-vol`) can be mentioned in the `datafilesVolumeName` field of the **[`singleinstancedatabase.yaml`](../../config/samples/sidb/singleinstancedatabase.yaml)**. `storageClass` field is not required in this case, and can be left empty.
->>>>>>> 9838a8ec
 
 Static Persistence Provisioning in Oracle Cloud Infrastructure (OCI) is explained in the following subsections:
 
@@ -590,11 +539,7 @@
 
 To create copies of your existing database quickly, you can use the cloning functionality. A cloned database is an exact, block-for-block copy of the source database. Cloning is much faster than creating a fresh database and copying over the data.
 
-<<<<<<< HEAD
-To quickly clone the existing database sidb-sample created above, use the sample **[config/samples/sidb/singleinstancedatabase_clone.yaml](../../config/samples/sidb/singleinstancedatabase_clone.yaml)** file.
-=======
 To quickly clone the existing database `sidb-sample` we previously created for this document, use the sample **[`config/samples/sidb/singleinstancedatabase_clone.yaml`](../../config/samples/sidb/singleinstancedatabase_clone.yaml)** file.
->>>>>>> 9838a8ec
 
 For example:
 
@@ -630,11 +575,7 @@
 After patching is complete, the database pods are restarted with the new release update image.
 
 **Note:**
-<<<<<<< HEAD
-- Only enterprise and standard editions support patching.
-=======
 - Only Enterprise and Standard Editions support patching.
->>>>>>> 9838a8ec
 
 #### Patch after Cloning
     
@@ -701,11 +642,7 @@
   | PDB close | No |
   
 **Note:** 
-<<<<<<< HEAD
-- Maintence shutdown/startup can be executed using the scripts /home/oracle/shutDown.sh and /home/oracle/startUp.sh 
-=======
 - Maintence shutdown/startup can be run by using the scripts `/home/oracle/shutDown.sh` and `/home/oracle/startUp.sh` 
->>>>>>> 9838a8ec
 - This functionality requires the [k8s extension](https://github.com/oracle/docker-images/tree/main/OracleDatabase/SingleInstance/extensions/k8s) extended images. The database image from the container registry `container-registry.oracle.com` includes the K8s extension.
 - Because Oracle Database Express Edition (XE) does not support [k8s extension](https://github.com/oracle/docker-images/tree/main/OracleDatabase/SingleInstance/extensions/k8s), it does not support multiple replicas.
 - If the `ReadWriteOnce` access mode is used, then all the replicas will be scheduled on the same node where the persistent volume would be mounted.
@@ -729,11 +666,7 @@
 ```
 
 ### Enabling TCPS Connections
-<<<<<<< HEAD
-You can enable TCPS connections in the database by setting the `enableTCPS` field to `true` in the [config/samples/sidb/singleinstancedatabase.yaml](../../config/samples/sidb/singleinstancedatabase.yaml) file, and applying it.
-=======
 You can enable TCPS connections in the database by setting the `enableTCPS` field to `true` in the [`config/samples/sidb/singleinstancedatabase.yaml`](../../config/samples/sidb/singleinstancedatabase.yaml) file, and applying it.
->>>>>>> 9838a8ec
 
 Alternatively, you can use the following command:
 ```bash
@@ -773,11 +706,7 @@
   cd <Wallet Destination directory>
   export TNS_ADMIN=$(pwd)
   ```
-<<<<<<< HEAD
-  After this, connect using SQL\*Plus using the following sample commands:
-=======
   After this, connect with SQL*Plus, using the following example commands:
->>>>>>> 9838a8ec
   ```bash
   sqlplus sys@ORCL1 as sysdba
   ```
@@ -802,29 +731,17 @@
 ### Create a Standby Database
 
 #### Prerequisites
-<<<<<<< HEAD
-- Before creating a Standby, ensure that ArchiveLog, FlashBack, and ForceLog on primary Single Instance Database(`.spec.primaryDatabaseRef`) are turned on.
-- Standby database is not supported for TCPS enabled Primary databases.
-=======
 - Before creating a Standby, ensure that ArchiveLog, FlashBack, and ForceLog on the primary Single Instance Database(`.spec.primaryDatabaseRef`) are turned on.
 - Standby database is not supported for TCPS-enabled Primary databases.
->>>>>>> 9838a8ec
 
 #### Template YAML
 To create a standby database, edit and apply the example YAML file [`config/samples/sidb/singleinstancedatabase_standby.yaml`](../../config/samples/sidb/singleinstancedatabase_standby.yaml).
 
 **Note:**
-<<<<<<< HEAD
-- The `adminPassword` field of the above [config/samples/sidb/singleinstancedatabase_standby.yaml](../../config/samples/sidb/singleinstancedatabase_standby.yaml) contains an admin password secret of the primary database ref for Standby Database creation. This secret will get deleted after the database pod becomes ready if the `keepSecret` attribute of `adminPassword` field is set to `false`. By default `keepSecret` is set to `true`.
-- Mention referred primary database in `.spec.primaryDatabaseRef` in the yaml file.
-- `.spec.createAs` field of the yaml file should be set to "standby".
-- Database configuration like `Archivelog`, `FlashBack`, `ForceLog`, `TCPS connections` are not supported for standby database.
-=======
 - The `adminPassword` field of the above [`config/samples/sidb/singleinstancedatabase_standby.yaml`](../../config/samples/sidb/singleinstancedatabase_standby.yaml) contains an admin password Secret of the primary database referred to for Standby Database creation. By default `keepSecret` is set to `true`, which means that the secret is saved. However, if you want to delete the Secret after the database pod becomes ready, then this Secret will be deleted if the `keepSecret` attribute of `adminPassword` field is set to `false`. .
 - Specify the primary database with which the standby database is associateed in the `.spec.primaryDatabaseRef` yaml file.
 - The `.spec.createAs` field of the yaml file should be set to "standby".
 - Database configuration, such as `Archivelog`, `FlashBack`, `ForceLog`, `TCPS connections`, are not supported for standby database.
->>>>>>> 9838a8ec
 
 #### List Standby Databases
 To list the standby databases, use the `get singleinstancedatabase` command.  For example:
@@ -1040,16 +957,6 @@
 kubectl --type=merge -p '{"spec":{"image":{"pullFrom":"patched-image:tag","pullSecrets":"pull-secret"}}}' patch singleinstancedatabase <database-name>
 
 ```
-<<<<<<< HEAD
-Follow these steps for patching databases configured with the dataguard broker:
-1. First patch all the standby databases by replacing the image with the new release update image
-2. Perform switch over of the primary to one of the standby databases
-3. Now patch the original primary database (currently standby after #2)  
-   After #3 the software for primary and standby databases is at the same release update
-4. Now bounce the current primary database by updating the replica count to 0 and then 1  
-   #4 will trigger a datapatch execution resulting in patching of the datafiles
-5. Finally perform switch over of the current primary back to the original primary (current standby)
-=======
 Follow these steps for patching databases configured with the Data Guard broker:
 1. Ensure Fast-Start Failover is disabled by running the following command
 ```sh
@@ -1062,7 +969,6 @@
 5. Bounce the current primary database by updating the replica count to 0 and then 1  
    Step 5 will trigger a datapatch execution, which results in patching the datafiles
 6. Finally, perform switch over of the current primary back to the original primary (current standby)
->>>>>>> 9838a8ec
 
 
 ### Delete the Data Guard Configuration
@@ -1075,11 +981,6 @@
 
   dataguardbroker.database.oracle.com/dgbroker-sample deleted
 ```
-<<<<<<< HEAD
-
-**Note:** If a switch over to standby was performed, make sure to switch back to the original primary database before deleting the dataguard broker resource
-=======
->>>>>>> 9838a8ec
 
 **Note:** If a switchover to standby was performed, then ensure that you switch back to the original primary database before deleting the Data Guard broker resource. For example:
 #### Delete Standby Database
@@ -1091,19 +992,11 @@
 
 ### Execute Custom Scripts
 
-<<<<<<< HEAD
-Custom scripts (sql and/or shell scripts) can be executed after the initial database setup and/or after each startup of the database. SQL scripts will be executed as sysdba, shell scripts will be executed as the current user. To ensure proper order it is recommended to prefix your scripts with a number. For example `01_users.sql`, `02_permissions.sql`, etc. Place all such scripts in setup and startup folders created in a persistent volume to execute them post setup and post startup respectively.
-
-Create a persistent volume using [static provisioning](#static-persistence) and then specify the name of this volume with the `<.spec.persistence.scriptsVolumeName>` field which corresponds to the `scriptsVolumeName` field of the persistence section in the **[singleinstancedatabase.yaml](../../config/samples/sidb/singleinstancedatabase.yaml)**.
-
-**Note:** Executing custom scripts requires read and list access for persistent volumes as mentioned in [prerequisites](#prerequisites)
-=======
 You can set up custom scripts (SQL, shell scripts, or both) to run after the initial database setup, and to have scripts run after each startup of the database. SQL scripts will be executed as `sysdba`, and shell scripts will be executed as the current user. To ensure proper order, Oracle recommends that you prefix your scripts with a number. For example: `01_users.sql`, `02_permissions.sql`, and son on. To ensure that these scripts are available to run after setup or after each database startup, place all such scripts in setup and startup folders created in a persistent volume.
 
 Create a persistent volume by using [static provisioning](#static-persistence) and then specify the name of this volume with the `<.spec.persistence.scriptsVolumeName>` field which corresponds to the `scriptsVolumeName` field of the persistence section in the **[`singleinstancedatabase.yaml`](../../config/samples/sidb/singleinstancedatabase.yaml)**.
 
 **Note:** Running custom scripts requires read and list access for persistent volumes, as mentioned in [prerequisites](#prerequisites)
->>>>>>> 9838a8ec
 
 ## OracleRestDataService Resource
 
@@ -1172,14 +1065,8 @@
 
 **Note:**  
 - The `adminPassword` and `ordsPassword` fields in the `oraclerestdataservice.yaml` file contains secrets for authenticating the Single Instance Database and the ORDS user with the following roles: `SQL Administrator, System Administrator, SQL Developer, oracle.dbtools.autorest.any.schema`.  
-<<<<<<< HEAD
-- To build the ORDS image, use the following instructions: [Building Oracle REST Data Services Install Images](https://github.com/oracle/docker-images/tree/main/OracleRestDataServices#building-oracle-rest-data-services-install-images).
-- By default, ORDS uses self-signed certificates. To use certificates from the Certificate Authority, the ORDS image needs to be rebuilt after specifying the values of `ssl.cert` and `ssl.cert.key` in the [standalone.properties](https://github.com/oracle/docker-images/blob/main/OracleRestDataServices/dockerfiles/standalone.properties.tmpl) file. After you rebuild the ORDS image, use the rebuilt image in the **[config/samples/sidb/oraclerestdataservice.yaml](../../config/samples/sidb/oraclerestdataservice.yaml)** file.
-- If you want to install ORDS in a [prebuilt database](#provision-a-pre-built-database), make sure to attach the **database persistence** by uncommenting the `persistence` section in the **[config/samples/sidb/singleinstancedatabase_prebuiltdb.yaml](../../config/samples/sidb/singleinstancedatabase_prebuiltdb.yaml)** file, while provisioning the prebuilt database.
-=======
 
 - If you want to install ORDS in a [prebuilt database](#provision-a-pre-built-database), then ensure that you attach the **database persistence** by uncommenting the `persistence` section in the **[`config/samples/sidb/singleinstancedatabase_prebuiltdb.yaml`](../../config/samples/sidb/singleinstancedatabase_prebuiltdb.yaml)** file, while provisioning the prebuilt database.
->>>>>>> 9838a8ec
 
 ### REST Enable a Database
 
@@ -1366,24 +1253,7 @@
 
 Using APEX, developers can quickly develop and deploy compelling apps that solve real problems and provide immediate value. Developers won't need to be an expert in a vast array of technologies to deliver sophisticated solutions. Focus on solving the problem and let APEX take care of the rest.
 
-<<<<<<< HEAD
-The `OraOperator` facilitates installation of APEX in the database and also configures ORDS for it. The following section will explain installing APEX with configured ORDS:
-
-* For quick provisioning, use the sample **[config/samples/sidb/oraclerestdataservice_apex.yaml](../../config/samples/sidb/oraclerestdataservice_apex.yaml)** file. For example:
-
-      kubectl apply -f oraclerestdataservice_apex.yaml
-
-* The APEX Password is used as a common password for `APEX_PUBLIC_USER, APEX_REST_PUBLIC_USER, APEX_LISTENER` and Apex administrator (username: `ADMIN`) mapped to secretKey. You can create APEX secret using the following command:
-
-  ```bash
-  kubectl create secret generic apex-secret --from-literal=oracle_pwd=<specify password here>
-  ``` 
-  Please refer [this](#note) section for APEX secret creation using the **[oraclerestdataservice_secrets.yaml](../../config/samples/sidb/oraclerestdataservice_secrets.yaml)** file.
-
-* The status of ORDS turns to `Updating` during APEX configuration, and changes to `Healthy` after successful configuration. You can also check status by using the following command:
-=======
 The `OraOperator` facilitates installation of APEX in the database and also configures ORDS for it.
->>>>>>> 9838a8ec
 
 * Status of APEX configuration can be checked using the following command:
 
