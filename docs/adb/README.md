# Managing Oracle Autonomous Databases with Oracle Database Operator for Kubernetes

Before you use the Oracle Database Operator for Kubernetes (the operator), ensure your system meets all of the Oracle Autonomous Database (ADB) Prerequisites [ADB_PREREQUISITES](./ADB_PREREQUISITES.md).

<<<<<<< HEAD
=======
To interact with OCI services, either the cluster has to be authorized using Principal Instance, or using the API Key Authentication by specifying the configMap and the secret under the `ociConfig` field.

>>>>>>> d754d7ea
## Required Permissions

The opeartor must be given the required type of access in a policy written by an administrator to manage the Autonomous Databases. See [Let database and fleet admins manage Autonomous Databases](https://docs.oracle.com/en-us/iaas/Content/Identity/Concepts/commonpolicies.htm#db-admins-manage-adb) for sample Autonomous Database policies.

The permission to view the workrequests is also required, so that the operator will update the resources when the work is done. See [Viewing Work Requests](https://docs.oracle.com/en-us/iaas/Content/ContEng/Tasks/contengviewingworkrequests.htm#contengviewingworkrequests) for sample work request policies.

## Supported Features

After the operator is deployed, choose either one of the following operations to create an `AutonomousDatabase` custom resource for Oracle Autonomous Database in your cluster.

* [Provision](#provision-an-autonomous-database) an Autonomous Database
* [Bind](#bind-to-an-existing-autonomous-database) to an existing Autonomous Database

After you create the resource, you can use the operator to perform the following tasks:

* [Scale the OCPU core count or storage](#scale-the-ocpu-core-count-or-storage) an Autonomous Database
* [Rename](#rename) an Autonomous Database
* [Manage ADMIN database user password](#manage-admin-passsword) of an Autonomous Database
* [Download instance credentials (wallets)](#download-wallets) of an Autonomous Database
* [Stop/Start/Terminate](#stopstartterminate) an Autonomous Database
* [Delete the resource](#delete-the-resource) from the cluster

To debug the Oracle Autonomous Databases with Oracle Database Operator, see [Debugging and troubleshooting](#debugging-and-troubleshooting)

## Provision an Autonomous Database

Follow the steps to provision an Autonomous Database that will map objects in your cluster.

1. Get the `Compartment OCID`.

    Login cloud console and click `Compartment`.

    ![compartment-1](/images/adb/compartment-1.png)

    Click on the compartment name where you want to create your database, and **copy** the `OCID` of the compartment.

    ![compartment-2](/images/adb/compartment-2.png)

2. Create a Kubernetes Secret to hold the password of the ADMIN user.

    You can create this secret with the following command (as an example):

    ```sh
    kubectl create secret generic admin-password --from-literal=admin-password='password_here'
    ```

3. Add the following fields to the AutonomousDatabase resource definition. An example `.yaml` file is available here: [`config/samples/adb/autonomousdatabase_create.yaml`](./../../config/samples/adb/autonomousdatabase_create.yaml)
    | Attribute | Type | Description | Required? |
    |----|----|----|----|
    | `spec.details.compartmentOCID` | string | The [OCID](https://docs.cloud.oracle.com/Content/General/Concepts/identifiers.htm) of the compartment of the Autonomous Database. | Yes |
    | `spec.details.dbName` | string | The database name. The name must begin with an alphabetic character and can contain a maximum of 14 alphanumeric characters. Special characters are not permitted. The database name must be unique in the tenancy. | Yes |
    | `spec.details.displayName` | string | The user-friendly name for the Autonomous Database. The name does not have to be unique. | Yes |
    | `spec.details.cpuCoreCount` | int | The number of OCPU cores to be made available to the database. | Yes |
    | `spec.details.adminPassword` | dictionary | The password for the ADMIN user. The password must be between 12 and 30 characters long, and must contain at least 1 uppercase, 1 lowercase, and 1 numeric character. It cannot contain the double quote symbol (") or the username "admin", regardless of casing.<br><br> Either `k8sSecret.name` or `ociSecret.ocid` must be provided. If both `k8sSecret.name` and `ociSecret.ocid` appear, the Operator reads the password from the K8s secret that `k8sSecret.name` refers to. | Yes |
    | `spec.details.adminPassword.k8sSecret.name` | string | The **name** of the K8s Secret where you want to hold the password for the ADMIN user. | Conditional |
    |`spec.details.adminPassword.ociSecret.ocid` | string | The **[OCID](https://docs.cloud.oracle.com/Content/General/Concepts/identifiers.htm)** of the [OCI Secret](https://docs.oracle.com/en-us/iaas/Content/KeyManagement/Tasks/managingsecrets.htm) where you want to hold the password for the ADMIN user. | Conditional |
    | `spec.details.dataStorageSizeInTBs`  | int | The size, in terabytes, of the data volume that will be created and attached to the database. This storage can later be scaled up if needed. | Yes |
    | `spec.details.isAutoScalingEnabled`  | boolean | Indicates if auto scaling is enabled for the Autonomous Database OCPU core count. The default value is `FALSE` | No |
    | `spec.details.isDedicated` | boolean | True if the database is on dedicated [Exadata infrastructure](https://docs.cloud.oracle.com/Content/Database/Concepts/adbddoverview.htm) | No |
    | `spec.details.freeformTags` | dictionary | Free-form tags for this resource. Each tag is a simple key-value pair with no predefined name, type, or namespace. For more information, see [Resource Tag](https://docs.cloud.oracle.com/Content/General/Concepts/resourcetags.htm).<br><br> Example:<br> `freeformTags:`<br> &nbsp;&nbsp;&nbsp;&nbsp;`key1: value1`<br> &nbsp;&nbsp;&nbsp;&nbsp;`key2: value2`| No |
    | `spec.details.dbWorkload` | string | The Oracle Autonomous Database workload type. The following values are valid:<br> - OLTP - indicates an Autonomous Transaction Processing database<br> - DW - indicates an Autonomous Data Warehouse database<br> - AJD - indicates an Autonomous JSON Database<br> - APEX - indicates an Autonomous Database with the Oracle APEX Application Development workload type. | No |
    | `spec.details.dbVersion` | string | A valid Oracle Database release for Oracle Autonomous Database. | No |
    | `spec.ociConfig` | dictionary | Not required when the Operator is authorized with [Instance Principal](./ADB_PREREQUISITES.md#authorized-with-instance-principal). Otherwise, you will need the values from the [Authorized with API Key Authentication](./ADB_PREREQUISITES.md#authorized-with-api-key-authentication) section. | Conditional |
    | `spec.ociConfig.configMapName` | string | Name of the ConfigMap that holds the local OCI configuration | Conditional |
    | `spec.ociConfig.secretName`| string | Name of the K8s Secret that holds the private key value | Conditional |

    ```yaml
    ---
    apiVersion: database.oracle.com/v1alpha1
    kind: AutonomousDatabase
    metadata:
      name: autonomousdatabase-sample
    spec:
      details:
        compartmentOCID: ocid1.compartment...
        dbName: NewADB
        displayName: NewADB
        cpuCoreCount: 1
        adminPassword:
          k8sSecret:
            name: admin-password # use the name of the secret from step 2
        dataStorageSizeInTBs: 1
      ociConfig:
        configMapName: oci-cred
        secretName: oci-privatekey
    ```

4. Choose the type of network access (optional):

   By default, the network access type is set to PUBLIC, which allows secure connections from anywhere. Uncomment the code block if you want configure the netowrk acess. See [Configuring Network Access of Autonomous Database](./NETWORK_ACCESS_OPTIONS.md) for more information.

5. Apply the yaml:

    ```sh
    kubectl apply -f config/samples/adb/autonomousdatabase_create.yaml
    autonomousdatabase.database.oracle.com/autonomousdatabase-sample created
    ```

## Bind to an existing Autonomous Database

Other than provisioning a database, you can create the custom resource using an existing Autonomous Database.

The operator also generates the `AutonomousBackup` custom resources if a database already has backups. The operator syncs the `AutonomousBackups` in every reconciliation loop by getting the list of OCIDs of the AutonomousBackups from OCI, and then creates the `AutonomousDatabaseBackup` object automatically if it cannot find a resource that has the same `AutonomousBackupOCID` in the cluster.

1. Clean up the resource you created in the earlier provision operation:

    ```sh
    kubectl delete adb/autonomousdatabase-sample
    autonomousdatabase.database.oracle.com/autonomousdatabase-sample deleted
    ```

2. Copy the `Autonomous Database OCID` from Cloud Console.

    ![adb-id-1](/images/adb/adb-id-1.png)

    ![adb-id-2](/images/adb/adb-id-2.png)

3. Add the following fields to the AutonomousDatabase resource definition. An example `.yaml` file is available here: [`config/samples/adb/autonomousdatabase_bind.yaml`](./../../config/samples/adb/autonomousdatabase_bind.yaml)
    | Attribute | Type | Description | Required? |
    |----|----|----|----|
    | `spec.details.autonomousDatabaseOCID` | string | The [OCID](https://docs.cloud.oracle.com/Content/General/Concepts/identifiers.htm) of the Autonomous Database you want to bind (create a reference) in your cluster. | Yes |
    | `spec.ociConfig` | dictionary | Not required when the Operator is authorized with [Instance Principal](./ADB_PREREQUISITES.md#authorized-with-instance-principal). Otherwise, you will need the values from the [Authorized with API Key Authentication](./ADB_PREREQUISITES.md#authorized-with-api-key-authentication) section. | Conditional |
    | `spec.ociConfig.configMapName` | string | Name of the ConfigMap that holds the local OCI configuration | Conditional |
    | `spec.ociConfig.secretName`| string | Name of the K8s Secret that holds the private key value | Conditional |

    ```yaml
    ---
    apiVersion: database.oracle.com/v1alpha1
    kind: AutonomousDatabase
    metadata:
      name: autonomousdatabase-sample
    spec:
      details:
        autonomousDatabaseOCID: ocid1.autonomousdatabase...
      ociConfig:
        configMapName: oci-cred
        secretName: oci-privatekey
    ```

4. Apply the yaml.

    ```sh
    kubectl apply -f config/samples/adb/autonomousdatabase_bind.yaml
    autonomousdatabase.database.oracle.com/autonomousdatabase-sample created
    ```

## Scale the OCPU core count or storage

> Note: this operation requires an `AutonomousDatabase` object to be in your cluster. This example assumes either the provision operation or the bind operation has been done by the users and the operator is authorized with API Key Authentication.

Users can scale up or scale down the Oracle Autonomous Database OCPU core count or storage by updating the `cpuCoreCount` and `dataStorageSizeInTBs` parameters. The `isAutoScalingEnabled` indicates whether auto scaling is enabled. Here is an example of scaling the CPU count and storage size (TB) up to 2 and turning off the auto-scaling by updating the `autonomousdatabase-sample` custom resource.

1. An example YAML file is available here: [config/samples/adb/autonomousdatabase_scale.yaml](./../../config/samples/adb/autonomousdatabase_scale.yaml)

    ```yaml
    ---
    apiVersion: database.oracle.com/v1alpha1
    kind: AutonomousDatabase
    metadata:
      name: autonomousdatabase-sample
    spec:
      details:
        autonomousDatabaseOCID: ocid1.autonomousdatabase...
        cpuCoreCount: 2
        dataStorageSizeInTBs: 2
        isAutoScalingEnabled: false
      ociConfig:
        configMapName: oci-cred
        secretName: oci-privatekey
    ```

2. Apply the change using `kubectl`.

    ```sh
    kubectl apply -f config/samples/adb/autonomousdatabase_scale.yaml
    autonomousdatabase.database.oracle.com/autonomousdatabase-sample configured
    ```

## Rename

> Note: this operation requires an `AutonomousDatabase` object to be in your cluster. This example assumes the provision operation or the bind operation has been completed, and the operator is authorized with API Key Authentication.

You can rename the database by changing the values of the `dbName` and `displayName`, as follows:

1. An example YAML file is available here: [config/samples/adb/autonomousdatabase_rename.yaml](./../../config/samples/adb/autonomousdatabase_rename.yaml)

    ```yaml
    ---
    apiVersion: database.oracle.com/v1alpha1
    kind: AutonomousDatabase
    metadata:
      name: autonomousdatabase-sample
    spec:
      details:
        autonomousDatabaseOCID: ocid1.autonomousdatabase...
        dbName: RenamedADB
        displayName: RenamedADB
      ociConfig:
        configMapName: oci-cred
        secretName: oci-privatekey
    ```

    * `dbName`: The database name. It must begin with an alphabetic character. It can contain a maximum of 14 alphanumeric characters. Special characters are not permitted. The database name must be unique in the tenancy.
    * `displayNameName`: User-friendly name of the database. The name does not have to be unique.

2. Apply the change using `kubectl`.

    ```sh
    kubectl apply -f config/samples/adb/autonomousdatabase_rename.yaml
    autonomousdatabase.database.oracle.com/autonomousdatabase-sample configured
    ```

## Manage Admin Passsword

> Note: this operation requires an `AutonomousDatabase` object to be in your cluster. This example assumes the provision operation or the bind operation has been completed, and the operator is authorized with API Key Authentication.

1. Create a Kubernetes Secret to hold the new password of the ADMIN user.

    As an example, you can create this secret with the following command: *

    ```sh
    kubectl create secret generic new-adb-admin-password --from-literal=new-adb-admin-password='password_here'
    ```

    \* The password must be between 12 and 30 characters long, and must contain at least 1 uppercase, 1 lowercase, and 1 numeric character. It cannot contain the double quote symbol (") or the username "admin", regardless of casing.

2. Update the example [config/samples/adb/autonomousdatabase_update_admin_password.yaml](./../../config/samples/adb/autonomousdatabase_update_admin_password.yaml)

    ```yaml
    ---
    apiVersion: database.oracle.com/v1alpha1
    kind: AutonomousDatabase
    metadata:
      name: autonomousdatabase-sample
    spec:
      details:
        autonomousDatabaseOCID: ocid1.autonomousdatabase...
        adminPassword:
          k8sSecret:
            name: new-admin-password
      ociConfig:
        configMapName: oci-cred
        secretName: oci-privatekey
    ```

    * `adminPassword.k8sSecret.name`: the **name** of the secret that you created in **step1**.

3. Apply the YAML.

    ```sh
    kubectl apply -f config/samples/adb/autonomousdatabase_update_admin_password.yaml
    autonomousdatabase.database.oracle.com/autonomousdatabase-sample configured
    ```

## Download Wallets

> Note: this operation requires an `AutonomousDatabase` object to be in your cluster. This example assumes the provision operation or the bind operation has been done by the users and the operator is authorized with API Key Authentication.

A client Wallet is required to connect to a shared Oracle Autonomous Database. User has to provide a wallet password to download the Wallet. In the following example, the Operator will read the password from a Kubernetes Secret to download the Wallet. After that, the downloaded Wallet will be unzipped and stored as byte values in a new Kubernetes Secret `instance-wallet`.

1. Create a Kubernetes Secret to hold the wallet password.

    As an example, you can create this secret with the following command: *

    ```sh
    kubectl create secret generic instance-wallet-password --from-literal=instance-wallet-password='password_here'
    ```

    \* The password must be at least 8 characters long and must include at least 1 letter and either 1 numeric character or 1 special character.

2. Update the example [config/samples/adb/autonomousdatabase_wallet.yaml](./../../config/samples/adb/autonomousdatabase_wallet.yaml)

    ```yaml
    ---
    apiVersion: database.oracle.com/v1alpha1
    kind: AutonomousDatabase
    metadata:
      name: autonomousdatabase-sample
    spec:
      details:
        autonomousDatabaseOCID: ocid1.autonomousdatabase...
        wallet:
          name: instance-wallet
          password:
            k8sSecret:
              name: instance-wallet-password
      ociConfig:
        configMapName: oci-cred
        secretName: oci-privatekey
    ```

    * `wallet.name`: the name of the new Secret where you want the downloaded Wallet to be stored.
    * `wallet.password.k8sSecret.name`: the **name** of the secret you created in **step1**.

3. Apply the YAML

    ```sh
    kubectl apply -f config/samples/adb/autonomousdatabase_wallet.yaml
    autonomousdatabase.database.oracle.com/autonomousdatabase-sample configured
   ```

You should see a new Secret `instance-wallet` in your cluster:

```sh
$ kubectl get secrets
NAME                         TYPE                                  DATA   AGE
oci-privatekey               Opaque                                1      2d12h
instance-wallet-password     Opaque                                1      2d12h
instance-wallet              Opaque                                8      2d12h
```

To use the secret in a deployment, refer to [Using Secrets](https://kubernetes.io/docs/concepts/configuration/secret/#using-secrets) for the examples.

## Stop/Start/Terminate

> Note: this operation requires an `AutonomousDatabase` object to be in your cluster. This example assumes the provision operation or the bind operation has been done by the users and the operator is authorized with API Key Authentication.

Users can start/stop/terminate a database using the `lifecycleState` attribute.
Here's a list of the values you can set for `lifecycleState`:

* `AVAILABLE`: to start the database
* `STOPPED`: to stop the database
* `TERMINATED`: to terminate the database

1. A sample .yaml file is available here: [config/samples/adb/autonomousdatabase_stop_start_terminate.yaml](./../../config/samples/adb/autonomousdatabase_stop_start_terminate.yaml)

    ```yaml
    ---
    apiVersion: database.oracle.com/v1alpha1
    kind: AutonomousDatabase
    metadata:
      name: autonomousdatabase-sample
    spec:
      details:
        autonomousDatabaseOCID: ocid1.autonomousdatabase...
        lifecycleState: STOPPED
      ociConfig:
        configMapName: oci-cred
        secretName: oci-privatekey
    ```

2. Apply the change to stop the database.

    ```sh
    kubectl apply -f config/samples/adb/autonomousdatabase_stop_start_terminate.yaml
    autonomousdatabase.database.oracle.com/autonomousdatabase-sample configured
    ```

## Delete the resource

> Note: this operation requires an `AutonomousDatabase` object to be in your cluster. This example assumes the provision operation or the bind operation has been done by the users and the operator is authorized with API Key Authentication.

The `hardLink` defines the behavior when the resource is deleted from the cluster. If the `hardLink` is set to true, the Operator terminates the Autonomous Database in OCI when the resource is removed; otherwise, the database remains unchanged. By default the value is `false` if it is not explicitly specified.

Follow the steps to delete the resource and terminate the Autonomous Database.

1. Use the example [autonomousdatabase_delete_resource.yaml](./../../config/samples/adb/autonomousdatabase_delete_resource.yaml) which sets the attribute `hardLink` to true.

    ```yaml
    ---
    apiVersion: database.oracle.com/v1alpha1
    kind: AutonomousDatabase
    metadata:
      name: autonomousdatabase-sample
    spec:
      details:
        autonomousDatabaseOCID: ocid1.autonomousdatabase...
      hardLink: true
      ociConfig:
        configMapName: oci-cred
        secretName: oci-privatekey
    ```

2. Apply the yaml

    ```sh
    kubectl apply -f config/samples/adb/autonomousdatabase_delete_resource.yaml
    autonomousdatabase.database.oracle.com/autonomousdatabase-sample configured
    ```

3. Delete the resource in your cluster

    ```sh
    kubectl delete adb/autonomousdatabase-sample
    autonomousdatabase.database.oracle.com/autonomousdatabase-sample deleted
    ```

Now, you can verify that the database is in TERMINATING state on the Cloud Console.

<<<<<<< HEAD

=======
>>>>>>> d754d7ea
## Debugging and troubleshooting

### Show the details of the resource

If you edit and re-apply the `.yaml` file, the Autonomous Database controller will only update the parameters that the file contains. The parameters which are not in the file will not be impacted. To get the verbose output of the current spec, use below command:

```sh
kubectl describe adb/autonomousdatabase-sample
```

<<<<<<< HEAD
### The resource is in UNAVAILABLE state

If an error occurs during the operation, the `lifecycleState` of the resoursce changes to UNAVAILABLE. Follow the steps to check the logs.
=======
If any error occurs during the reconciliation loop, the Operator reports the error using the resource's event stream, which shows up in kubectl describe output.

### Check the logs of the pod where the operator deploys

Follow the steps to check the logs.
>>>>>>> d754d7ea

1. List the pod replicas

    ```sh
    kubectl get pods -n oracle-database-operator-system
    ```

2. Use the below command to check the logs of the Pod which has a failure

    ```sh
    kubectl logs -f pod/oracle-database-operator-controller-manager-78666fdddb-s4xcm -n oracle-database-operator-system
    ```<|MERGE_RESOLUTION|>--- conflicted
+++ resolved
@@ -2,11 +2,8 @@
 
 Before you use the Oracle Database Operator for Kubernetes (the operator), ensure your system meets all of the Oracle Autonomous Database (ADB) Prerequisites [ADB_PREREQUISITES](./ADB_PREREQUISITES.md).
 
-<<<<<<< HEAD
-=======
 To interact with OCI services, either the cluster has to be authorized using Principal Instance, or using the API Key Authentication by specifying the configMap and the secret under the `ociConfig` field.
 
->>>>>>> d754d7ea
 ## Required Permissions
 
 The opeartor must be given the required type of access in a policy written by an administrator to manage the Autonomous Databases. See [Let database and fleet admins manage Autonomous Databases](https://docs.oracle.com/en-us/iaas/Content/Identity/Concepts/commonpolicies.htm#db-admins-manage-adb) for sample Autonomous Database policies.
@@ -396,10 +393,6 @@
 
 Now, you can verify that the database is in TERMINATING state on the Cloud Console.
 
-<<<<<<< HEAD
-
-=======
->>>>>>> d754d7ea
 ## Debugging and troubleshooting
 
 ### Show the details of the resource
@@ -410,17 +403,11 @@
 kubectl describe adb/autonomousdatabase-sample
 ```
 
-<<<<<<< HEAD
-### The resource is in UNAVAILABLE state
-
-If an error occurs during the operation, the `lifecycleState` of the resoursce changes to UNAVAILABLE. Follow the steps to check the logs.
-=======
 If any error occurs during the reconciliation loop, the Operator reports the error using the resource's event stream, which shows up in kubectl describe output.
 
 ### Check the logs of the pod where the operator deploys
 
 Follow the steps to check the logs.
->>>>>>> d754d7ea
 
 1. List the pod replicas
 
