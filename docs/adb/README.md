--- conflicted
+++ resolved
@@ -125,11 +125,7 @@
 
 5. Choose the type of network access (optional):
 
-<<<<<<< HEAD
-   By default, the network access type is set to PUBLIC, which allows secure connections from anywhere. Uncomment the code block if you want configure the network access. See [Configuring Network Access of Autonomous Database](./NETWORK_ACCESS_OPTIONS.md) for more information.
-=======
    By default, the network access type is set to PUBLIC, which allows secure connections from anywhere. Uncomment the code block if you want configure the network access. For more information, see: [Configuring Network Access of Autonomous Database](./NETWORK_ACCESS_OPTIONS.md)
->>>>>>> 9838a8ec
 
 6. Apply the YAML:
 
@@ -435,8 +431,6 @@
 
 Now, you can verify that the database is in TERMINATING state on the Cloud Console.
 
-<<<<<<< HEAD
-=======
 ## Clone an existing Autonomous Database
 
 > Note: this operation requires an `AutonomousDatabase` object to be in your cluster. This example assumes the provision operation or the bind operation has been done by the users and the operator is authorized with API Key Authentication.
@@ -514,7 +508,6 @@
 
 Now, you can verify that a cloned database with name "ClonedADB" is being provisioned on the Cloud Console.
 
->>>>>>> 9838a8ec
 ## Roles and Privileges requirements for Oracle Autonomous Database Controller
 
 Autonomous Database controller uses Kubernetes objects such as:
